--- conflicted
+++ resolved
@@ -42,12 +42,8 @@
   private enum ByteArrayFunnel implements Funnel<byte[]> {
     INSTANCE;
 
-<<<<<<< HEAD
+    @Override
     public void funnel(byte @MinLen(1)[] from, PrimitiveSink into) {
-=======
-    @Override
-    public void funnel(byte[] from, PrimitiveSink into) {
->>>>>>> 2f52a984
       into.putBytes(from);
     }
 
@@ -71,12 +67,8 @@
   private enum UnencodedCharsFunnel implements Funnel<CharSequence> {
     INSTANCE;
 
-<<<<<<< HEAD
+    @Override
     public void funnel(@MinLen(1) CharSequence from, PrimitiveSink into) {
-=======
-    @Override
-    public void funnel(CharSequence from, PrimitiveSink into) {
->>>>>>> 2f52a984
       into.putUnencodedChars(from);
     }
 
@@ -103,12 +95,8 @@
       this.charset = Preconditions.checkNotNull(charset);
     }
 
-<<<<<<< HEAD
+    @Override
     public void funnel(@MinLen(1) CharSequence from, PrimitiveSink into) {
-=======
-    @Override
-    public void funnel(CharSequence from, PrimitiveSink into) {
->>>>>>> 2f52a984
       into.putString(from, charset);
     }
 
