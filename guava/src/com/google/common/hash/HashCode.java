/*
 * Copyright (C) 2011 The Guava Authors
 *
 * Licensed under the Apache License, Version 2.0 (the "License"); you may not use this file except
 * in compliance with the License. You may obtain a copy of the License at
 *
 * http://www.apache.org/licenses/LICENSE-2.0
 *
 * Unless required by applicable law or agreed to in writing, software distributed under the License
 * is distributed on an "AS IS" BASIS, WITHOUT WARRANTIES OR CONDITIONS OF ANY KIND, either express
 * or implied. See the License for the specific language governing permissions and limitations under
 * the License.
 */

package com.google.common.hash;

import static com.google.common.base.Preconditions.checkArgument;
import static com.google.common.base.Preconditions.checkNotNull;
import static com.google.common.base.Preconditions.checkState;

import com.google.common.base.Preconditions;
import com.google.common.primitives.Ints;
import com.google.common.primitives.UnsignedInts;
import com.google.errorprone.annotations.CanIgnoreReturnValue;
import java.io.Serializable;
<<<<<<< HEAD
import org.checkerframework.checker.index.qual.LTLengthOf;
import org.checkerframework.checker.index.qual.LengthOf;
import org.checkerframework.checker.index.qual.NonNegative;
import org.checkerframework.checker.index.qual.SameLen;
import org.checkerframework.checker.nullness.qual.Nullable;
import org.checkerframework.common.value.qual.ArrayLenRange;
import org.checkerframework.common.value.qual.IntRange;
import org.checkerframework.common.value.qual.MinLen;
=======
import javax.annotation.CheckForNull;
>>>>>>> 0a17f4a4

/**
 * An immutable hash code of arbitrary bit length.
 *
 * @author Dimitris Andreou
 * @author Kurt Alfred Kluever
 * @since 11.0
 */
@ElementTypesAreNonnullByDefault
public abstract class HashCode {
  HashCode() {}

  /** Returns the number of bits in this hash code; a positive multiple of 8. */
  public abstract @NonNegative int bits();

  /**
   * Returns the first four bytes of {@linkplain #asBytes() this hashcode's bytes}, converted to an
   * {@code int} value in little-endian order.
   *
   * @throws IllegalStateException if {@code bits() < 32}
   */
  public abstract int asInt();

  /**
   * Returns the first eight bytes of {@linkplain #asBytes() this hashcode's bytes}, converted to a
   * {@code long} value in little-endian order.
   *
   * @throws IllegalStateException if {@code bits() < 64}
   */
  public abstract long asLong();

  /**
   * If this hashcode has enough bits, returns {@code asLong()}, otherwise returns a {@code long}
   * value with {@code asBytes()} as the least-significant bytes and {@code 0x00} as the remaining
   * most-significant bytes.
   *
   * @since 14.0 (since 11.0 as {@code Hashing.padToLong(HashCode)})
   */
  public abstract long padToLong();

  /**
   * Returns the value of this hash code as a byte array. The caller may modify the byte array;
   * changes to it will <i>not</i> be reflected in this {@code HashCode} object or any other arrays
   * returned by this method.
   */
  // TODO(user): consider ByteString here, when that is available
  public abstract byte @MinLen(1)[] asBytes();

  /**
   * Copies bytes from this hash code into {@code dest}.
   *
   * @param dest the byte array into which the hash code will be written
   * @param offset the start offset in the data
   * @param maxLength the maximum number of bytes to write
   * @return the number of bytes written to {@code dest}
   * @throws IndexOutOfBoundsException if there is not enough room in {@code dest}
   */
  @SuppressWarnings({"lowerbound:assignment.type.incompatible",// Since bits() return non negative value, `bits() / 8`
          //return non negative.
          "upperbound:assignment.type.incompatible"//(1) maxLength is = `bits() / 8` if maxLength < bits() / 8.
          //Since bits() returns a positive multiple of 8, `bits() / 8 + offset - 1` < dest.length
          })
  @CanIgnoreReturnValue
  public int writeBytesTo(byte[] dest, @NonNegative @LTLengthOf(value = "#1", offset = "#3 - 1") int offset, @NonNegative @LTLengthOf(value = "#1", offset = "#2 - 1") int maxLength) {
    maxLength = Ints.min(maxLength, bits() / 8);//(1)
    Preconditions.checkPositionIndexes(offset, offset + maxLength, dest.length);
    writeBytesToImpl(dest, offset, maxLength);
    return maxLength;
  }

  abstract void writeBytesToImpl(byte[] dest, @NonNegative @LTLengthOf(value = "#1", offset = "#3 - 1") int offset, @NonNegative @LTLengthOf(value = "#1", offset = "#2 - 1") int maxLength);

  /**
   * Returns a mutable view of the underlying bytes for the given {@code HashCode} if it is a
   * byte-based hashcode. Otherwise it returns {@link HashCode#asBytes}. Do <i>not</i> mutate this
   * array or else you will break the immutability contract of {@code HashCode}.
   */
  byte @MinLen(1)[] getBytesInternal() {
    return asBytes();
  }

  /**
   * Returns whether this {@code HashCode} and that {@code HashCode} have the same value, given that
   * they have the same number of bits.
   */
  abstract boolean equalsSameBits(HashCode that);

  /**
   * Creates a 32-bit {@code HashCode} representation of the given int value. The underlying bytes
   * are interpreted in little endian order.
   *
   * @since 15.0 (since 12.0 in HashCodes)
   */
  public static HashCode fromInt(int hash) {
    return new IntHashCode(hash);
  }

  private static final class IntHashCode extends HashCode implements Serializable {
    final int hash;

    IntHashCode(int hash) {
      this.hash = hash;
    }

    @Override
    public @NonNegative int bits() {
      return 32;
    }

    @Override
    public byte @MinLen(1)[] asBytes() {
      return new byte @MinLen(1)[] {(byte) hash, (byte) (hash >> 8), (byte) (hash >> 16), (byte) (hash >> 24)};
    }

    @Override
    public int asInt() {
      return hash;
    }

    @Override
    public long asLong() {
      throw new IllegalStateException("this HashCode only has 32 bits; cannot create a long");
    }

    @Override
    public long padToLong() {
      return UnsignedInts.toLong(hash);
    }

    @Override
    void writeBytesToImpl(byte[] dest, @NonNegative @LTLengthOf(value = "#1", offset = "#3 - 1") int offset, @NonNegative @LTLengthOf(value = "#1", offset = "#2 - 1") int maxLength) {
      for (int i = 0; i < maxLength; i++) {
        dest[offset + i] = (byte) (hash >> (i * 8));
      }
    }

    @Override
    boolean equalsSameBits(HashCode that) {
      return hash == that.asInt();
    }

    private static final long serialVersionUID = 0;
  }

  /**
   * Creates a 64-bit {@code HashCode} representation of the given long value. The underlying bytes
   * are interpreted in little endian order.
   *
   * @since 15.0 (since 12.0 in HashCodes)
   */
  public static HashCode fromLong(long hash) {
    return new LongHashCode(hash);
  }

  private static final class LongHashCode extends HashCode implements Serializable {
    final long hash;

    LongHashCode(long hash) {
      this.hash = hash;
    }

    @Override
    public @NonNegative int bits() {
      return 64;
    }

    @Override
    public byte @MinLen(1)[] asBytes() {
      return new byte @MinLen(1)[] {
        (byte) hash,
        (byte) (hash >> 8),
        (byte) (hash >> 16),
        (byte) (hash >> 24),
        (byte) (hash >> 32),
        (byte) (hash >> 40),
        (byte) (hash >> 48),
        (byte) (hash >> 56)
      };
    }

    @Override
    public int asInt() {
      return (int) hash;
    }

    @Override
    public long asLong() {
      return hash;
    }

    @Override
    public long padToLong() {
      return hash;
    }

    @Override
    void writeBytesToImpl(byte[] dest, @NonNegative @LTLengthOf(value = "#1", offset = "#3 - 1") int offset, @NonNegative @LTLengthOf(value = "#1", offset = "#2 - 1") int maxLength) {
      for (int i = 0; i < maxLength; i++) {
        dest[offset + i] = (byte) (hash >> (i * 8));
      }
    }

    @Override
    boolean equalsSameBits(HashCode that) {
      return hash == that.asLong();
    }

    private static final long serialVersionUID = 0;
  }

  /**
   * Creates a {@code HashCode} from a byte array. The array is defensively copied to preserve the
   * immutability contract of {@code HashCode}. The array cannot be empty.
   *
   * @since 15.0 (since 12.0 in HashCodes)
   */
  public static HashCode fromBytes(byte @MinLen(1)[] bytes) {
    checkArgument(bytes.length >= 1, "A HashCode must contain at least 1 byte.");
    return fromBytesNoCopy(bytes.clone());
  }

  /**
   * Creates a {@code HashCode} from a byte array. The array is <i>not</i> copied defensively, so it
   * must be handed-off so as to preserve the immutability contract of {@code HashCode}.
   */
  static HashCode fromBytesNoCopy(byte @MinLen(1)[] bytes) {
    checkArgument(bytes.length >= 1, "A HashCode must contain at least 1 byte.");
    return new BytesHashCode(bytes);
  }

  private static final class BytesHashCode extends HashCode implements Serializable {
    final byte @MinLen(1)[] bytes;

    BytesHashCode(byte @MinLen(1)[] bytes) {
      this.bytes = checkNotNull(bytes);
    }

    @Override
    public @NonNegative int bits() {
      return bytes.length * 8;
    }

    @Override
    public byte @MinLen(1)[] asBytes() {
      return bytes.clone();
    }

    @Override
    @SuppressWarnings("upperbound:array.access.unsafe.high.constant")// `bytes.length` is checked to be >= 4 inside the function
    public int asInt() {
      checkState(
          bytes.length >= 4,
          "HashCode#asInt() requires >= 4 bytes (it only has %s bytes).",
          bytes.length);
      return (bytes[0] & 0xFF)
          | ((bytes[1] & 0xFF) << 8)
          | ((bytes[2] & 0xFF) << 16)
          | ((bytes[3] & 0xFF) << 24);
    }

    @Override
    public long asLong() {
      checkState(
          bytes.length >= 8,
          "HashCode#asLong() requires >= 8 bytes (it only has %s bytes).",
          bytes.length);
      return padToLong();
    }

    @Override
    public long padToLong() {
      long retVal = (bytes[0] & 0xFF);
      for (int i = 1; i < Math.min(bytes.length, 8); i++) {
        retVal |= (bytes[i] & 0xFFL) << (i * 8);
      }
      return retVal;
    }

    @Override
    void writeBytesToImpl(byte[] dest, @NonNegative @LTLengthOf(value = "#1", offset = "#3 - 1") int offset, @NonNegative @LTLengthOf(value = "#1", offset = "#2 - 1") int maxLength) {
      System.arraycopy(bytes, 0, dest, offset, maxLength);
    }

    @Override
    byte @MinLen(1)[] getBytesInternal() {
      return bytes;
    }

    @Override
    @SuppressWarnings("upperbound:array.access.unsafe.high")/* Since `this.bytes.length` has same length as that.getBytesInternal().length
    ( else return false), `i` range from 0 to `this.bytes.length` is safe as indexes.*/
    boolean equalsSameBits(HashCode that) {
      // We don't use MessageDigest.isEqual() here because its contract does not guarantee
      // constant-time evaluation (no short-circuiting).
      if (this.bytes.length != that.getBytesInternal().length) {
        return false;
      }

      boolean areEqual = true;
      for (int i = 0; i < this.bytes.length; i++) {
        areEqual &= (this.bytes[i] == that.getBytesInternal()[i]);
      }
      return areEqual;
    }

    private static final long serialVersionUID = 0;
  }

  /**
   * Creates a {@code HashCode} from a hexadecimal ({@code base 16}) encoded string. The string must
   * be at least 2 characters long, and contain only valid, lower-cased hexadecimal characters.
   *
   * <p>This method accepts the exact format generated by {@link #toString}. If you require more
   * lenient {@code base 16} decoding, please use {@link com.google.common.io.BaseEncoding#decode}
   * (and pass the result to {@link #fromBytes}).
   *
   * @since 15.0
   */
  @SuppressWarnings("value:argument") // fromBytesNoCopy verfies bytes contains at least 1 byte
  public static HashCode fromString(String string) {
    checkArgument(
        string.length() >= 2, "input string (%s) must have at least 2 characters", string);
    checkArgument(
        string.length() % 2 == 0,
        "input string (%s) must have an even number of characters",
        string);
    byte[] bytes = new byte[string.length() / 2];
    for (int i = 0; i < string.length(); i += 2) {
      int ch1 = decode(string.charAt(i)) << 4;
      int ch2 = decode(string.charAt(i + 1));//(1)
      bytes[i / 2] = (byte) (ch1 + ch2);
    }
    return fromBytesNoCopy(bytes);//(2)
  }

  private static int decode(char ch) {
    if (ch >= '0' && ch <= '9') {
      return ch - '0';
    }
    if (ch >= 'a' && ch <= 'f') {
      return ch - 'a' + 10;
    }
    throw new IllegalArgumentException("Illegal hexadecimal character: " + ch);
  }

  /**
   * Returns {@code true} if {@code object} is a {@link HashCode} instance with the identical byte
   * representation to this hash code.
   *
   * <p><b>Security note:</b> this method uses a constant-time (not short-circuiting) implementation
   * to protect against <a href="http://en.wikipedia.org/wiki/Timing_attack">timing attacks</a>.
   */
  @Override
  public final boolean equals(@CheckForNull Object object) {
    if (object instanceof HashCode) {
      HashCode that = (HashCode) object;
      return bits() == that.bits() && equalsSameBits(that);
    }
    return false;
  }

  /**
   * Returns a "Java hash code" for this {@code HashCode} instance; this is well-defined (so, for
   * example, you can safely put {@code HashCode} instances into a {@code HashSet}) but is otherwise
   * probably not what you want to use.
   */
  @Override
  public final int hashCode() {
    // If we have at least 4 bytes (32 bits), just take the first 4 bytes. Since this is
    // already a (presumably) high-quality hash code, any four bytes of it will do.
    if (bits() >= 32) {
      return asInt();
    }
    // If we have less than 4 bytes, use them all.
    byte[] bytes = getBytesInternal();
    int val = (bytes[0] & 0xFF);
    for (int i = 1; i < bytes.length; i++) {
      val |= ((bytes[i] & 0xFF) << (i * 8));
    }
    return val;
  }

  /**
   * Returns a string containing each byte of {@link #asBytes}, in order, as a two-digit unsigned
   * hexadecimal number in lower case.
   *
   * <p>Note that if the output is considered to be a single hexadecimal number, whether this string
   * is big-endian or little-endian depends on the byte order of {@link #asBytes}. This may be
   * surprising for implementations of {@code HashCode} that represent the number in big-endian
   * since everything else in the hashing API uniformly treats multibyte values as little-endian.
   *
   * <p>To create a {@code HashCode} from its string representation, see {@link #fromString}.
   */
  @Override
  public final String toString() {
    byte[] bytes = getBytesInternal();
    StringBuilder sb = new StringBuilder(2 * bytes.length);
    for (byte b : bytes) {
      sb.append(hexDigits[(b >> 4) & 0xf]).append(hexDigits[b & 0xf]);
    }
    return sb.toString();
  }

  private static final char[] hexDigits = "0123456789abcdef".toCharArray();
}<|MERGE_RESOLUTION|>--- conflicted
+++ resolved
@@ -23,7 +23,7 @@
 import com.google.common.primitives.UnsignedInts;
 import com.google.errorprone.annotations.CanIgnoreReturnValue;
 import java.io.Serializable;
-<<<<<<< HEAD
+import javax.annotation.CheckForNull;
 import org.checkerframework.checker.index.qual.LTLengthOf;
 import org.checkerframework.checker.index.qual.LengthOf;
 import org.checkerframework.checker.index.qual.NonNegative;
@@ -32,9 +32,6 @@
 import org.checkerframework.common.value.qual.ArrayLenRange;
 import org.checkerframework.common.value.qual.IntRange;
 import org.checkerframework.common.value.qual.MinLen;
-=======
-import javax.annotation.CheckForNull;
->>>>>>> 0a17f4a4
 
 /**
  * An immutable hash code of arbitrary bit length.
@@ -92,9 +89,9 @@
    * @return the number of bytes written to {@code dest}
    * @throws IndexOutOfBoundsException if there is not enough room in {@code dest}
    */
-  @SuppressWarnings({"lowerbound:assignment.type.incompatible",// Since bits() return non negative value, `bits() / 8`
+  @SuppressWarnings({"lowerbound:assignment",// Since bits() return non negative value, `bits() / 8`
           //return non negative.
-          "upperbound:assignment.type.incompatible"//(1) maxLength is = `bits() / 8` if maxLength < bits() / 8.
+          "upperbound:assignment"//(1) maxLength is = `bits() / 8` if maxLength < bits() / 8.
           //Since bits() returns a positive multiple of 8, `bits() / 8 + offset - 1` < dest.length
           })
   @CanIgnoreReturnValue
@@ -305,6 +302,7 @@
     }
 
     @Override
+    @SuppressWarnings("upperbound:array.access.unsafe.high.range")
     public long padToLong() {
       long retVal = (bytes[0] & 0xFF);
       for (int i = 1; i < Math.min(bytes.length, 8); i++) {
@@ -314,6 +312,7 @@
     }
 
     @Override
+    @SuppressWarnings("upperbound:argument")
     void writeBytesToImpl(byte[] dest, @NonNegative @LTLengthOf(value = "#1", offset = "#3 - 1") int offset, @NonNegative @LTLengthOf(value = "#1", offset = "#2 - 1") int maxLength) {
       System.arraycopy(bytes, 0, dest, offset, maxLength);
     }
@@ -324,8 +323,6 @@
     }
 
     @Override
-    @SuppressWarnings("upperbound:array.access.unsafe.high")/* Since `this.bytes.length` has same length as that.getBytesInternal().length
-    ( else return false), `i` range from 0 to `this.bytes.length` is safe as indexes.*/
     boolean equalsSameBits(HashCode that) {
       // We don't use MessageDigest.isEqual() here because its contract does not guarantee
       // constant-time evaluation (no short-circuiting).
@@ -353,7 +350,11 @@
    *
    * @since 15.0
    */
-  @SuppressWarnings("value:argument") // fromBytesNoCopy verfies bytes contains at least 1 byte
+  @SuppressWarnings({
+      "value:argument", // fromBytesNoCopy verfies bytes contains at least 1 byte
+      "index:argument", // charAt
+      "upperbound:array.access.unsafe.high",
+  })
   public static HashCode fromString(String string) {
     checkArgument(
         string.length() >= 2, "input string (%s) must have at least 2 characters", string);
