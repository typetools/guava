--- conflicted
+++ resolved
@@ -39,14 +39,11 @@
 import java.nio.ByteBuffer;
 import java.nio.ByteOrder;
 import java.nio.charset.Charset;
-<<<<<<< HEAD
+import javax.annotation.CheckForNull;
 import org.checkerframework.checker.index.qual.LTLengthOf;
 import org.checkerframework.checker.index.qual.NonNegative;
 import org.checkerframework.checker.nullness.qual.Nullable;
 import org.checkerframework.common.value.qual.MinLen;
-=======
-import javax.annotation.CheckForNull;
->>>>>>> 0a17f4a4
 
 /**
  * See MurmurHash3_x86_32 in <a
@@ -156,7 +153,7 @@
   }
 
   @SuppressWarnings({"deprecation", // need to use Charsets for Android tests to pass
-          "value:argument.type.incompatible"// Since CharSequence input is annotated to have  minimum length of 1,
+          "value:argument" // Since CharSequence input is annotated to have  minimum length of 1,
           // `input.toString().getBytes(charset)` return a byte array with minimum length of 1.
   })
   @Override
@@ -357,7 +354,7 @@
     }
 
     @SuppressWarnings({"deprecation", // need to use Charsets for Android tests to pass
-            "value:argument.type.incompatible"/*(1) if `charset` is equals to UTF_8, then `putbytes()` is executed.
+            "value:argument" /* if `charset` is equals to UTF_8, then `putbytes()` is executed.
             Since `charset` is equals to `Charsets.UTF_8`, getBytes(charset) return non negative array range.
             */})
     @Override
