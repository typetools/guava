/*
 * Copyright (C) 2011 The Guava Authors
 *
 * Licensed under the Apache License, Version 2.0 (the "License"); you may not use this file except
 * in compliance with the License. You may obtain a copy of the License at
 *
 * http://www.apache.org/licenses/LICENSE-2.0
 *
 * Unless required by applicable law or agreed to in writing, software distributed under the License
 * is distributed on an "AS IS" BASIS, WITHOUT WARRANTIES OR CONDITIONS OF ANY KIND, either express
 * or implied. See the License for the specific language governing permissions and limitations under
 * the License.
 */

package com.google.common.hash;

import static com.google.common.base.Preconditions.checkArgument;
import static com.google.common.base.Preconditions.checkNotNull;
import static com.google.common.base.Preconditions.checkState;

import com.google.errorprone.annotations.Immutable;
import org.checkerframework.checker.index.qual.NonNegative;
import org.checkerframework.checker.index.qual.Positive;

import java.io.Serializable;
import java.nio.ByteBuffer;
import java.security.MessageDigest;
import java.security.NoSuchAlgorithmException;
import java.util.Arrays;

/**
 * {@link HashFunction} adapter for {@link MessageDigest} instances.
 *
 * @author Kevin Bourrillion
 * @author Dimitris Andreou
 */
@Immutable
final class MessageDigestHashFunction extends AbstractHashFunction implements Serializable {

  @SuppressWarnings("Immutable") // cloned before each use
  private final MessageDigest prototype;
<<<<<<< HEAD
  private final @Positive int bytes;
=======

  private final int bytes;
>>>>>>> 2f52a984
  private final boolean supportsClone;
  private final String toString;

  @SuppressWarnings("lowerbound:assignment.type.incompatible")/* `prototype.getDigestLength()` returns the digest length in bytes
  ( return 0 as the default behavior).
  */
  MessageDigestHashFunction(String algorithmName, String toString) {
    this.prototype = getMessageDigest(algorithmName);
    this.bytes = prototype.getDigestLength();
    this.toString = checkNotNull(toString);
    this.supportsClone = supportsClone(prototype);
  }

  MessageDigestHashFunction(String algorithmName, @Positive int bytes, String toString) {
    this.toString = checkNotNull(toString);
    this.prototype = getMessageDigest(algorithmName);
    int maxLength = prototype.getDigestLength();
    checkArgument(
        bytes >= 4 && bytes <= maxLength, "bytes (%s) must be >= 4 and < %s", bytes, maxLength);
    this.bytes = bytes;
    this.supportsClone = supportsClone(prototype);
  }

  private static boolean supportsClone(MessageDigest digest) {
    try {
      digest.clone();
      return true;
    } catch (CloneNotSupportedException e) {
      return false;
    }
  }

  @Override
  public @NonNegative int bits() {
    return bytes * Byte.SIZE;
  }

  @Override
  public String toString() {
    return toString;
  }

  private static MessageDigest getMessageDigest(String algorithmName) {
    try {
      return MessageDigest.getInstance(algorithmName);
    } catch (NoSuchAlgorithmException e) {
      throw new AssertionError(e);
    }
  }

  @Override
  public Hasher newHasher() {
    if (supportsClone) {
      try {
        return new MessageDigestHasher((MessageDigest) prototype.clone(), bytes);
      } catch (CloneNotSupportedException e) {
        // falls through
      }
    }
    return new MessageDigestHasher(getMessageDigest(prototype.getAlgorithm()), bytes);
  }

  private static final class SerializedForm implements Serializable {
    private final String algorithmName;
    private final @Positive int bytes;
    private final String toString;

    private SerializedForm(String algorithmName, @Positive int bytes, String toString) {
      this.algorithmName = algorithmName;
      this.bytes = bytes;
      this.toString = toString;
    }

    private Object readResolve() {
      return new MessageDigestHashFunction(algorithmName, bytes, toString);
    }

    private static final long serialVersionUID = 0;
  }

  Object writeReplace() {
    return new SerializedForm(prototype.getAlgorithm(), bytes, toString);
  }

  /** Hasher that updates a message digest. */
  private static final class MessageDigestHasher extends AbstractByteHasher {
    private final MessageDigest digest;
    private final @Positive int bytes;
    private boolean done;

    private MessageDigestHasher(MessageDigest digest, @Positive int bytes) {
      this.digest = digest;
      this.bytes = bytes;
    }

    @Override
    protected void update(byte b) {
      checkNotDone();
      digest.update(b);
    }

    @Override
    protected void update(byte[] b, int off, int len) {
      checkNotDone();
      digest.update(b, off, len);
    }

    @Override
    protected void update(ByteBuffer bytes) {
      checkNotDone();
      digest.update(bytes);
    }

    private void checkNotDone() {
      checkState(!done, "Cannot re-use a Hasher after calling hash() on it");
    }

    @SuppressWarnings("value:argument.type.incompatible")/* `bytes` is positive, if `digest.getDigestLength()` returns
    a positive and equals to `bytes`, `digest.digest()` returns array with min length of 1.
    */
    @Override
    public HashCode hash() {
      checkNotDone();
      done = true;
      return (bytes == digest.getDigestLength())
          ? HashCode.fromBytesNoCopy(digest.digest())
          : HashCode.fromBytesNoCopy(Arrays.copyOf(digest.digest(), bytes));
    }
  }
}<|MERGE_RESOLUTION|>--- conflicted
+++ resolved
@@ -39,12 +39,8 @@
 
   @SuppressWarnings("Immutable") // cloned before each use
   private final MessageDigest prototype;
-<<<<<<< HEAD
+
   private final @Positive int bytes;
-=======
-
-  private final int bytes;
->>>>>>> 2f52a984
   private final boolean supportsClone;
   private final String toString;
 
