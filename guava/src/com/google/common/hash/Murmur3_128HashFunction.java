/*
 * Copyright (C) 2011 The Guava Authors
 *
 * Licensed under the Apache License, Version 2.0 (the "License"); you may not use this file except
 * in compliance with the License. You may obtain a copy of the License at
 *
 * http://www.apache.org/licenses/LICENSE-2.0
 *
 * Unless required by applicable law or agreed to in writing, software distributed under the License
 * is distributed on an "AS IS" BASIS, WITHOUT WARRANTIES OR CONDITIONS OF ANY KIND, either express
 * or implied. See the License for the specific language governing permissions and limitations under
 * the License.
 */

/*
 * MurmurHash3 was written by Austin Appleby, and is placed in the public
 * domain. The author hereby disclaims copyright to this source code.
 */

/*
 * Source:
 * https://github.com/aappleby/smhasher/blob/master/src/MurmurHash3.cpp
 * (Modified to adapt to Guava coding conventions and to use the HashFunction interface)
 */

package com.google.common.hash;

import static com.google.common.primitives.UnsignedBytes.toInt;

import com.google.errorprone.annotations.Immutable;
import java.io.Serializable;
import java.nio.ByteBuffer;
import java.nio.ByteOrder;
<<<<<<< HEAD
import org.checkerframework.checker.index.qual.NonNegative;
import org.checkerframework.checker.nullness.qual.Nullable;
=======
import javax.annotation.CheckForNull;
>>>>>>> 0a17f4a4

/**
 * See MurmurHash3_x64_128 in <a href="http://smhasher.googlecode.com/svn/trunk/MurmurHash3.cpp">the
 * C++ implementation</a>.
 *
 * @author Austin Appleby
 * @author Dimitris Andreou
 */
@Immutable
@ElementTypesAreNonnullByDefault
final class Murmur3_128HashFunction extends AbstractHashFunction implements Serializable {
  static final HashFunction MURMUR3_128 = new Murmur3_128HashFunction(0);

  static final HashFunction GOOD_FAST_HASH_128 =
      new Murmur3_128HashFunction(Hashing.GOOD_FAST_HASH_SEED);

  // TODO(user): when the shortcuts are implemented, update BloomFilterStrategies
  private final int seed;

  Murmur3_128HashFunction(int seed) {
    this.seed = seed;
  }

  @Override
  public @NonNegative int bits() {
    return 128;
  }

  @Override
  public Hasher newHasher() {
    return new Murmur3_128Hasher(seed);
  }

  @Override
  public String toString() {
    return "Hashing.murmur3_128(" + seed + ")";
  }

  @Override
  public boolean equals(@CheckForNull Object object) {
    if (object instanceof Murmur3_128HashFunction) {
      Murmur3_128HashFunction other = (Murmur3_128HashFunction) object;
      return seed == other.seed;
    }
    return false;
  }

  @Override
  public int hashCode() {
    return getClass().hashCode() ^ seed;
  }

  private static final class Murmur3_128Hasher extends AbstractStreamingHasher {
    private static final int CHUNK_SIZE = 16;
    private static final long C1 = 0x87c37b91114253d5L;
    private static final long C2 = 0x4cf5ad432745937fL;
    private long h1;
    private long h2;
    private int length;

    Murmur3_128Hasher(int seed) {
      super(CHUNK_SIZE);
      this.h1 = seed;
      this.h2 = seed;
      this.length = 0;
    }

    @Override
    protected void process(ByteBuffer bb) {
      long k1 = bb.getLong();
      long k2 = bb.getLong();
      bmix64(k1, k2);
      length += CHUNK_SIZE;
    }

    private void bmix64(long k1, long k2) {
      h1 ^= mixK1(k1);

      h1 = Long.rotateLeft(h1, 27);
      h1 += h2;
      h1 = h1 * 5 + 0x52dce729;

      h2 ^= mixK2(k2);

      h2 = Long.rotateLeft(h2, 31);
      h2 += h1;
      h2 = h2 * 5 + 0x38495ab5;
    }

    @Override
    protected void processRemaining(ByteBuffer bb) {
      long k1 = 0;
      long k2 = 0;
      length += bb.remaining();
      switch (bb.remaining()) {
        case 15:
          k2 ^= (long) toInt(bb.get(14)) << 48; // fall through
        case 14:
          k2 ^= (long) toInt(bb.get(13)) << 40; // fall through
        case 13:
          k2 ^= (long) toInt(bb.get(12)) << 32; // fall through
        case 12:
          k2 ^= (long) toInt(bb.get(11)) << 24; // fall through
        case 11:
          k2 ^= (long) toInt(bb.get(10)) << 16; // fall through
        case 10:
          k2 ^= (long) toInt(bb.get(9)) << 8; // fall through
        case 9:
          k2 ^= (long) toInt(bb.get(8)); // fall through
        case 8:
          k1 ^= bb.getLong();
          break;
        case 7:
          k1 ^= (long) toInt(bb.get(6)) << 48; // fall through
        case 6:
          k1 ^= (long) toInt(bb.get(5)) << 40; // fall through
        case 5:
          k1 ^= (long) toInt(bb.get(4)) << 32; // fall through
        case 4:
          k1 ^= (long) toInt(bb.get(3)) << 24; // fall through
        case 3:
          k1 ^= (long) toInt(bb.get(2)) << 16; // fall through
        case 2:
          k1 ^= (long) toInt(bb.get(1)) << 8; // fall through
        case 1:
          k1 ^= (long) toInt(bb.get(0));
          break;
        default:
          throw new AssertionError("Should never get here.");
      }
      h1 ^= mixK1(k1);
      h2 ^= mixK2(k2);
    }

    @SuppressWarnings("value:argument.type.incompatible")//ByteBuffer#array() should be annotated as  byte @MinLen(1)[] array().
    @Override
    protected HashCode makeHash() {
      h1 ^= length;
      h2 ^= length;

      h1 += h2;
      h2 += h1;

      h1 = fmix64(h1);
      h2 = fmix64(h2);

      h1 += h2;
      h2 += h1;

      return HashCode.fromBytesNoCopy(
          ByteBuffer.wrap(new byte[CHUNK_SIZE])
              .order(ByteOrder.LITTLE_ENDIAN)
              .putLong(h1)
              .putLong(h2)
              .array());
    }

    private static long fmix64(long k) {
      k ^= k >>> 33;
      k *= 0xff51afd7ed558ccdL;
      k ^= k >>> 33;
      k *= 0xc4ceb9fe1a85ec53L;
      k ^= k >>> 33;
      return k;
    }

    private static long mixK1(long k1) {
      k1 *= C1;
      k1 = Long.rotateLeft(k1, 31);
      k1 *= C2;
      return k1;
    }

    private static long mixK2(long k2) {
      k2 *= C2;
      k2 = Long.rotateLeft(k2, 33);
      k2 *= C1;
      return k2;
    }
  }

  private static final long serialVersionUID = 0L;
}<|MERGE_RESOLUTION|>--- conflicted
+++ resolved
@@ -31,12 +31,9 @@
 import java.io.Serializable;
 import java.nio.ByteBuffer;
 import java.nio.ByteOrder;
-<<<<<<< HEAD
+import javax.annotation.CheckForNull;
 import org.checkerframework.checker.index.qual.NonNegative;
 import org.checkerframework.checker.nullness.qual.Nullable;
-=======
-import javax.annotation.CheckForNull;
->>>>>>> 0a17f4a4
 
 /**
  * See MurmurHash3_x64_128 in <a href="http://smhasher.googlecode.com/svn/trunk/MurmurHash3.cpp">the
@@ -171,8 +168,8 @@
       h2 ^= mixK2(k2);
     }
 
-    @SuppressWarnings("value:argument.type.incompatible")//ByteBuffer#array() should be annotated as  byte @MinLen(1)[] array().
     @Override
+    @SuppressWarnings("value:argument") // ByteBuffer#array() should be annotated as  byte @MinLen(1)[] array().
     protected HashCode makeHash() {
       h1 ^= length;
       h2 ^= length;
