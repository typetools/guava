/*
 * Copyright (C) 2012 The Guava Authors
 *
 * Licensed under the Apache License, Version 2.0 (the "License"); you may not use this file except
 * in compliance with the License. You may obtain a copy of the License at
 *
 * http://www.apache.org/licenses/LICENSE-2.0
 *
 * Unless required by applicable law or agreed to in writing, software distributed under the License
 * is distributed on an "AS IS" BASIS, WITHOUT WARRANTIES OR CONDITIONS OF ANY KIND, either express
 * or implied. See the License for the specific language governing permissions and limitations under
 * the License.
 */

package com.google.common.io;

import static com.google.common.base.Preconditions.checkArgument;
import static com.google.common.base.Preconditions.checkNotNull;
import static com.google.common.base.Preconditions.checkPositionIndexes;
import static com.google.common.base.Preconditions.checkState;
import static com.google.common.math.IntMath.divide;
import static com.google.common.math.IntMath.log2;
import static java.math.RoundingMode.CEILING;
import static java.math.RoundingMode.FLOOR;
import static java.math.RoundingMode.UNNECESSARY;

import com.google.common.annotations.GwtCompatible;
import com.google.common.annotations.GwtIncompatible;
import com.google.common.base.Ascii;
import com.google.common.base.Objects;
import com.google.errorprone.annotations.concurrent.LazyInit;
import java.io.IOException;
import java.io.InputStream;
import java.io.OutputStream;
import java.io.Reader;
import java.io.Writer;
import java.util.Arrays;
import org.checkerframework.checker.index.qual.IndexFor;
import org.checkerframework.checker.index.qual.IndexOrHigh;
import org.checkerframework.checker.index.qual.LTLengthOf;
import org.checkerframework.checker.index.qual.NonNegative;
import org.checkerframework.checker.nullness.qual.Nullable;
import org.checkerframework.common.value.qual.ArrayLen;
import org.checkerframework.common.value.qual.MinLen;

/**
 * A binary encoding scheme for reversibly translating between byte sequences and printable ASCII
 * strings. This class includes several constants for encoding schemes specified by <a
 * href="http://tools.ietf.org/html/rfc4648">RFC 4648</a>. For example, the expression:
 *
 * <pre>{@code
 * BaseEncoding.base32().encode("foo".getBytes(Charsets.US_ASCII))
 * }</pre>
 *
 * <p>returns the string {@code "MZXW6==="}, and
 *
 * <pre>{@code
 * byte[] decoded = BaseEncoding.base32().decode("MZXW6===");
 * }</pre>
 *
 * <p>...returns the ASCII bytes of the string {@code "foo"}.
 *
 * <p>By default, {@code BaseEncoding}'s behavior is relatively strict and in accordance with RFC
 * 4648. Decoding rejects characters in the wrong case, though padding is optional. To modify
 * encoding and decoding behavior, use configuration methods to obtain a new encoding with modified
 * behavior:
 *
 * <pre>{@code
 * BaseEncoding.base16().lowerCase().decode("deadbeef");
 * }</pre>
 *
 * <p>Warning: BaseEncoding instances are immutable. Invoking a configuration method has no effect
 * on the receiving instance; you must store and use the new encoding instance it returns, instead.
 *
 * <pre>{@code
 * // Do NOT do this
 * BaseEncoding hex = BaseEncoding.base16();
 * hex.lowerCase(); // does nothing!
 * return hex.decode("deadbeef"); // throws an IllegalArgumentException
 * }</pre>
 *
 * <p>It is guaranteed that {@code encoding.decode(encoding.encode(x))} is always equal to {@code
 * x}, but the reverse does not necessarily hold.
 *
 * <table>
 * <caption>Encodings</caption>
 * <tr>
 * <th>Encoding
 * <th>Alphabet
 * <th>{@code char:byte} ratio
 * <th>Default padding
 * <th>Comments
 * <tr>
 * <td>{@link #base16()}
 * <td>0-9 A-F
 * <td>2.00
 * <td>N/A
 * <td>Traditional hexadecimal. Defaults to upper case.
 * <tr>
 * <td>{@link #base32()}
 * <td>A-Z 2-7
 * <td>1.60
 * <td>=
 * <td>Human-readable; no possibility of mixing up 0/O or 1/I. Defaults to upper case.
 * <tr>
 * <td>{@link #base32Hex()}
 * <td>0-9 A-V
 * <td>1.60
 * <td>=
 * <td>"Numerical" base 32; extended from the traditional hex alphabet. Defaults to upper case.
 * <tr>
 * <td>{@link #base64()}
 * <td>A-Z a-z 0-9 + /
 * <td>1.33
 * <td>=
 * <td>
 * <tr>
 * <td>{@link #base64Url()}
 * <td>A-Z a-z 0-9 - _
 * <td>1.33
 * <td>=
 * <td>Safe to use as filenames, or to pass in URLs without escaping
 * </table>
 *
 * <p>All instances of this class are immutable, so they may be stored safely as static constants.
 *
 * @author Louis Wasserman
 * @since 14.0
 */
@GwtCompatible(emulated = true)
public abstract class BaseEncoding {
  // TODO(lowasser): consider making encodeTo(Appendable, byte[], int, int) public.

  BaseEncoding() {}

  /**
   * Exception indicating invalid base-encoded input encountered while decoding.
   *
   * @author Louis Wasserman
   * @since 15.0
   */
  public static final class DecodingException extends IOException {
    DecodingException(String message) {
      super(message);
    }

    DecodingException(Throwable cause) {
      super(cause);
    }
  }

  /** Encodes the specified byte array, and returns the encoded {@code String}. */
  public String encode(byte[] bytes) {
    return encode(bytes, 0, bytes.length);
  }

  /**
   * Encodes the specified range of the specified byte array, and returns the encoded {@code
   * String}.
   */
  public final String encode(byte[] bytes, @IndexOrHigh("#1") int off, @NonNegative @LTLengthOf(value = "#1", offset = "#2 - 1") int len) {
    checkPositionIndexes(off, off + len, bytes.length);
    StringBuilder result = new StringBuilder(maxEncodedSize(len));
    try {
      encodeTo(result, bytes, off, len);
    } catch (IOException impossible) {
      throw new AssertionError(impossible);
    }
    return result.toString();
  }

  /**
   * Returns an {@code OutputStream} that encodes bytes using this encoding into the specified
   * {@code Writer}. When the returned {@code OutputStream} is closed, so is the backing {@code
   * Writer}.
   */
  @GwtIncompatible // Writer,OutputStream
  public abstract OutputStream encodingStream(Writer writer);

  /**
   * Returns a {@code ByteSink} that writes base-encoded bytes to the specified {@code CharSink}.
   */
  @GwtIncompatible // ByteSink,CharSink
  public final ByteSink encodingSink(final CharSink encodedSink) {
    checkNotNull(encodedSink);
    return new ByteSink() {
      @Override
      public OutputStream openStream() throws IOException {
        return encodingStream(encodedSink.openStream());
      }
    };
  }

  // TODO(lowasser): document the extent of leniency, probably after adding ignore(CharMatcher)

  private static byte[] extract(byte[] result, @IndexOrHigh("#1") int length) {
    if (length == result.length) {
      return result;
    } else {
      byte[] trunc = new byte[length];
      System.arraycopy(result, 0, trunc, 0, length);
      return trunc;
    }
  }

  /**
   * Determines whether the specified character sequence is a valid encoded string according to this
   * encoding.
   *
   * @since 20.0
   */
  public abstract boolean canDecode(CharSequence chars);

  /**
   * Decodes the specified character sequence, and returns the resulting {@code byte[]}. This is the
   * inverse operation to {@link #encode(byte[])}.
   *
   * @throws IllegalArgumentException if the input is not a valid encoded string according to this
   *     encoding.
   */
  public final byte[] decode(CharSequence chars) {
    try {
      return decodeChecked(chars);
    } catch (DecodingException badInput) {
      throw new IllegalArgumentException(badInput);
    }
  }

  /**
   * Decodes the specified character sequence, and returns the resulting {@code byte[]}. This is the
   * inverse operation to {@link #encode(byte[])}.
   *
   * @throws DecodingException if the input is not a valid encoded string according to this
   *     encoding.
   */ final byte[] decodeChecked(CharSequence chars)
      throws DecodingException {
    chars = trimTrailingPadding(chars);
    byte[] tmp = new byte[maxDecodedSize(chars.length())];
    int len = decodeTo(tmp, chars);
    return extract(tmp, len);
  }

  /**
   * Returns an {@code InputStream} that decodes base-encoded input from the specified {@code
   * Reader}. The returned stream throws a {@link DecodingException} upon decoding-specific errors.
   */
  @GwtIncompatible // Reader,InputStream
  public abstract InputStream decodingStream(Reader reader);

  /**
   * Returns a {@code ByteSource} that reads base-encoded bytes from the specified {@code
   * CharSource}.
   */
  @GwtIncompatible // ByteSource,CharSource
  public final ByteSource decodingSource(final CharSource encodedSource) {
    checkNotNull(encodedSource);
    return new ByteSource() {
      @Override
      public InputStream openStream() throws IOException {
        return decodingStream(encodedSource.openStream());
      }
    };
  }

  // Implementations for encoding/decoding

  abstract @NonNegative int maxEncodedSize(@NonNegative int bytes);

  abstract void encodeTo(Appendable target, byte[] bytes, @IndexOrHigh("#2") int off, @NonNegative @LTLengthOf(value = "#2", offset = "#3 - 1") int len) throws IOException;

  abstract @NonNegative int maxDecodedSize(@NonNegative int chars);

  abstract @IndexFor("#1") int decodeTo(byte[] target, CharSequence chars) throws DecodingException;

  CharSequence trimTrailingPadding(CharSequence chars) {
    return checkNotNull(chars);
  }

  // Modified encoding generators

  /**
   * Returns an encoding that behaves equivalently to this encoding, but omits any padding
   * characters as specified by <a href="http://tools.ietf.org/html/rfc4648#section-3.2">RFC 4648
   * section 3.2</a>, Padding of Encoded Data.
   */
  public abstract BaseEncoding omitPadding();

  /**
   * Returns an encoding that behaves equivalently to this encoding, but uses an alternate character
   * for padding.
   *
   * @throws IllegalArgumentException if this padding character is already used in the alphabet or a
   *     separator
   */
  public abstract BaseEncoding withPadChar(char padChar);

  /**
   * Returns an encoding that behaves equivalently to this encoding, but adds a separator string
   * after every {@code n} characters. Any occurrences of any characters that occur in the separator
   * are skipped over in decoding.
   *
   * @throws IllegalArgumentException if any alphabet or padding characters appear in the separator
   *     string, or if {@code n <= 0}
   * @throws UnsupportedOperationException if this encoding already uses a separator
   */
  public abstract BaseEncoding withSeparator(String separator, @NonNegative int n);

  /**
   * Returns an encoding that behaves equivalently to this encoding, but encodes and decodes with
   * uppercase letters. Padding and separator characters remain in their original case.
   *
   * @throws IllegalStateException if the alphabet used by this encoding contains mixed upper- and
   *     lower-case characters
   */
  public abstract BaseEncoding upperCase();

  /**
   * Returns an encoding that behaves equivalently to this encoding, but encodes and decodes with
   * lowercase letters. Padding and separator characters remain in their original case.
   *
   * @throws IllegalStateException if the alphabet used by this encoding contains mixed upper- and
   *     lower-case characters
   */
  public abstract BaseEncoding lowerCase();

  private static final BaseEncoding BASE64 =
      new Base64Encoding(
          "base64()", "ABCDEFGHIJKLMNOPQRSTUVWXYZabcdefghijklmnopqrstuvwxyz0123456789+/", '=');

  /**
   * The "base64" base encoding specified by <a
   * href="http://tools.ietf.org/html/rfc4648#section-4">RFC 4648 section 4</a>, Base 64 Encoding.
   * (This is the same as the base 64 encoding from <a
   * href="http://tools.ietf.org/html/rfc3548#section-3">RFC 3548</a>.)
   *
   * <p>The character {@code '='} is used for padding, but can be {@linkplain #omitPadding()
   * omitted} or {@linkplain #withPadChar(char) replaced}.
   *
   * <p>No line feeds are added by default, as per <a
   * href="http://tools.ietf.org/html/rfc4648#section-3.1">RFC 4648 section 3.1</a>, Line Feeds in
   * Encoded Data. Line feeds may be added using {@link #withSeparator(String, int)}.
   */
  public static BaseEncoding base64() {
    return BASE64;
  }

  private static final BaseEncoding BASE64_URL =
      new Base64Encoding(
          "base64Url()", "ABCDEFGHIJKLMNOPQRSTUVWXYZabcdefghijklmnopqrstuvwxyz0123456789-_", '=');

  /**
   * The "base64url" encoding specified by <a
   * href="http://tools.ietf.org/html/rfc4648#section-5">RFC 4648 section 5</a>, Base 64 Encoding
   * with URL and Filename Safe Alphabet, also sometimes referred to as the "web safe Base64." (This
   * is the same as the base 64 encoding with URL and filename safe alphabet from <a
   * href="http://tools.ietf.org/html/rfc3548#section-4">RFC 3548</a>.)
   *
   * <p>The character {@code '='} is used for padding, but can be {@linkplain #omitPadding()
   * omitted} or {@linkplain #withPadChar(char) replaced}.
   *
   * <p>No line feeds are added by default, as per <a
   * href="http://tools.ietf.org/html/rfc4648#section-3.1">RFC 4648 section 3.1</a>, Line Feeds in
   * Encoded Data. Line feeds may be added using {@link #withSeparator(String, int)}.
   */
  public static BaseEncoding base64Url() {
    return BASE64_URL;
  }

  private static final BaseEncoding BASE32 =
      new StandardBaseEncoding("base32()", "ABCDEFGHIJKLMNOPQRSTUVWXYZ234567", '=');

  /**
   * The "base32" encoding specified by <a href="http://tools.ietf.org/html/rfc4648#section-6">RFC
   * 4648 section 6</a>, Base 32 Encoding. (This is the same as the base 32 encoding from <a
   * href="http://tools.ietf.org/html/rfc3548#section-5">RFC 3548</a>.)
   *
   * <p>The character {@code '='} is used for padding, but can be {@linkplain #omitPadding()
   * omitted} or {@linkplain #withPadChar(char) replaced}.
   *
   * <p>No line feeds are added by default, as per <a
   * href="http://tools.ietf.org/html/rfc4648#section-3.1">RFC 4648 section 3.1</a>, Line Feeds in
   * Encoded Data. Line feeds may be added using {@link #withSeparator(String, int)}.
   */
  public static BaseEncoding base32() {
    return BASE32;
  }

  private static final BaseEncoding BASE32_HEX =
      new StandardBaseEncoding("base32Hex()", "0123456789ABCDEFGHIJKLMNOPQRSTUV", '=');

  /**
   * The "base32hex" encoding specified by <a
   * href="http://tools.ietf.org/html/rfc4648#section-7">RFC 4648 section 7</a>, Base 32 Encoding
   * with Extended Hex Alphabet. There is no corresponding encoding in RFC 3548.
   *
   * <p>The character {@code '='} is used for padding, but can be {@linkplain #omitPadding()
   * omitted} or {@linkplain #withPadChar(char) replaced}.
   *
   * <p>No line feeds are added by default, as per <a
   * href="http://tools.ietf.org/html/rfc4648#section-3.1">RFC 4648 section 3.1</a>, Line Feeds in
   * Encoded Data. Line feeds may be added using {@link #withSeparator(String, int)}.
   */
  public static BaseEncoding base32Hex() {
    return BASE32_HEX;
  }

  private static final BaseEncoding BASE16 = new Base16Encoding("base16()", "0123456789ABCDEF");

  /**
   * The "base16" encoding specified by <a href="http://tools.ietf.org/html/rfc4648#section-8">RFC
   * 4648 section 8</a>, Base 16 Encoding. (This is the same as the base 16 encoding from <a
   * href="http://tools.ietf.org/html/rfc3548#section-6">RFC 3548</a>.) This is commonly known as
   * "hexadecimal" format.
   *
   * <p>No padding is necessary in base 16, so {@link #withPadChar(char)} and {@link #omitPadding()}
   * have no effect.
   *
   * <p>No line feeds are added by default, as per <a
   * href="http://tools.ietf.org/html/rfc4648#section-3.1">RFC 4648 section 3.1</a>, Line Feeds in
   * Encoded Data. Line feeds may be added using {@link #withSeparator(String, int)}.
   */
  public static BaseEncoding base16() {
    return BASE16;
  }

  private static final class Alphabet {
    private final String name;
    // this is meant to be immutable -- don't modify it!
    private final char @MinLen(1) [] chars;
    final @IndexFor("this.chars") int mask;
    final int bitsPerChar;
    final int charsPerChunk;
    final int bytesPerChunk;
    private final byte[] decodabet;
    private final boolean[] validPadding;

    @SuppressWarnings({"array.access.unsafe", "assignment.type.incompatible"}) /* c will be a valid index by the time decodabet is accessed with it. validPadding has
    enough space because the loop stops when i = bytesPerChunk. chars is the same as this.chars, so the assignment of this.mask is safe.*/
    Alphabet(String name, char @MinLen(1) [] chars) {
      this.name = checkNotNull(name);
      this.chars = checkNotNull(chars);
      try {
        this.bitsPerChar = log2(chars.length, UNNECESSARY);
      } catch (ArithmeticException e) {
        throw new IllegalArgumentException("Illegal alphabet length " + chars.length, e);
      }

      /*
       * e.g. for base64, bitsPerChar == 6, charsPerChunk == 4, and bytesPerChunk == 3. This makes
       * for the smallest chunk size that still has charsPerChunk * bitsPerChar be a multiple of 8.
       */
      @SuppressWarnings("assignment.type.incompatible") // lowestOneBit cannot return a value with first bit 1 when the value is non-negative
      @NonNegative int gcd = Math.min(8, Integer.lowestOneBit(bitsPerChar));
      try {
        this.charsPerChunk = 8 / gcd;
        this.bytesPerChunk = bitsPerChar / gcd;
      } catch (ArithmeticException e) {
        throw new IllegalArgumentException("Illegal alphabet " + new String(chars), e);
      }

      this.mask = chars.length - 1;

      byte[] decodabet = new byte[Ascii.MAX + 1];
      Arrays.fill(decodabet, (byte) -1);
      for (int i = 0; i < chars.length; i++) {
        char c = chars[i];
        checkArgument(c < decodabet.length, "Non-ASCII character: %s", c);
        checkArgument(decodabet[c] == -1, "Duplicate character: %s", c);
        decodabet[c] = (byte) i;
      }
      this.decodabet = decodabet;

      boolean[] validPadding = new boolean[charsPerChunk];
      for (int i = 0; i < bytesPerChunk; i++) {
        validPadding[divide(i * 8, bitsPerChar, CEILING)] = true;
      }
      this.validPadding = validPadding;
    }

    char encode(@IndexFor("this.chars") int bits) {
      return chars[bits];
    }

    @SuppressWarnings("array.access.unsafe") // The index used is smaller than charsPerChunk, which is the length of validPadding
    boolean isValidPaddingStartPosition(@NonNegative int index) {
      return validPadding[index % charsPerChunk];
    }

    @SuppressWarnings("array.access.unsafe") // decodabet won't be accessed with an invalid index because a char is greater than 0.
    boolean canDecode(char ch) {
      return ch <= Ascii.MAX && decodabet[ch] != -1;
    }

    int decode(@IndexFor("this.decodabet") char ch) throws DecodingException {
      if (ch > Ascii.MAX) {
        throw new DecodingException("Unrecognized character: 0x" + Integer.toHexString(ch));
      }
      int result = decodabet[ch];
      if (result == -1) {
        if (ch <= 0x20 || ch == Ascii.MAX) {
          throw new DecodingException("Unrecognized character: 0x" + Integer.toHexString(ch));
        } else {
          throw new DecodingException("Unrecognized character: " + ch);
        }
      }
      return result;
    }

    private boolean hasLowerCase() {
      for (char c : chars) {
        if (Ascii.isLowerCase(c)) {
          return true;
        }
      }
      return false;
    }

    private boolean hasUpperCase() {
      for (char c : chars) {
        if (Ascii.isUpperCase(c)) {
          return true;
        }
      }
      return false;
    }

    Alphabet upperCase() {
      if (!hasLowerCase()) {
        return this;
      } else {
        checkState(!hasUpperCase(), "Cannot call upperCase() on a mixed-case alphabet");
        char[] upperCased = new char[chars.length];
        for (int i = 0; i < chars.length; i++) {
          upperCased[i] = Ascii.toUpperCase(chars[i]);
        }
        return new Alphabet(name + ".upperCase()", upperCased);
      }
    }

    Alphabet lowerCase() {
      if (!hasUpperCase()) {
        return this;
      } else {
        checkState(!hasLowerCase(), "Cannot call lowerCase() on a mixed-case alphabet");
        char[] lowerCased = new char[chars.length];
        for (int i = 0; i < chars.length; i++) {
          lowerCased[i] = Ascii.toLowerCase(chars[i]);
        }
        return new Alphabet(name + ".lowerCase()", lowerCased);
      }
    }

    @SuppressWarnings("array.access.unsafe") // if c is not a valid index for decodabet, the second operand will not be processed.
    public boolean matches(char c) {
      return c < decodabet.length && decodabet[c] != -1;
    }

    @Override
    public String toString() {
      return name;
    }

    @Override
    public boolean equals(@Nullable Object other) {
      if (other instanceof Alphabet) {
        Alphabet that = (Alphabet) other;
        return Arrays.equals(this.chars, that.chars);
      }
      return false;
    }

    @Override
    public int hashCode() {
      return Arrays.hashCode(chars);
    }
  }

  static class StandardBaseEncoding extends BaseEncoding {
    // TODO(lowasser): provide a useful toString
    final Alphabet alphabet;

    final @Nullable Character paddingChar;

    StandardBaseEncoding(String name, @MinLen(1) String alphabetChars, @Nullable Character paddingChar) {
      this(new Alphabet(name, alphabetChars.toCharArray()), paddingChar);
    }

    StandardBaseEncoding(Alphabet alphabet, @Nullable Character paddingChar) {
      this.alphabet = checkNotNull(alphabet);
      checkArgument(
          paddingChar == null || !alphabet.matches(paddingChar),
          "Padding character %s was already in alphabet",
          paddingChar);
      this.paddingChar = paddingChar;
    }

    @Override
    @SuppressWarnings("return.type.incompatible") // Every operand is non-negative
    @NonNegative int maxEncodedSize(@NonNegative int bytes) {
      return alphabet.charsPerChunk * divide(bytes, alphabet.bytesPerChunk, CEILING);
    }

    @GwtIncompatible // Writer,OutputStream
    @Override
    public OutputStream encodingStream(final Writer out) {
      checkNotNull(out);
      return new OutputStream() {
        int bitBuffer = 0;
        int bitBufferLength = 0;
        int writtenChars = 0;

        @Override
        public void write(int b) throws IOException {
          bitBuffer <<= 8;
          bitBuffer |= b & 0xFF;
          bitBufferLength += 8;
          while (bitBufferLength >= alphabet.bitsPerChar) {
            int charIndex = (bitBuffer >> (bitBufferLength - alphabet.bitsPerChar)) & alphabet.mask;
            out.write(alphabet.encode(charIndex));
            writtenChars++;
            bitBufferLength -= alphabet.bitsPerChar;
          }
        }

        @Override
        public void flush() throws IOException {
          out.flush();
        }

        @Override
        public void close() throws IOException {
          if (bitBufferLength > 0) {
            int charIndex = (bitBuffer << (alphabet.bitsPerChar - bitBufferLength)) & alphabet.mask;
            out.write(alphabet.encode(charIndex));
            writtenChars++;
            if (paddingChar != null) {
              while (writtenChars % alphabet.charsPerChunk != 0) {
                out.write(paddingChar.charValue());
                writtenChars++;
              }
            }
          }
          out.close();
        }
      };
    }

    @Override
    @SuppressWarnings("argument.type.incompatible") /* The offset and the length have been previously checked and the loop stops before the arguments become invalid*/
    void encodeTo(Appendable target, byte[] bytes, @IndexOrHigh("#2") int off, @NonNegative @LTLengthOf(value = "#2", offset = "#3 - 1") int len) throws IOException {
      checkNotNull(target);
      checkPositionIndexes(off, off + len, bytes.length);
      for (int i = 0; i < len; i += alphabet.bytesPerChunk) {
        encodeChunkTo(target, bytes, off + i, Math.min(alphabet.bytesPerChunk, len - i));
      }
    }

    void encodeChunkTo(Appendable target, byte[] bytes, @IndexOrHigh("#2") int off, @NonNegative @LTLengthOf(value = "#2", offset = "#3 - 1") int len) throws IOException {
      checkNotNull(target);
      checkPositionIndexes(off, off + len, bytes.length);
      checkArgument(len <= alphabet.bytesPerChunk);
      long bitBuffer = 0;
      for (int i = 0; i < len; ++i) {
        bitBuffer |= bytes[off + i] & 0xFF;
        bitBuffer <<= 8; // Add additional zero byte in the end.
      }
      // Position of first character is length of bitBuffer minus bitsPerChar.
      final int bitOffset = (len + 1) * 8 - alphabet.bitsPerChar;
      int bitsProcessed = 0;
      while (bitsProcessed < len * 8) {
        @IndexFor("alphabet.chars") int charIndex = (int) (bitBuffer >>> (bitOffset - bitsProcessed)) & alphabet.mask;
        target.append(alphabet.encode(charIndex));
        bitsProcessed += alphabet.bitsPerChar;
      }
      if (paddingChar != null) {
        while (bitsProcessed < alphabet.bytesPerChunk * 8) {
          target.append(paddingChar.charValue());
          bitsProcessed += alphabet.bitsPerChar;
        }
      }
    }

    @Override
    @SuppressWarnings("return.type.incompatible") // Every operand is non-negative
    @NonNegative int maxDecodedSize(@NonNegative int chars) {
      return (int) ((alphabet.bitsPerChar * (long) chars + 7L) / 8L);
    }

    @Override
    CharSequence trimTrailingPadding(CharSequence chars) {
      checkNotNull(chars);
      if (paddingChar == null) {
        return chars;
      }
      char padChar = paddingChar.charValue();
      int l;
      for (l = chars.length() - 1; l >= 0; l--) {
        if (chars.charAt(l) != padChar) {
          break;
        }
      }
      return chars.subSequence(0, l + 1);
    }

    @Override
    public boolean canDecode(CharSequence chars) {
      checkNotNull(chars);
      chars = trimTrailingPadding(chars);
      if (!alphabet.isValidPaddingStartPosition(chars.length())) {
        return false;
      }
      for (int i = 0; i < chars.length(); i++) {
        if (!alphabet.canDecode(chars.charAt(i))) {
          return false;
        }
      }
      return true;
    }

    @Override
    @SuppressWarnings({"argument.type.incompatible", "array.access.unsafe", "return.type.incompatible"})
    /* chars will not be accessed with an invalid index because of the loop stop condition. */
    @IndexFor("#1") int decodeTo(byte[] target, CharSequence chars) throws DecodingException {
      checkNotNull(target);
      chars = trimTrailingPadding(chars);
      if (!alphabet.isValidPaddingStartPosition(chars.length())) {
        throw new DecodingException("Invalid input length " + chars.length());
      }
      int bytesWritten = 0;
      for (int charIdx = 0; charIdx < chars.length(); charIdx += alphabet.charsPerChunk) {
        long chunk = 0;
        int charsProcessed = 0;
        for (int i = 0; i < alphabet.charsPerChunk; i++) {
          chunk <<= alphabet.bitsPerChar;
          if (charIdx + i < chars.length()) {
            chunk |= alphabet.decode(chars.charAt(charIdx + charsProcessed++));
          }
        }
        final int minOffset = alphabet.bytesPerChunk * 8 - charsProcessed * alphabet.bitsPerChar;
        for (int offset = (alphabet.bytesPerChunk - 1) * 8; offset >= minOffset; offset -= 8) {
          target[bytesWritten++] = (byte) ((chunk >>> offset) & 0xFF);
        }
      }
      return bytesWritten;
    }

    @Override
    @GwtIncompatible // Reader,InputStream
    public InputStream decodingStream(final Reader reader) {
      checkNotNull(reader);
      return new InputStream() {
        int bitBuffer = 0;
        int bitBufferLength = 0;
        int readChars = 0;
        boolean hitPadding = false;

        @Override
        public int read() throws IOException {
          while (true) {
            int readChar = reader.read();
            if (readChar == -1) {
              if (!hitPadding && !alphabet.isValidPaddingStartPosition(readChars)) {
                throw new DecodingException("Invalid input length " + readChars);
              }
              return -1;
            }
            readChars++;
            char ch = (char) readChar;
            if (paddingChar != null && paddingChar.charValue() == ch) {
              if (!hitPadding
                  && (readChars == 1 || !alphabet.isValidPaddingStartPosition(readChars - 1))) {
                throw new DecodingException("Padding cannot start at index " + readChars);
              }
              hitPadding = true;
            } else if (hitPadding) {
              throw new DecodingException(
                  "Expected padding character but found '" + ch + "' at index " + readChars);
            } else {
              bitBuffer <<= alphabet.bitsPerChar;
              bitBuffer |= alphabet.decode(ch);
              bitBufferLength += alphabet.bitsPerChar;

              if (bitBufferLength >= 8) {
                bitBufferLength -= 8;
                return (bitBuffer >> bitBufferLength) & 0xFF;
              }
            }
          }
        }

        @Override
        public int read(byte[] buf, int off, int len) throws IOException {
          // Overriding this to work around the fact that InputStream's default implementation of
          // this method will silently swallow exceptions thrown by the single-byte read() method
          // (other than on the first call to it), which in this case can cause invalid encoded
          // strings to not throw an exception.
          // See https://github.com/google/guava/issues/3542
          checkPositionIndexes(off, off + len, buf.length);

          int i = off;
          for (; i < off + len; i++) {
            int b = read();
            if (b == -1) {
              int read = i - off;
              return read == 0 ? -1 : read;
            }
            buf[i] = (byte) b;
          }
          return i - off;
        }

        @Override
        public void close() throws IOException {
          reader.close();
        }
      };
    }

    @Override
    public BaseEncoding omitPadding() {
      return (paddingChar == null) ? this : newInstance(alphabet, null);
    }

    @Override
    public BaseEncoding withPadChar(char padChar) {
      if (8 % alphabet.bitsPerChar == 0
          || (paddingChar != null && paddingChar.charValue() == padChar)) {
        return this;
      } else {
        return newInstance(alphabet, padChar);
      }
    }

    @Override
    public BaseEncoding withSeparator(String separator, @NonNegative int afterEveryChars) {
      for (int i = 0; i < separator.length(); i++) {
        checkArgument(
            !alphabet.matches(separator.charAt(i)),
            "Separator (%s) cannot contain alphabet characters",
            separator);
      }
      if (paddingChar != null) {
        checkArgument(
            separator.indexOf(paddingChar.charValue()) < 0,
            "Separator (%s) cannot contain padding character",
            separator);
      }
      return new SeparatedBaseEncoding(this, separator, afterEveryChars);
    }

    @LazyInit private transient @Nullable BaseEncoding upperCase;
    @LazyInit private transient @Nullable BaseEncoding lowerCase;

    @Override
    public BaseEncoding upperCase() {
      BaseEncoding result = upperCase;
      if (result == null) {
        Alphabet upper = alphabet.upperCase();
        result = upperCase = (upper == alphabet) ? this : newInstance(upper, paddingChar);
      }
      return result;
    }

    @Override
    public BaseEncoding lowerCase() {
      BaseEncoding result = lowerCase;
      if (result == null) {
        Alphabet lower = alphabet.lowerCase();
        result = lowerCase = (lower == alphabet) ? this : newInstance(lower, paddingChar);
      }
      return result;
    }

    BaseEncoding newInstance(Alphabet alphabet, @Nullable Character paddingChar) {
      return new StandardBaseEncoding(alphabet, paddingChar);
    }

    @Override
    public String toString() {
      StringBuilder builder = new StringBuilder("BaseEncoding.");
      builder.append(alphabet.toString());
      if (8 % alphabet.bitsPerChar != 0) {
        if (paddingChar == null) {
          builder.append(".omitPadding()");
        } else {
          builder.append(".withPadChar('").append(paddingChar).append("')");
        }
      }
      return builder.toString();
    }

    @Override
    public boolean equals(@Nullable Object other) {
      if (other instanceof StandardBaseEncoding) {
        StandardBaseEncoding that = (StandardBaseEncoding) other;
        return this.alphabet.equals(that.alphabet)
            && Objects.equal(this.paddingChar, that.paddingChar);
      }
      return false;
    }

    @Override
    public int hashCode() {
      return alphabet.hashCode() ^ Objects.hashCode(paddingChar);
    }
  }

  static final class Base16Encoding extends StandardBaseEncoding {
    final char[] encoding = new char[512];

    Base16Encoding(String name, @MinLen(1) String alphabetChars) {
      this(new Alphabet(name, alphabetChars.toCharArray()));
    }

    @SuppressWarnings({"array.access.unsafe", "argument.type.incompatible"}) /* Since encoding has a length of 512, it is safe to
    access it with indexes from 0 to 255 and 256 to 511, respectively. The calls to encode are safe because it has been previously
    verified that the length of chars array is exactly 16*/
    private Base16Encoding(Alphabet alphabet) {
      super(alphabet, null);
      checkArgument(alphabet.chars.length == 16);
      for (int i = 0; i < 256; ++i) {
        encoding[i] = alphabet.encode(i >>> 4);
        encoding[i | 0x100] = alphabet.encode(i & 0xF);
      }
    }

    @Override
    @SuppressWarnings("array.access.unsafe") // encoding has length 512, so it can be accessed with b + 256
    void encodeTo(Appendable target, byte[] bytes, @IndexOrHigh("#2") int off, @NonNegative @LTLengthOf(value = "#2", offset = "#3 - 1") int len) throws IOException {
      checkNotNull(target);
      checkPositionIndexes(off, off + len, bytes.length);
      for (int i = 0; i < len; ++i) {
        int b = bytes[off + i] & 0xFF;
        target.append(encoding[b]);
        target.append(encoding[b | 0x100]);
      }
    }

    @Override
    @SuppressWarnings({"return.type.incompatible", "array.access.unsafe"}) /* bytesWritten grows slower than i, which stops
    when it exceeds the length of target */
    @IndexFor("#1") int decodeTo(byte[] target, CharSequence chars) throws DecodingException {
      checkNotNull(target);
      if (chars.length() % 2 == 1) {
        throw new DecodingException("Invalid input length " + chars.length());
      }
      int bytesWritten = 0;
      for (int i = 0; i < chars.length(); i += 2) {
        @SuppressWarnings("argument.type.incompatible") // a char variable  is a valid index for chars.
        int decoded = alphabet.decode(chars.charAt(i)) << 4 | alphabet.decode(chars.charAt(i + 1));
        target[bytesWritten++] = (byte) decoded;
      }
      return bytesWritten;
    }

    @Override
    BaseEncoding newInstance(Alphabet alphabet, @Nullable Character paddingChar) {
      return new Base16Encoding(alphabet);
    }
  }

  static final class Base64Encoding extends StandardBaseEncoding {
    Base64Encoding(String name, @ArrayLen(64) String alphabetChars, @Nullable Character paddingChar) {
      this(new Alphabet(name, alphabetChars.toCharArray()), paddingChar);
    }

    private Base64Encoding(Alphabet alphabet, @Nullable Character paddingChar) {
      super(alphabet, paddingChar);
      checkArgument(alphabet.chars.length == 64);
    }

    @Override
    @SuppressWarnings("argument.type.incompatible") /* i is between off and off + len, so the last method call is safe.
    alphabet.chars has length 64, all arguments of encode() are 6-bits long */
    void encodeTo(Appendable target, byte[] bytes, @IndexOrHigh("#2") int off, @NonNegative @LTLengthOf(value = "#2", offset = "#3 - 1") int len) throws IOException {
      checkNotNull(target);
      checkPositionIndexes(off, off + len, bytes.length);
      int i = off;
      for (int remaining = len; remaining >= 3; remaining -= 3) {
        @SuppressWarnings("array.access.unsafe") // i is a valid index because the parameters have been checked
        int chunk = (bytes[i++] & 0xFF) << 16 | (bytes[i++] & 0xFF) << 8 | bytes[i++] & 0xFF;
        target.append(alphabet.encode(chunk >>> 18));
        target.append(alphabet.encode((chunk >>> 12) & 0x3F));
        target.append(alphabet.encode((chunk >>> 6) & 0x3F));
        target.append(alphabet.encode(chunk & 0x3F));
      }
      if (i < off + len) {
        encodeChunkTo(target, bytes, i, off + len - i);
      }
    }

    @Override
    @SuppressWarnings({"argument.type.incompatible", "array.access.unsafe", "return.type.incompatible"})
    /* i will be a valid index for chars because it is verified at every step. charAt() returns a char value, which is known to be
    a valid index for alphabet. bytesWritten grows just like variable i, so it will not exceed the length of chars. */
    @IndexFor("#1") int decodeTo(byte[] target, CharSequence chars) throws DecodingException {
      checkNotNull(target);
      chars = trimTrailingPadding(chars);
      if (!alphabet.isValidPaddingStartPosition(chars.length())) {
        throw new DecodingException("Invalid input length " + chars.length());
      }
      int bytesWritten = 0;
      for (int i = 0; i < chars.length(); ) {
        int chunk = alphabet.decode(chars.charAt(i++)) << 18;
        chunk |= alphabet.decode(chars.charAt(i++)) << 12;
        target[bytesWritten++] = (byte) (chunk >>> 16);
        if (i < chars.length()) {
          chunk |= alphabet.decode(chars.charAt(i++)) << 6;
          target[bytesWritten++] = (byte) ((chunk >>> 8) & 0xFF);
          if (i < chars.length()) {
            chunk |= alphabet.decode(chars.charAt(i++));
            target[bytesWritten++] = (byte) (chunk & 0xFF);
          }
        }
      }
      return bytesWritten;
    }

    @Override
    BaseEncoding newInstance(Alphabet alphabet, @Nullable Character paddingChar) {
      return new Base64Encoding(alphabet, paddingChar);
    }
  }

  @GwtIncompatible
  static Reader ignoringReader(final Reader delegate, final String toIgnore) {
    checkNotNull(delegate);
    checkNotNull(toIgnore);
    return new Reader() {
      @Override
      public int read() throws IOException {
        int readChar;
        do {
          readChar = delegate.read();
        } while (readChar != -1 && toIgnore.indexOf((char) readChar) >= 0);
        return readChar;
      }

      @Override
      public int read(char[] cbuf, int off, int len) throws IOException {
        throw new UnsupportedOperationException();
      }

      @Override
      public void close() throws IOException {
        delegate.close();
      }
    };
  }

  static Appendable separatingAppendable(
      final Appendable delegate, final String separator, final @NonNegative int afterEveryChars) {
    checkNotNull(delegate);
    checkNotNull(separator);
    checkArgument(afterEveryChars > 0);
    return new Appendable() {
      int charsUntilSeparator = afterEveryChars;

      @Override
      public Appendable append(char c) throws IOException {
        if (charsUntilSeparator == 0) {
          delegate.append(separator);
          charsUntilSeparator = afterEveryChars;
        }
        delegate.append(c);
        charsUntilSeparator--;
        return this;
      }

      @Override
      public Appendable append(@Nullable CharSequence chars, int off, int len) throws IOException {
        throw new UnsupportedOperationException();
      }

      @Override
      public Appendable append(@Nullable CharSequence chars) throws IOException {
        throw new UnsupportedOperationException();
      }
    };
  }

  @GwtIncompatible // Writer
  static Writer separatingWriter(
<<<<<<< HEAD
      final Writer delegate, final String separator, final @NonNegative int afterEveryChars) {
    final Appendable seperatingAppendable =
=======
      final Writer delegate, final String separator, final int afterEveryChars) {
    final Appendable separatingAppendable =
>>>>>>> f75cd01d
        separatingAppendable(delegate, separator, afterEveryChars);
    return new Writer() {
      @Override
      public void write(int c) throws IOException {
        separatingAppendable.append((char) c);
      }

      @Override
      public void write(char[] chars, int off, int len) throws IOException {
        throw new UnsupportedOperationException();
      }

      @Override
      public void flush() throws IOException {
        delegate.flush();
      }

      @Override
      public void close() throws IOException {
        delegate.close();
      }
    };
  }

  static final class SeparatedBaseEncoding extends BaseEncoding {
    private final BaseEncoding delegate;
    private final String separator;
    private final @NonNegative int afterEveryChars;

    SeparatedBaseEncoding(BaseEncoding delegate, String separator, @NonNegative int afterEveryChars) {
      this.delegate = checkNotNull(delegate);
      this.separator = checkNotNull(separator);
      this.afterEveryChars = afterEveryChars;
      checkArgument(
          afterEveryChars > 0, "Cannot add a separator after every %s chars", afterEveryChars);
    }

    @Override
    CharSequence trimTrailingPadding(CharSequence chars) {
      return delegate.trimTrailingPadding(chars);
    }

    @Override
    @SuppressWarnings("return.type.incompatible") // Every operand in the return expression is non-negative
    @NonNegative int maxEncodedSize(@NonNegative int bytes) {
      int unseparatedSize = delegate.maxEncodedSize(bytes);
      return unseparatedSize
          + separator.length() * divide(Math.max(0, unseparatedSize - 1), afterEveryChars, FLOOR);
    }

    @GwtIncompatible // Writer,OutputStream
    @Override
    public OutputStream encodingStream(final Writer output) {
      return delegate.encodingStream(separatingWriter(output, separator, afterEveryChars));
    }

    @Override
    void encodeTo(Appendable target, byte[] bytes, @IndexOrHigh("#2") int off, @NonNegative @LTLengthOf(value = "#2", offset = "#3 - 1") int len) throws IOException {
      delegate.encodeTo(separatingAppendable(target, separator, afterEveryChars), bytes, off, len);
    }

    @Override
    @NonNegative int maxDecodedSize(@NonNegative int chars) {
      return delegate.maxDecodedSize(chars);
    }

    @Override
    public boolean canDecode(CharSequence chars) {
      StringBuilder builder = new StringBuilder();
      for (int i = 0; i < chars.length(); i++) {
        char c = chars.charAt(i);
        if (separator.indexOf(c) < 0) {
          builder.append(c);
        }
      }
      return delegate.canDecode(builder);
    }

    @Override
    @IndexFor("#1") int decodeTo(byte[] target, CharSequence chars) throws DecodingException {
      StringBuilder stripped = new StringBuilder(chars.length());
      for (int i = 0; i < chars.length(); i++) {
        char c = chars.charAt(i);
        if (separator.indexOf(c) < 0) {
          stripped.append(c);
        }
      }
      return delegate.decodeTo(target, stripped);
    }

    @Override
    @GwtIncompatible // Reader,InputStream
    public InputStream decodingStream(final Reader reader) {
      return delegate.decodingStream(ignoringReader(reader, separator));
    }

    @Override
    public BaseEncoding omitPadding() {
      return delegate.omitPadding().withSeparator(separator, afterEveryChars);
    }

    @Override
    public BaseEncoding withPadChar(char padChar) {
      return delegate.withPadChar(padChar).withSeparator(separator, afterEveryChars);
    }

    @Override
    public BaseEncoding withSeparator(String separator, @NonNegative int afterEveryChars) {
      throw new UnsupportedOperationException("Already have a separator");
    }

    @Override
    public BaseEncoding upperCase() {
      return delegate.upperCase().withSeparator(separator, afterEveryChars);
    }

    @Override
    public BaseEncoding lowerCase() {
      return delegate.lowerCase().withSeparator(separator, afterEveryChars);
    }

    @Override
    public String toString() {
      return delegate + ".withSeparator(\"" + separator + "\", " + afterEveryChars + ")";
    }
  }
}<|MERGE_RESOLUTION|>--- conflicted
+++ resolved
@@ -1081,13 +1081,8 @@
 
   @GwtIncompatible // Writer
   static Writer separatingWriter(
-<<<<<<< HEAD
       final Writer delegate, final String separator, final @NonNegative int afterEveryChars) {
-    final Appendable seperatingAppendable =
-=======
-      final Writer delegate, final String separator, final int afterEveryChars) {
     final Appendable separatingAppendable =
->>>>>>> f75cd01d
         separatingAppendable(delegate, separator, afterEveryChars);
     return new Writer() {
       @Override
