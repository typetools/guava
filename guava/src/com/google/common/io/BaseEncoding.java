/*
 * Copyright (C) 2012 The Guava Authors
 *
 * Licensed under the Apache License, Version 2.0 (the "License"); you may not use this file except
 * in compliance with the License. You may obtain a copy of the License at
 *
 * http://www.apache.org/licenses/LICENSE-2.0
 *
 * Unless required by applicable law or agreed to in writing, software distributed under the License
 * is distributed on an "AS IS" BASIS, WITHOUT WARRANTIES OR CONDITIONS OF ANY KIND, either express
 * or implied. See the License for the specific language governing permissions and limitations under
 * the License.
 */

package com.google.common.io;

import static com.google.common.base.Preconditions.checkArgument;
import static com.google.common.base.Preconditions.checkNotNull;
import static com.google.common.base.Preconditions.checkPositionIndexes;
import static com.google.common.base.Preconditions.checkState;
import static com.google.common.math.IntMath.divide;
import static com.google.common.math.IntMath.log2;
import static java.math.RoundingMode.CEILING;
import static java.math.RoundingMode.FLOOR;
import static java.math.RoundingMode.UNNECESSARY;

import com.google.common.annotations.GwtCompatible;
import com.google.common.annotations.GwtIncompatible;
import com.google.common.base.Ascii;
import com.google.common.base.Objects;
import com.google.errorprone.annotations.concurrent.LazyInit;
import java.io.IOException;
import java.io.InputStream;
import java.io.OutputStream;
import java.io.Reader;
import java.io.Writer;
import java.util.Arrays;
<<<<<<< HEAD
import org.checkerframework.checker.index.qual.IndexFor;
import org.checkerframework.checker.index.qual.IndexOrHigh;
import org.checkerframework.checker.index.qual.LTLengthOf;
import org.checkerframework.checker.index.qual.NonNegative;
import org.checkerframework.checker.nullness.qual.Nullable;
import org.checkerframework.checker.signedness.qual.PolySigned;
import org.checkerframework.common.value.qual.ArrayLen;
import org.checkerframework.common.value.qual.MinLen;
=======
import javax.annotation.CheckForNull;
>>>>>>> 0a17f4a4

/**
 * A binary encoding scheme for reversibly translating between byte sequences and printable ASCII
 * strings. This class includes several constants for encoding schemes specified by <a
 * href="http://tools.ietf.org/html/rfc4648">RFC 4648</a>. For example, the expression:
 *
 * <pre>{@code
 * BaseEncoding.base32().encode("foo".getBytes(Charsets.US_ASCII))
 * }</pre>
 *
 * <p>returns the string {@code "MZXW6==="}, and
 *
 * <pre>{@code
 * byte[] decoded = BaseEncoding.base32().decode("MZXW6===");
 * }</pre>
 *
 * <p>...returns the ASCII bytes of the string {@code "foo"}.
 *
 * <p>By default, {@code BaseEncoding}'s behavior is relatively strict and in accordance with RFC
 * 4648. Decoding rejects characters in the wrong case, though padding is optional. To modify
 * encoding and decoding behavior, use configuration methods to obtain a new encoding with modified
 * behavior:
 *
 * <pre>{@code
 * BaseEncoding.base16().lowerCase().decode("deadbeef");
 * }</pre>
 *
 * <p>Warning: BaseEncoding instances are immutable. Invoking a configuration method has no effect
 * on the receiving instance; you must store and use the new encoding instance it returns, instead.
 *
 * <pre>{@code
 * // Do NOT do this
 * BaseEncoding hex = BaseEncoding.base16();
 * hex.lowerCase(); // does nothing!
 * return hex.decode("deadbeef"); // throws an IllegalArgumentException
 * }</pre>
 *
 * <p>It is guaranteed that {@code encoding.decode(encoding.encode(x))} is always equal to {@code
 * x}, but the reverse does not necessarily hold.
 *
 * <table>
 * <caption>Encodings</caption>
 * <tr>
 * <th>Encoding
 * <th>Alphabet
 * <th>{@code char:byte} ratio
 * <th>Default padding
 * <th>Comments
 * <tr>
 * <td>{@link #base16()}
 * <td>0-9 A-F
 * <td>2.00
 * <td>N/A
 * <td>Traditional hexadecimal. Defaults to upper case.
 * <tr>
 * <td>{@link #base32()}
 * <td>A-Z 2-7
 * <td>1.60
 * <td>=
 * <td>Human-readable; no possibility of mixing up 0/O or 1/I. Defaults to upper case.
 * <tr>
 * <td>{@link #base32Hex()}
 * <td>0-9 A-V
 * <td>1.60
 * <td>=
 * <td>"Numerical" base 32; extended from the traditional hex alphabet. Defaults to upper case.
 * <tr>
 * <td>{@link #base64()}
 * <td>A-Z a-z 0-9 + /
 * <td>1.33
 * <td>=
 * <td>
 * <tr>
 * <td>{@link #base64Url()}
 * <td>A-Z a-z 0-9 - _
 * <td>1.33
 * <td>=
 * <td>Safe to use as filenames, or to pass in URLs without escaping
 * </table>
 *
 * <p>All instances of this class are immutable, so they may be stored safely as static constants.
 *
 * @author Louis Wasserman
 * @since 14.0
 */
@GwtCompatible(emulated = true)
@ElementTypesAreNonnullByDefault
public abstract class BaseEncoding {
  // TODO(lowasser): consider making encodeTo(Appendable, byte[], int, int) public.

  BaseEncoding() {}

  /**
   * Exception indicating invalid base-encoded input encountered while decoding.
   *
   * @author Louis Wasserman
   * @since 15.0
   */
  public static final class DecodingException extends IOException {
    DecodingException(String message) {
      super(message);
    }

    DecodingException(Throwable cause) {
      super(cause);
    }
  }

  /** Encodes the specified byte array, and returns the encoded {@code String}. */
  public String encode(byte[] bytes) {
    return encode(bytes, 0, bytes.length);
  }

  /**
   * Encodes the specified range of the specified byte array, and returns the encoded {@code
   * String}.
   */
  public final String encode(byte[] bytes, @IndexOrHigh("#1") int off, @NonNegative @LTLengthOf(value = "#1", offset = "#2 - 1") int len) {
    checkPositionIndexes(off, off + len, bytes.length);
    StringBuilder result = new StringBuilder(maxEncodedSize(len));
    try {
      encodeTo(result, bytes, off, len);
    } catch (IOException impossible) {
      throw new AssertionError(impossible);
    }
    return result.toString();
  }

  /**
   * Returns an {@code OutputStream} that encodes bytes using this encoding into the specified
   * {@code Writer}. When the returned {@code OutputStream} is closed, so is the backing {@code
   * Writer}.
   */
  @GwtIncompatible // Writer,OutputStream
  public abstract OutputStream encodingStream(Writer writer);

  /**
   * Returns a {@code ByteSink} that writes base-encoded bytes to the specified {@code CharSink}.
   */
  @GwtIncompatible // ByteSink,CharSink
  public final ByteSink encodingSink(CharSink encodedSink) {
    checkNotNull(encodedSink);
    return new ByteSink() {
      @Override
      public OutputStream openStream() throws IOException {
        return encodingStream(encodedSink.openStream());
      }
    };
  }

  // TODO(lowasser): document the extent of leniency, probably after adding ignore(CharMatcher)

  private static byte[] extract(byte[] result, @IndexOrHigh("#1") int length) {
    if (length == result.length) {
      return result;
    }
    byte[] trunc = new byte[length];
    System.arraycopy(result, 0, trunc, 0, length);
    return trunc;
  }

  /**
   * Determines whether the specified character sequence is a valid encoded string according to this
   * encoding.
   *
   * @since 20.0
   */
  public abstract boolean canDecode(CharSequence chars);

  /**
   * Decodes the specified character sequence, and returns the resulting {@code byte[]}. This is the
   * inverse operation to {@link #encode(byte[])}.
   *
   * @throws IllegalArgumentException if the input is not a valid encoded string according to this
   *     encoding.
   */
  public final byte[] decode(CharSequence chars) {
    try {
      return decodeChecked(chars);
    } catch (DecodingException badInput) {
      throw new IllegalArgumentException(badInput);
    }
  }

  /**
   * Decodes the specified character sequence, and returns the resulting {@code byte[]}. This is the
   * inverse operation to {@link #encode(byte[])}.
   *
   * @throws DecodingException if the input is not a valid encoded string according to this
   *     encoding.
   */
  final byte[] decodeChecked(CharSequence chars)
      throws DecodingException {
    chars = trimTrailingPadding(chars);
    byte[] tmp = new byte[maxDecodedSize(chars.length())];
    int len = decodeTo(tmp, chars);
    return extract(tmp, len);
  }

  /**
   * Returns an {@code InputStream} that decodes base-encoded input from the specified {@code
   * Reader}. The returned stream throws a {@link DecodingException} upon decoding-specific errors.
   */
  @GwtIncompatible // Reader,InputStream
  public abstract InputStream decodingStream(Reader reader);

  /**
   * Returns a {@code ByteSource} that reads base-encoded bytes from the specified {@code
   * CharSource}.
   */
  @GwtIncompatible // ByteSource,CharSource
  public final ByteSource decodingSource(CharSource encodedSource) {
    checkNotNull(encodedSource);
    return new ByteSource() {
      @Override
      public InputStream openStream() throws IOException {
        return decodingStream(encodedSource.openStream());
      }
    };
  }

  // Implementations for encoding/decoding

  abstract @NonNegative int maxEncodedSize(@NonNegative int bytes);

  abstract void encodeTo(Appendable target, byte[] bytes, @IndexOrHigh("#2") int off, @NonNegative @LTLengthOf(value = "#2", offset = "#3 - 1") int len) throws IOException;

  abstract @NonNegative int maxDecodedSize(@NonNegative int chars);

  abstract @IndexFor("#1") int decodeTo(byte[] target, CharSequence chars) throws DecodingException;

  CharSequence trimTrailingPadding(CharSequence chars) {
    return checkNotNull(chars);
  }

  // Modified encoding generators

  /**
   * Returns an encoding that behaves equivalently to this encoding, but omits any padding
   * characters as specified by <a href="http://tools.ietf.org/html/rfc4648#section-3.2">RFC 4648
   * section 3.2</a>, Padding of Encoded Data.
   */
  public abstract BaseEncoding omitPadding();

  /**
   * Returns an encoding that behaves equivalently to this encoding, but uses an alternate character
   * for padding.
   *
   * @throws IllegalArgumentException if this padding character is already used in the alphabet or a
   *     separator
   */
  public abstract BaseEncoding withPadChar(char padChar);

  /**
   * Returns an encoding that behaves equivalently to this encoding, but adds a separator string
   * after every {@code n} characters. Any occurrences of any characters that occur in the separator
   * are skipped over in decoding.
   *
   * @throws IllegalArgumentException if any alphabet or padding characters appear in the separator
   *     string, or if {@code n <= 0}
   * @throws UnsupportedOperationException if this encoding already uses a separator
   */
  public abstract BaseEncoding withSeparator(String separator, @NonNegative int n);

  /**
   * Returns an encoding that behaves equivalently to this encoding, but encodes and decodes with
   * uppercase letters. Padding and separator characters remain in their original case.
   *
   * @throws IllegalStateException if the alphabet used by this encoding contains mixed upper- and
   *     lower-case characters
   */
  public abstract BaseEncoding upperCase();

  /**
   * Returns an encoding that behaves equivalently to this encoding, but encodes and decodes with
   * lowercase letters. Padding and separator characters remain in their original case.
   *
   * @throws IllegalStateException if the alphabet used by this encoding contains mixed upper- and
   *     lower-case characters
   */
  public abstract BaseEncoding lowerCase();

  private static final BaseEncoding BASE64 =
      new Base64Encoding(
          "base64()", "ABCDEFGHIJKLMNOPQRSTUVWXYZabcdefghijklmnopqrstuvwxyz0123456789+/", '=');

  /**
   * The "base64" base encoding specified by <a
   * href="http://tools.ietf.org/html/rfc4648#section-4">RFC 4648 section 4</a>, Base 64 Encoding.
   * (This is the same as the base 64 encoding from <a
   * href="http://tools.ietf.org/html/rfc3548#section-3">RFC 3548</a>.)
   *
   * <p>The character {@code '='} is used for padding, but can be {@linkplain #omitPadding()
   * omitted} or {@linkplain #withPadChar(char) replaced}.
   *
   * <p>No line feeds are added by default, as per <a
   * href="http://tools.ietf.org/html/rfc4648#section-3.1">RFC 4648 section 3.1</a>, Line Feeds in
   * Encoded Data. Line feeds may be added using {@link #withSeparator(String, int)}.
   */
  public static BaseEncoding base64() {
    return BASE64;
  }

  private static final BaseEncoding BASE64_URL =
      new Base64Encoding(
          "base64Url()", "ABCDEFGHIJKLMNOPQRSTUVWXYZabcdefghijklmnopqrstuvwxyz0123456789-_", '=');

  /**
   * The "base64url" encoding specified by <a
   * href="http://tools.ietf.org/html/rfc4648#section-5">RFC 4648 section 5</a>, Base 64 Encoding
   * with URL and Filename Safe Alphabet, also sometimes referred to as the "web safe Base64." (This
   * is the same as the base 64 encoding with URL and filename safe alphabet from <a
   * href="http://tools.ietf.org/html/rfc3548#section-4">RFC 3548</a>.)
   *
   * <p>The character {@code '='} is used for padding, but can be {@linkplain #omitPadding()
   * omitted} or {@linkplain #withPadChar(char) replaced}.
   *
   * <p>No line feeds are added by default, as per <a
   * href="http://tools.ietf.org/html/rfc4648#section-3.1">RFC 4648 section 3.1</a>, Line Feeds in
   * Encoded Data. Line feeds may be added using {@link #withSeparator(String, int)}.
   */
  public static BaseEncoding base64Url() {
    return BASE64_URL;
  }

  private static final BaseEncoding BASE32 =
      new StandardBaseEncoding("base32()", "ABCDEFGHIJKLMNOPQRSTUVWXYZ234567", '=');

  /**
   * The "base32" encoding specified by <a href="http://tools.ietf.org/html/rfc4648#section-6">RFC
   * 4648 section 6</a>, Base 32 Encoding. (This is the same as the base 32 encoding from <a
   * href="http://tools.ietf.org/html/rfc3548#section-5">RFC 3548</a>.)
   *
   * <p>The character {@code '='} is used for padding, but can be {@linkplain #omitPadding()
   * omitted} or {@linkplain #withPadChar(char) replaced}.
   *
   * <p>No line feeds are added by default, as per <a
   * href="http://tools.ietf.org/html/rfc4648#section-3.1">RFC 4648 section 3.1</a>, Line Feeds in
   * Encoded Data. Line feeds may be added using {@link #withSeparator(String, int)}.
   */
  public static BaseEncoding base32() {
    return BASE32;
  }

  private static final BaseEncoding BASE32_HEX =
      new StandardBaseEncoding("base32Hex()", "0123456789ABCDEFGHIJKLMNOPQRSTUV", '=');

  /**
   * The "base32hex" encoding specified by <a
   * href="http://tools.ietf.org/html/rfc4648#section-7">RFC 4648 section 7</a>, Base 32 Encoding
   * with Extended Hex Alphabet. There is no corresponding encoding in RFC 3548.
   *
   * <p>The character {@code '='} is used for padding, but can be {@linkplain #omitPadding()
   * omitted} or {@linkplain #withPadChar(char) replaced}.
   *
   * <p>No line feeds are added by default, as per <a
   * href="http://tools.ietf.org/html/rfc4648#section-3.1">RFC 4648 section 3.1</a>, Line Feeds in
   * Encoded Data. Line feeds may be added using {@link #withSeparator(String, int)}.
   */
  public static BaseEncoding base32Hex() {
    return BASE32_HEX;
  }

  private static final BaseEncoding BASE16 = new Base16Encoding("base16()", "0123456789ABCDEF");

  /**
   * The "base16" encoding specified by <a href="http://tools.ietf.org/html/rfc4648#section-8">RFC
   * 4648 section 8</a>, Base 16 Encoding. (This is the same as the base 16 encoding from <a
   * href="http://tools.ietf.org/html/rfc3548#section-6">RFC 3548</a>.) This is commonly known as
   * "hexadecimal" format.
   *
   * <p>No padding is necessary in base 16, so {@link #withPadChar(char)} and {@link #omitPadding()}
   * have no effect.
   *
   * <p>No line feeds are added by default, as per <a
   * href="http://tools.ietf.org/html/rfc4648#section-3.1">RFC 4648 section 3.1</a>, Line Feeds in
   * Encoded Data. Line feeds may be added using {@link #withSeparator(String, int)}.
   */
  public static BaseEncoding base16() {
    return BASE16;
  }

  private static final class Alphabet {
    private final String name;
    // this is meant to be immutable -- don't modify it!
    private final char @MinLen(1) [] chars;
    final @IndexFor("this.chars") int mask;
    final int bitsPerChar;
    final int charsPerChunk;
    final int bytesPerChunk;
    private final byte[] decodabet;
    private final boolean[] validPadding;

    Alphabet(String name, char @MinLen(1) [] chars) {
      this.name = checkNotNull(name);
      this.chars = checkNotNull(chars);
      try {
        this.bitsPerChar = log2(chars.length, UNNECESSARY);
      } catch (ArithmeticException e) {
        throw new IllegalArgumentException("Illegal alphabet length " + chars.length, e);
      }

      /*
       * e.g. for base64, bitsPerChar == 6, charsPerChunk == 4, and bytesPerChunk == 3. This makes
       * for the smallest chunk size that still has charsPerChunk * bitsPerChar be a multiple of 8.
       */
      @NonNegative int gcd = Math.min(8, Integer.lowestOneBit(bitsPerChar));
      try {
        this.charsPerChunk = 8 / gcd;
        this.bytesPerChunk = bitsPerChar / gcd;
      } catch (ArithmeticException e) {
        throw new IllegalArgumentException("Illegal alphabet " + new String(chars), e);
      }

      this.mask = chars.length - 1;

      byte[] decodabet = new byte[Ascii.MAX + 1];
      Arrays.fill(decodabet, (byte) -1);
      for (int i = 0; i < chars.length; i++) {
        char c = chars[i];
        checkArgument(c < decodabet.length, "Non-ASCII character: %s", c);
        checkArgument(decodabet[c] == -1, "Duplicate character: %s", c);
        decodabet[c] = (byte) i;
      }
      this.decodabet = decodabet;

      boolean[] validPadding = new boolean[charsPerChunk];
      for (int i = 0; i < bytesPerChunk; i++) {
        validPadding[divide(i * 8, bitsPerChar, CEILING)] = true;
      }
      this.validPadding = validPadding;
    }

    char encode(@IndexFor("this.chars") int bits) {
      return chars[bits];
    }

    boolean isValidPaddingStartPosition(@NonNegative int index) {
      return validPadding[index % charsPerChunk];
    }

    boolean canDecode(char ch) {
      return ch <= Ascii.MAX && decodabet[ch] != -1;
    }

    int decode(@IndexFor("this.decodabet") char ch) throws DecodingException {
      if (ch > Ascii.MAX) {
        throw new DecodingException("Unrecognized character: 0x" + Integer.toHexString(ch));
      }
      int result = decodabet[ch];
      if (result == -1) {
        if (ch <= 0x20 || ch == Ascii.MAX) {
          throw new DecodingException("Unrecognized character: 0x" + Integer.toHexString(ch));
        } else {
          throw new DecodingException("Unrecognized character: " + ch);
        }
      }
      return result;
    }

    private boolean hasLowerCase() {
      for (char c : chars) {
        if (Ascii.isLowerCase(c)) {
          return true;
        }
      }
      return false;
    }

    private boolean hasUpperCase() {
      for (char c : chars) {
        if (Ascii.isUpperCase(c)) {
          return true;
        }
      }
      return false;
    }

    Alphabet upperCase() {
      if (!hasLowerCase()) {
        return this;
      }
      checkState(!hasUpperCase(), "Cannot call upperCase() on a mixed-case alphabet");
      char[] upperCased = new char[chars.length];
      for (int i = 0; i < chars.length; i++) {
        upperCased[i] = Ascii.toUpperCase(chars[i]);
      }
      return new Alphabet(name + ".upperCase()", upperCased);
    }

    Alphabet lowerCase() {
      if (!hasUpperCase()) {
        return this;
      }
      checkState(!hasLowerCase(), "Cannot call lowerCase() on a mixed-case alphabet");
      char[] lowerCased = new char[chars.length];
      for (int i = 0; i < chars.length; i++) {
        lowerCased[i] = Ascii.toLowerCase(chars[i]);
      }
      return new Alphabet(name + ".lowerCase()", lowerCased);
    }

    public boolean matches(char c) {
      return c < decodabet.length && decodabet[c] != -1;
    }

    @Override
    public String toString() {
      return name;
    }

    @Override
    public boolean equals(@CheckForNull Object other) {
      if (other instanceof Alphabet) {
        Alphabet that = (Alphabet) other;
        return Arrays.equals(this.chars, that.chars);
      }
      return false;
    }

    @Override
    public int hashCode() {
      return Arrays.hashCode(chars);
    }
  }

  static class StandardBaseEncoding extends BaseEncoding {
    // TODO(lowasser): provide a useful toString
    final Alphabet alphabet;

    @CheckForNull final Character paddingChar;

<<<<<<< HEAD
    StandardBaseEncoding(String name, @MinLen(1) String alphabetChars, @Nullable Character paddingChar) {
=======
    StandardBaseEncoding(String name, String alphabetChars, @CheckForNull Character paddingChar) {
>>>>>>> 0a17f4a4
      this(new Alphabet(name, alphabetChars.toCharArray()), paddingChar);
    }

    StandardBaseEncoding(Alphabet alphabet, @CheckForNull Character paddingChar) {
      this.alphabet = checkNotNull(alphabet);
      checkArgument(
          paddingChar == null || !alphabet.matches(paddingChar),
          "Padding character %s was already in alphabet",
          paddingChar);
      this.paddingChar = paddingChar;
    }

    @Override
    @NonNegative int maxEncodedSize(@NonNegative int bytes) {
      return alphabet.charsPerChunk * divide(bytes, alphabet.bytesPerChunk, CEILING);
    }

    @GwtIncompatible // Writer,OutputStream
    @Override
    public OutputStream encodingStream(Writer out) {
      checkNotNull(out);
      return new OutputStream() {
        int bitBuffer = 0;
        int bitBufferLength = 0;
        int writtenChars = 0;

        @Override
        public void write(@PolySigned int b) throws IOException {
          bitBuffer <<= 8;
          bitBuffer |= b & 0xFF;
          bitBufferLength += 8;
          while (bitBufferLength >= alphabet.bitsPerChar) {
            int charIndex = (bitBuffer >> (bitBufferLength - alphabet.bitsPerChar)) & alphabet.mask;
            out.write(alphabet.encode(charIndex));
            writtenChars++;
            bitBufferLength -= alphabet.bitsPerChar;
          }
        }

        @Override
        public void flush() throws IOException {
          out.flush();
        }

        @Override
        public void close() throws IOException {
          if (bitBufferLength > 0) {
            int charIndex = (bitBuffer << (alphabet.bitsPerChar - bitBufferLength)) & alphabet.mask;
            out.write(alphabet.encode(charIndex));
            writtenChars++;
            if (paddingChar != null) {
              while (writtenChars % alphabet.charsPerChunk != 0) {
                out.write(paddingChar.charValue());
                writtenChars++;
              }
            }
          }
          out.close();
        }
      };
    }

    @Override
    void encodeTo(Appendable target, byte[] bytes, @IndexOrHigh("#2") int off, @NonNegative @LTLengthOf(value = "#2", offset = "#3 - 1") int len) throws IOException {
      checkNotNull(target);
      checkPositionIndexes(off, off + len, bytes.length);
      for (int i = 0; i < len; i += alphabet.bytesPerChunk) {
        encodeChunkTo(target, bytes, off + i, Math.min(alphabet.bytesPerChunk, len - i));
      }
    }

    void encodeChunkTo(Appendable target, byte[] bytes, @IndexOrHigh("#2") int off, @NonNegative @LTLengthOf(value = "#2", offset = "#3 - 1") int len) throws IOException {
      checkNotNull(target);
      checkPositionIndexes(off, off + len, bytes.length);
      checkArgument(len <= alphabet.bytesPerChunk);
      long bitBuffer = 0;
      for (int i = 0; i < len; ++i) {
        bitBuffer |= bytes[off + i] & 0xFF;
        bitBuffer <<= 8; // Add additional zero byte in the end.
      }
      // Position of first character is length of bitBuffer minus bitsPerChar.
      int bitOffset = (len + 1) * 8 - alphabet.bitsPerChar;
      int bitsProcessed = 0;
      while (bitsProcessed < len * 8) {
        @IndexFor("alphabet.chars") int charIndex = (int) (bitBuffer >>> (bitOffset - bitsProcessed)) & alphabet.mask;
        target.append(alphabet.encode(charIndex));
        bitsProcessed += alphabet.bitsPerChar;
      }
      if (paddingChar != null) {
        while (bitsProcessed < alphabet.bytesPerChunk * 8) {
          target.append(paddingChar.charValue());
          bitsProcessed += alphabet.bitsPerChar;
        }
      }
    }

    @Override
    @NonNegative int maxDecodedSize(@NonNegative int chars) {
      return (int) ((alphabet.bitsPerChar * (long) chars + 7L) / 8L);
    }

    @Override
    CharSequence trimTrailingPadding(CharSequence chars) {
      checkNotNull(chars);
      if (paddingChar == null) {
        return chars;
      }
      char padChar = paddingChar.charValue();
      int l;
      for (l = chars.length() - 1; l >= 0; l--) {
        if (chars.charAt(l) != padChar) {
          break;
        }
      }
      return chars.subSequence(0, l + 1);
    }

    @Override
    public boolean canDecode(CharSequence chars) {
      checkNotNull(chars);
      chars = trimTrailingPadding(chars);
      if (!alphabet.isValidPaddingStartPosition(chars.length())) {
        return false;
      }
      for (int i = 0; i < chars.length(); i++) {
        if (!alphabet.canDecode(chars.charAt(i))) {
          return false;
        }
      }
      return true;
    }

    @Override
    @IndexFor("#1") int decodeTo(byte[] target, CharSequence chars) throws DecodingException {
      checkNotNull(target);
      chars = trimTrailingPadding(chars);
      if (!alphabet.isValidPaddingStartPosition(chars.length())) {
        throw new DecodingException("Invalid input length " + chars.length());
      }
      int bytesWritten = 0;
      for (int charIdx = 0; charIdx < chars.length(); charIdx += alphabet.charsPerChunk) {
        long chunk = 0;
        int charsProcessed = 0;
        for (int i = 0; i < alphabet.charsPerChunk; i++) {
          chunk <<= alphabet.bitsPerChar;
          if (charIdx + i < chars.length()) {
            chunk |= alphabet.decode(chars.charAt(charIdx + charsProcessed++));
          }
        }
        int minOffset = alphabet.bytesPerChunk * 8 - charsProcessed * alphabet.bitsPerChar;
        for (int offset = (alphabet.bytesPerChunk - 1) * 8; offset >= minOffset; offset -= 8) {
          target[bytesWritten++] = (byte) ((chunk >>> offset) & 0xFF);
        }
      }
      return bytesWritten;
    }

    @Override
    @GwtIncompatible // Reader,InputStream
    public InputStream decodingStream(Reader reader) {
      checkNotNull(reader);
      return new InputStream() {
        int bitBuffer = 0;
        int bitBufferLength = 0;
        int readChars = 0;
        boolean hitPadding = false;

        @Override
        public int read() throws IOException {
          while (true) {
            int readChar = reader.read();
            if (readChar == -1) {
              if (!hitPadding && !alphabet.isValidPaddingStartPosition(readChars)) {
                throw new DecodingException("Invalid input length " + readChars);
              }
              return -1;
            }
            readChars++;
            char ch = (char) readChar;
            if (paddingChar != null && paddingChar.charValue() == ch) {
              if (!hitPadding
                  && (readChars == 1 || !alphabet.isValidPaddingStartPosition(readChars - 1))) {
                throw new DecodingException("Padding cannot start at index " + readChars);
              }
              hitPadding = true;
            } else if (hitPadding) {
              throw new DecodingException(
                  "Expected padding character but found '" + ch + "' at index " + readChars);
            } else {
              bitBuffer <<= alphabet.bitsPerChar;
              bitBuffer |= alphabet.decode(ch);
              bitBufferLength += alphabet.bitsPerChar;

              if (bitBufferLength >= 8) {
                bitBufferLength -= 8;
                return (bitBuffer >> bitBufferLength) & 0xFF;
              }
            }
          }
        }

        @Override
        public int read(byte[] buf, int off, int len) throws IOException {
          // Overriding this to work around the fact that InputStream's default implementation of
          // this method will silently swallow exceptions thrown by the single-byte read() method
          // (other than on the first call to it), which in this case can cause invalid encoded
          // strings to not throw an exception.
          // See https://github.com/google/guava/issues/3542
          checkPositionIndexes(off, off + len, buf.length);

          int i = off;
          for (; i < off + len; i++) {
            int b = read();
            if (b == -1) {
              int read = i - off;
              return read == 0 ? -1 : read;
            }
            buf[i] = (byte) b;
          }
          return i - off;
        }

        @Override
        public void close() throws IOException {
          reader.close();
        }
      };
    }

    @Override
    public BaseEncoding omitPadding() {
      return (paddingChar == null) ? this : newInstance(alphabet, null);
    }

    @Override
    public BaseEncoding withPadChar(char padChar) {
      if (8 % alphabet.bitsPerChar == 0
          || (paddingChar != null && paddingChar.charValue() == padChar)) {
        return this;
      } else {
        return newInstance(alphabet, padChar);
      }
    }

    @Override
    public BaseEncoding withSeparator(String separator, @NonNegative int afterEveryChars) {
      for (int i = 0; i < separator.length(); i++) {
        checkArgument(
            !alphabet.matches(separator.charAt(i)),
            "Separator (%s) cannot contain alphabet characters",
            separator);
      }
      if (paddingChar != null) {
        checkArgument(
            separator.indexOf(paddingChar.charValue()) < 0,
            "Separator (%s) cannot contain padding character",
            separator);
      }
      return new SeparatedBaseEncoding(this, separator, afterEveryChars);
    }

    @LazyInit @CheckForNull private transient BaseEncoding upperCase;
    @LazyInit @CheckForNull private transient BaseEncoding lowerCase;

    @Override
    public BaseEncoding upperCase() {
      BaseEncoding result = upperCase;
      if (result == null) {
        Alphabet upper = alphabet.upperCase();
        result = upperCase = (upper == alphabet) ? this : newInstance(upper, paddingChar);
      }
      return result;
    }

    @Override
    public BaseEncoding lowerCase() {
      BaseEncoding result = lowerCase;
      if (result == null) {
        Alphabet lower = alphabet.lowerCase();
        result = lowerCase = (lower == alphabet) ? this : newInstance(lower, paddingChar);
      }
      return result;
    }

    BaseEncoding newInstance(Alphabet alphabet, @CheckForNull Character paddingChar) {
      return new StandardBaseEncoding(alphabet, paddingChar);
    }

    @Override
    public String toString() {
      StringBuilder builder = new StringBuilder("BaseEncoding.");
      builder.append(alphabet.toString());
      if (8 % alphabet.bitsPerChar != 0) {
        if (paddingChar == null) {
          builder.append(".omitPadding()");
        } else {
          builder.append(".withPadChar('").append(paddingChar).append("')");
        }
      }
      return builder.toString();
    }

    @Override
    public boolean equals(@CheckForNull Object other) {
      if (other instanceof StandardBaseEncoding) {
        StandardBaseEncoding that = (StandardBaseEncoding) other;
        return this.alphabet.equals(that.alphabet)
            && Objects.equal(this.paddingChar, that.paddingChar);
      }
      return false;
    }

    @Override
    public int hashCode() {
      return alphabet.hashCode() ^ Objects.hashCode(paddingChar);
    }
  }

  static final class Base16Encoding extends StandardBaseEncoding {
    final char[] encoding = new char[512];

    Base16Encoding(String name, @MinLen(1) String alphabetChars) {
      this(new Alphabet(name, alphabetChars.toCharArray()));
    }

    private Base16Encoding(Alphabet alphabet) {
      super(alphabet, null);
      checkArgument(alphabet.chars.length == 16);
      for (int i = 0; i < 256; ++i) {
        encoding[i] = alphabet.encode(i >>> 4);
        encoding[i | 0x100] = alphabet.encode(i & 0xF);
      }
    }

    @Override
    void encodeTo(Appendable target, byte[] bytes, @IndexOrHigh("#2") int off, @NonNegative @LTLengthOf(value = "#2", offset = "#3 - 1") int len) throws IOException {
      checkNotNull(target);
      checkPositionIndexes(off, off + len, bytes.length);
      for (int i = 0; i < len; ++i) {
        int b = bytes[off + i] & 0xFF;
        target.append(encoding[b]);
        target.append(encoding[b | 0x100]);
      }
    }

    @Override
    @IndexFor("#1") int decodeTo(byte[] target, CharSequence chars) throws DecodingException {
      checkNotNull(target);
      if (chars.length() % 2 == 1) {
        throw new DecodingException("Invalid input length " + chars.length());
      }
      int bytesWritten = 0;
      for (int i = 0; i < chars.length(); i += 2) {
        int decoded = alphabet.decode(chars.charAt(i)) << 4 | alphabet.decode(chars.charAt(i + 1));
        target[bytesWritten++] = (byte) decoded;
      }
      return bytesWritten;
    }

    @Override
    BaseEncoding newInstance(Alphabet alphabet, @CheckForNull Character paddingChar) {
      return new Base16Encoding(alphabet);
    }
  }

  static final class Base64Encoding extends StandardBaseEncoding {
<<<<<<< HEAD
    Base64Encoding(String name, @ArrayLen(64) String alphabetChars, @Nullable Character paddingChar) {
=======
    Base64Encoding(String name, String alphabetChars, @CheckForNull Character paddingChar) {
>>>>>>> 0a17f4a4
      this(new Alphabet(name, alphabetChars.toCharArray()), paddingChar);
    }

    private Base64Encoding(Alphabet alphabet, @CheckForNull Character paddingChar) {
      super(alphabet, paddingChar);
      checkArgument(alphabet.chars.length == 64);
    }

    @Override
    void encodeTo(Appendable target, byte[] bytes, @IndexOrHigh("#2") int off, @NonNegative @LTLengthOf(value = "#2", offset = "#3 - 1") int len) throws IOException {
      checkNotNull(target);
      checkPositionIndexes(off, off + len, bytes.length);
      int i = off;
      for (int remaining = len; remaining >= 3; remaining -= 3) {
        int chunk = (bytes[i++] & 0xFF) << 16 | (bytes[i++] & 0xFF) << 8 | bytes[i++] & 0xFF;
        target.append(alphabet.encode(chunk >>> 18));
        target.append(alphabet.encode((chunk >>> 12) & 0x3F));
        target.append(alphabet.encode((chunk >>> 6) & 0x3F));
        target.append(alphabet.encode(chunk & 0x3F));
      }
      if (i < off + len) {
        encodeChunkTo(target, bytes, i, off + len - i);
      }
    }

    @Override
    @IndexFor("#1") int decodeTo(byte[] target, CharSequence chars) throws DecodingException {
      checkNotNull(target);
      chars = trimTrailingPadding(chars);
      if (!alphabet.isValidPaddingStartPosition(chars.length())) {
        throw new DecodingException("Invalid input length " + chars.length());
      }
      int bytesWritten = 0;
      for (int i = 0; i < chars.length(); ) {
        int chunk = alphabet.decode(chars.charAt(i++)) << 18;
        chunk |= alphabet.decode(chars.charAt(i++)) << 12;
        target[bytesWritten++] = (byte) (chunk >>> 16);
        if (i < chars.length()) {
          chunk |= alphabet.decode(chars.charAt(i++)) << 6;
          target[bytesWritten++] = (byte) ((chunk >>> 8) & 0xFF);
          if (i < chars.length()) {
            chunk |= alphabet.decode(chars.charAt(i++));
            target[bytesWritten++] = (byte) (chunk & 0xFF);
          }
        }
      }
      return bytesWritten;
    }

    @Override
    BaseEncoding newInstance(Alphabet alphabet, @CheckForNull Character paddingChar) {
      return new Base64Encoding(alphabet, paddingChar);
    }
  }

  @GwtIncompatible
  static Reader ignoringReader(Reader delegate, String toIgnore) {
    checkNotNull(delegate);
    checkNotNull(toIgnore);
    return new Reader() {
      @Override
      public int read() throws IOException {
        int readChar;
        do {
          readChar = delegate.read();
        } while (readChar != -1 && toIgnore.indexOf((char) readChar) >= 0);
        return readChar;
      }

      @Override
      public int read(char[] cbuf, int off, int len) throws IOException {
        throw new UnsupportedOperationException();
      }

      @Override
      public void close() throws IOException {
        delegate.close();
      }
    };
  }

  static Appendable separatingAppendable(
<<<<<<< HEAD
      final Appendable delegate, final String separator, final @NonNegative int afterEveryChars) {
=======
      Appendable delegate, String separator, int afterEveryChars) {
>>>>>>> 0a17f4a4
    checkNotNull(delegate);
    checkNotNull(separator);
    checkArgument(afterEveryChars > 0);
    return new Appendable() {
      int charsUntilSeparator = afterEveryChars;

      @Override
      public Appendable append(char c) throws IOException {
        if (charsUntilSeparator == 0) {
          delegate.append(separator);
          charsUntilSeparator = afterEveryChars;
        }
        delegate.append(c);
        charsUntilSeparator--;
        return this;
      }

      @Override
      public Appendable append(@CheckForNull CharSequence chars, int off, int len) {
        throw new UnsupportedOperationException();
      }

      @Override
      public Appendable append(@CheckForNull CharSequence chars) {
        throw new UnsupportedOperationException();
      }
    };
  }

  @GwtIncompatible // Writer
<<<<<<< HEAD
  static Writer separatingWriter(
      final Writer delegate, final String separator, final @NonNegative int afterEveryChars) {
    final Appendable separatingAppendable =
        separatingAppendable(delegate, separator, afterEveryChars);
=======
  static Writer separatingWriter(Writer delegate, String separator, int afterEveryChars) {
    Appendable separatingAppendable = separatingAppendable(delegate, separator, afterEveryChars);
>>>>>>> 0a17f4a4
    return new Writer() {
      @Override
      @SuppressWarnings("signedness:cast.unsafe")  // can't prove c fits in a char???
      public void write(int c) throws IOException {
        separatingAppendable.append((char) c);
      }

      @Override
      public void write(char[] chars, int off, int len) throws IOException {
        throw new UnsupportedOperationException();
      }

      @Override
      public void flush() throws IOException {
        delegate.flush();
      }

      @Override
      public void close() throws IOException {
        delegate.close();
      }
    };
  }

  static final class SeparatedBaseEncoding extends BaseEncoding {
    private final BaseEncoding delegate;
    private final String separator;
    private final @NonNegative int afterEveryChars;

    SeparatedBaseEncoding(BaseEncoding delegate, String separator, @NonNegative int afterEveryChars) {
      this.delegate = checkNotNull(delegate);
      this.separator = checkNotNull(separator);
      this.afterEveryChars = afterEveryChars;
      checkArgument(
          afterEveryChars > 0, "Cannot add a separator after every %s chars", afterEveryChars);
    }

    @Override
    CharSequence trimTrailingPadding(CharSequence chars) {
      return delegate.trimTrailingPadding(chars);
    }

    @Override
    @NonNegative int maxEncodedSize(@NonNegative int bytes) {
      int unseparatedSize = delegate.maxEncodedSize(bytes);
      return unseparatedSize
          + separator.length() * divide(Math.max(0, unseparatedSize - 1), afterEveryChars, FLOOR);
    }

    @GwtIncompatible // Writer,OutputStream
    @Override
    public OutputStream encodingStream(Writer output) {
      return delegate.encodingStream(separatingWriter(output, separator, afterEveryChars));
    }

    @Override
    void encodeTo(Appendable target, byte[] bytes, @IndexOrHigh("#2") int off, @NonNegative @LTLengthOf(value = "#2", offset = "#3 - 1") int len) throws IOException {
      delegate.encodeTo(separatingAppendable(target, separator, afterEveryChars), bytes, off, len);
    }

    @Override
    @NonNegative int maxDecodedSize(@NonNegative int chars) {
      return delegate.maxDecodedSize(chars);
    }

    @Override
    public boolean canDecode(CharSequence chars) {
      StringBuilder builder = new StringBuilder();
      for (int i = 0; i < chars.length(); i++) {
        char c = chars.charAt(i);
        if (separator.indexOf(c) < 0) {
          builder.append(c);
        }
      }
      return delegate.canDecode(builder);
    }

    @Override
    @IndexFor("#1") int decodeTo(byte[] target, CharSequence chars) throws DecodingException {
      StringBuilder stripped = new StringBuilder(chars.length());
      for (int i = 0; i < chars.length(); i++) {
        char c = chars.charAt(i);
        if (separator.indexOf(c) < 0) {
          stripped.append(c);
        }
      }
      return delegate.decodeTo(target, stripped);
    }

    @Override
    @GwtIncompatible // Reader,InputStream
    public InputStream decodingStream(Reader reader) {
      return delegate.decodingStream(ignoringReader(reader, separator));
    }

    @Override
    public BaseEncoding omitPadding() {
      return delegate.omitPadding().withSeparator(separator, afterEveryChars);
    }

    @Override
    public BaseEncoding withPadChar(char padChar) {
      return delegate.withPadChar(padChar).withSeparator(separator, afterEveryChars);
    }

    @Override
    public BaseEncoding withSeparator(String separator, @NonNegative int afterEveryChars) {
      throw new UnsupportedOperationException("Already have a separator");
    }

    @Override
    public BaseEncoding upperCase() {
      return delegate.upperCase().withSeparator(separator, afterEveryChars);
    }

    @Override
    public BaseEncoding lowerCase() {
      return delegate.lowerCase().withSeparator(separator, afterEveryChars);
    }

    @Override
    public String toString() {
      return delegate + ".withSeparator(\"" + separator + "\", " + afterEveryChars + ")";
    }
  }
}<|MERGE_RESOLUTION|>--- conflicted
+++ resolved
@@ -35,7 +35,7 @@
 import java.io.Reader;
 import java.io.Writer;
 import java.util.Arrays;
-<<<<<<< HEAD
+import javax.annotation.CheckForNull;
 import org.checkerframework.checker.index.qual.IndexFor;
 import org.checkerframework.checker.index.qual.IndexOrHigh;
 import org.checkerframework.checker.index.qual.LTLengthOf;
@@ -44,9 +44,6 @@
 import org.checkerframework.checker.signedness.qual.PolySigned;
 import org.checkerframework.common.value.qual.ArrayLen;
 import org.checkerframework.common.value.qual.MinLen;
-=======
-import javax.annotation.CheckForNull;
->>>>>>> 0a17f4a4
 
 /**
  * A binary encoding scheme for reversibly translating between byte sequences and printable ASCII
@@ -579,11 +576,7 @@
 
     @CheckForNull final Character paddingChar;
 
-<<<<<<< HEAD
-    StandardBaseEncoding(String name, @MinLen(1) String alphabetChars, @Nullable Character paddingChar) {
-=======
-    StandardBaseEncoding(String name, String alphabetChars, @CheckForNull Character paddingChar) {
->>>>>>> 0a17f4a4
+    StandardBaseEncoding(String name, @MinLen(1) String alphabetChars, @CheckForNull Character paddingChar) {
       this(new Alphabet(name, alphabetChars.toCharArray()), paddingChar);
     }
 
@@ -950,11 +943,7 @@
   }
 
   static final class Base64Encoding extends StandardBaseEncoding {
-<<<<<<< HEAD
-    Base64Encoding(String name, @ArrayLen(64) String alphabetChars, @Nullable Character paddingChar) {
-=======
-    Base64Encoding(String name, String alphabetChars, @CheckForNull Character paddingChar) {
->>>>>>> 0a17f4a4
+    Base64Encoding(String name, @ArrayLen(64) String alphabetChars, @CheckForNull Character paddingChar) {
       this(new Alphabet(name, alphabetChars.toCharArray()), paddingChar);
     }
 
@@ -1037,11 +1026,7 @@
   }
 
   static Appendable separatingAppendable(
-<<<<<<< HEAD
-      final Appendable delegate, final String separator, final @NonNegative int afterEveryChars) {
-=======
-      Appendable delegate, String separator, int afterEveryChars) {
->>>>>>> 0a17f4a4
+      Appendable delegate, String separator, @NonNegative int afterEveryChars) {
     checkNotNull(delegate);
     checkNotNull(separator);
     checkArgument(afterEveryChars > 0);
@@ -1072,15 +1057,8 @@
   }
 
   @GwtIncompatible // Writer
-<<<<<<< HEAD
-  static Writer separatingWriter(
-      final Writer delegate, final String separator, final @NonNegative int afterEveryChars) {
-    final Appendable separatingAppendable =
-        separatingAppendable(delegate, separator, afterEveryChars);
-=======
-  static Writer separatingWriter(Writer delegate, String separator, int afterEveryChars) {
+  static Writer separatingWriter(Writer delegate, String separator, @NonNegative int afterEveryChars) {
     Appendable separatingAppendable = separatingAppendable(delegate, separator, afterEveryChars);
->>>>>>> 0a17f4a4
     return new Writer() {
       @Override
       @SuppressWarnings("signedness:cast.unsafe")  // can't prove c fits in a char???
