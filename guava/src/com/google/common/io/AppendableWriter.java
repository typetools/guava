/*
 * Copyright (C) 2006 The Guava Authors
 *
 * Licensed under the Apache License, Version 2.0 (the "License"); you may not use this file except
 * in compliance with the License. You may obtain a copy of the License at
 *
 * http://www.apache.org/licenses/LICENSE-2.0
 *
 * Unless required by applicable law or agreed to in writing, software distributed under the License
 * is distributed on an "AS IS" BASIS, WITHOUT WARRANTIES OR CONDITIONS OF ANY KIND, either express
 * or implied. See the License for the specific language governing permissions and limitations under
 * the License.
 */

package com.google.common.io;

import static com.google.common.base.Preconditions.checkNotNull;

import com.google.common.annotations.GwtIncompatible;
import java.io.Closeable;
import java.io.Flushable;
import java.io.IOException;
import java.io.Writer;
import javax.annotation.CheckForNull;
<<<<<<< HEAD
import org.checkerframework.checker.index.qual.IndexOrHigh;
import org.checkerframework.checker.index.qual.LTLengthOf;
import org.checkerframework.checker.index.qual.NonNegative;
import org.checkerframework.checker.nullness.qual.Nullable;
=======
>>>>>>> 0a17f4a4

/**
 * Writer that places all output on an {@link Appendable} target. If the target is {@link Flushable}
 * or {@link Closeable}, flush()es and close()s will also be delegated to the target.
 *
 * @author Alan Green
 * @author Sebastian Kanthak
 * @since 1.0
 */
@GwtIncompatible
@ElementTypesAreNonnullByDefault
class AppendableWriter extends Writer {
  private final Appendable target;
  private boolean closed;

  /**
   * Creates a new writer that appends everything it writes to {@code target}.
   *
   * @param target target to which to append output
   */
  AppendableWriter(Appendable target) {
    this.target = checkNotNull(target);
  }

  /*
   * Abstract methods from Writer
   */

  @Override
  public void write(char[] cbuf, @IndexOrHigh("#1") int off, @NonNegative @LTLengthOf(value = "#1", offset = "#2 - 1") int len) throws IOException {
    checkNotClosed();
    // It turns out that creating a new String is usually as fast, or faster
    // than wrapping cbuf in a light-weight CharSequence.
    target.append(new String(cbuf, off, len));
  }

  /*
   * Override a few functions for performance reasons to avoid creating unnecessary strings.
   */

  @Override
  public void write(int c) throws IOException {
    checkNotClosed();
    target.append((char) c);
  }

  @Override
  public void write(String str) throws IOException {
    checkNotNull(str);
    checkNotClosed();
    target.append(str);
  }

  @Override
<<<<<<< HEAD
  public void write(String str, @IndexOrHigh("#1") int off, @NonNegative @LTLengthOf(value = "#1", offset = "#2 - 1") int len) throws IOException {
=======
  public void write(String str, int off, int len) throws IOException {
>>>>>>> 0a17f4a4
    checkNotNull(str);
    checkNotClosed();
    // tricky: append takes start, end pair...
    target.append(str, off, off + len);
  }

  @Override
  public void flush() throws IOException {
    checkNotClosed();
    if (target instanceof Flushable) {
      ((Flushable) target).flush();
    }
  }

  @Override
  public void close() throws IOException {
    this.closed = true;
    if (target instanceof Closeable) {
      ((Closeable) target).close();
    }
  }

  @Override
  public Writer append(char c) throws IOException {
    checkNotClosed();
    target.append(c);
    return this;
  }

  @Override
  public Writer append(@CheckForNull CharSequence charSeq) throws IOException {
    checkNotClosed();
    target.append(charSeq);
    return this;
  }

  @Override
<<<<<<< HEAD
  public Writer append(@CheckForNull CharSequence charSeq, @IndexOrHigh("#1") int start, @IndexOrHigh("#1") int end) throws IOException {
=======
  public Writer append(@CheckForNull CharSequence charSeq, int start, int end) throws IOException {
>>>>>>> 0a17f4a4
    checkNotClosed();
    target.append(charSeq, start, end);
    return this;
  }

  private void checkNotClosed() throws IOException {
    if (closed) {
      throw new IOException("Cannot write to a closed writer.");
    }
  }
}<|MERGE_RESOLUTION|>--- conflicted
+++ resolved
@@ -22,13 +22,9 @@
 import java.io.IOException;
 import java.io.Writer;
 import javax.annotation.CheckForNull;
-<<<<<<< HEAD
 import org.checkerframework.checker.index.qual.IndexOrHigh;
 import org.checkerframework.checker.index.qual.LTLengthOf;
 import org.checkerframework.checker.index.qual.NonNegative;
-import org.checkerframework.checker.nullness.qual.Nullable;
-=======
->>>>>>> 0a17f4a4
 
 /**
  * Writer that places all output on an {@link Appendable} target. If the target is {@link Flushable}
@@ -83,11 +79,7 @@
   }
 
   @Override
-<<<<<<< HEAD
   public void write(String str, @IndexOrHigh("#1") int off, @NonNegative @LTLengthOf(value = "#1", offset = "#2 - 1") int len) throws IOException {
-=======
-  public void write(String str, int off, int len) throws IOException {
->>>>>>> 0a17f4a4
     checkNotNull(str);
     checkNotClosed();
     // tricky: append takes start, end pair...
@@ -125,11 +117,7 @@
   }
 
   @Override
-<<<<<<< HEAD
   public Writer append(@CheckForNull CharSequence charSeq, @IndexOrHigh("#1") int start, @IndexOrHigh("#1") int end) throws IOException {
-=======
-  public Writer append(@CheckForNull CharSequence charSeq, int start, int end) throws IOException {
->>>>>>> 0a17f4a4
     checkNotClosed();
     target.append(charSeq, start, end);
     return this;
