--- conflicted
+++ resolved
@@ -69,11 +69,8 @@
    * @throws IOException if an I/O error occurs
    */
   @CanIgnoreReturnValue // to skip a line
-<<<<<<< HEAD
-  @SuppressWarnings("argument.type.incompatible") // buf is the array representation of cbuf, so the call to add(char[], int, int) is safe.
-=======
+  @SuppressWarnings("index:argument") // buf is the array representation of cbuf, so the call to add(char[], int, int) is safe.
   @CheckForNull
->>>>>>> 0a17f4a4
   public String readLine() throws IOException {
     while (lines.peek() == null) {
       Java8Compatibility.clear(cbuf);
