--- conflicted
+++ resolved
@@ -23,15 +23,12 @@
 import java.io.IOException;
 import java.io.Reader;
 import java.nio.CharBuffer;
-<<<<<<< HEAD
+import javax.annotation.CheckForNull;
 import org.checkerframework.checker.index.qual.GTENegativeOne;
 import org.checkerframework.checker.index.qual.IndexOrHigh;
 import org.checkerframework.checker.index.qual.LTEqLengthOf;
 import org.checkerframework.checker.index.qual.LTLengthOf;
 import org.checkerframework.checker.index.qual.NonNegative;
-=======
-import javax.annotation.CheckForNull;
->>>>>>> 0a17f4a4
 
 /**
  * A {@link Reader} that reads the characters in a {@link CharSequence}. Like {@code StringReader},
@@ -63,13 +60,9 @@
     return remaining() > 0;
   }
 
-<<<<<<< HEAD
-  @SuppressWarnings("return.type.incompatible") // The method is private and every place it is used returns a non-negative value.
+  @SuppressWarnings("index:return") // The method is private and every place it is used returns a non-negative value.
   private @NonNegative int remaining() {
-=======
-  private int remaining() {
     requireNonNull(seq); // safe as long as we call this only after checkOpen
->>>>>>> 0a17f4a4
     return seq.length() - pos;
   }
 
@@ -86,7 +79,7 @@
    */
 
   @Override
-  @SuppressWarnings("argument.type.incompatible") // pos is a valid index for seq because the loop stops at charsToRead steps, which cannot exceed the limit of target or seq.
+  @SuppressWarnings("index:argument") // pos is a valid index for seq because the loop stops at charsToRead steps, which cannot exceed the limit of target or seq.
   public synchronized @GTENegativeOne int read(CharBuffer target) throws IOException {
     checkNotNull(target);
     checkOpen();
@@ -102,7 +95,7 @@
   }
 
   @Override
-  @SuppressWarnings({"return.type.incompatible", "argument.type.incompatible"}) /* charAt returns a char, which is known to be non-negative Ascii.
+  @SuppressWarnings({"index:return", "index:argument"}) /* charAt returns a char, which is known to be non-negative Ascii.
   pos is a valid index for seq because hasRemaining() would otherwise return false */
   public synchronized @GTENegativeOne int read() throws IOException {
     checkOpen();
@@ -111,7 +104,7 @@
   }
 
   @Override
-  @SuppressWarnings({"argument.type.incompatible", "return.type.incompatible"}) /*
+  @SuppressWarnings({"index:argument", "index:return"}) /*
   #1. pos is a valid index for seq because the loop stops at charsToRead steps, which cannot exceed the limit of seq.
   #2. charsToRead is at most equal to len, which is known to be below the length of cbuf */
   public synchronized @GTENegativeOne @LTEqLengthOf("#1") int read(char[] cbuf, @IndexOrHigh("#1") int off, @NonNegative @LTLengthOf(value = "#1", offset = "#2 - 1") int len) throws IOException {
