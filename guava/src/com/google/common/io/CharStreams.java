--- conflicted
+++ resolved
@@ -28,13 +28,10 @@
 import java.nio.CharBuffer;
 import java.util.ArrayList;
 import java.util.List;
-<<<<<<< HEAD
+import javax.annotation.CheckForNull;
 import org.checkerframework.checker.index.qual.IndexOrHigh;
 import org.checkerframework.checker.index.qual.LTLengthOf;
 import org.checkerframework.checker.index.qual.NonNegative;
-=======
-import javax.annotation.CheckForNull;
->>>>>>> 0a17f4a4
 import org.checkerframework.checker.nullness.qual.Nullable;
 
 /**
@@ -320,11 +317,7 @@
     }
 
     @Override
-<<<<<<< HEAD
-    public Writer append(@Nullable CharSequence csq, @IndexOrHigh("#1") int start, @IndexOrHigh("#1") int end) {
-=======
-    public Writer append(@CheckForNull CharSequence csq, int start, int end) {
->>>>>>> 0a17f4a4
+    public Writer append(@CheckForNull CharSequence csq, @IndexOrHigh("#1") int start, @IndexOrHigh("#1") int end) {
       checkPositionIndexes(start, end, csq == null ? "null".length() : csq.length());
       return this;
     }
