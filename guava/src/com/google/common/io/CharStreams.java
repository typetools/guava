/*
 * Copyright (C) 2007 The Guava Authors
 *
 * Licensed under the Apache License, Version 2.0 (the "License"); you may not use this file except
 * in compliance with the License. You may obtain a copy of the License at
 *
 * http://www.apache.org/licenses/LICENSE-2.0
 *
 * Unless required by applicable law or agreed to in writing, software distributed under the License
 * is distributed on an "AS IS" BASIS, WITHOUT WARRANTIES OR CONDITIONS OF ANY KIND, either express
 * or implied. See the License for the specific language governing permissions and limitations under
 * the License.
 */

package com.google.common.io;

import static com.google.common.base.Preconditions.checkNotNull;
import static com.google.common.base.Preconditions.checkPositionIndexes;

import com.google.common.annotations.Beta;
import com.google.common.annotations.GwtIncompatible;
import com.google.errorprone.annotations.CanIgnoreReturnValue;
import java.io.Closeable;
import java.io.EOFException;
import java.io.IOException;
import java.io.Reader;
import java.io.Writer;
import java.nio.CharBuffer;
import java.util.ArrayList;
import java.util.List;
<<<<<<< HEAD
import org.checkerframework.checker.index.qual.IndexOrHigh;
import org.checkerframework.checker.index.qual.LTLengthOf;
import org.checkerframework.checker.index.qual.NonNegative;
=======
import org.checkerframework.checker.nullness.qual.Nullable;
>>>>>>> f33d2d0d

/**
 * Provides utility methods for working with character streams.
 *
 * <p>All method parameters must be non-null unless documented otherwise.
 *
 * <p>Some of the methods in this class take arguments with a generic type of {@code Readable &
 * Closeable}. A {@link java.io.Reader} implements both of those interfaces. Similarly for {@code
 * Appendable & Closeable} and {@link java.io.Writer}.
 *
 * @author Chris Nokleberg
 * @author Bin Zhu
 * @author Colin Decker
 * @since 1.0
 */
@GwtIncompatible
public final class CharStreams {

  // 2K chars (4K bytes)
  private static final int DEFAULT_BUF_SIZE = 0x800;

  /** Creates a new {@code CharBuffer} for buffering reads or writes. */
  static CharBuffer createBuffer() {
    return CharBuffer.allocate(DEFAULT_BUF_SIZE);
  }

  private CharStreams() {}

  /**
   * Copies all characters between the {@link Readable} and {@link Appendable} objects. Does not
   * close or flush either object.
   *
   * @param from the object to read from
   * @param to the object to write to
   * @return the number of characters copied
   * @throws IOException if an I/O error occurs
   */
  @CanIgnoreReturnValue
  public static long copy(Readable from, Appendable to) throws IOException {
    // The most common case is that from is a Reader (like InputStreamReader or StringReader) so
    // take advantage of that.
    if (from instanceof Reader) {
      // optimize for common output types which are optimized to deal with char[]
      if (to instanceof StringBuilder) {
        return copyReaderToBuilder((Reader) from, (StringBuilder) to);
      } else {
        return copyReaderToWriter((Reader) from, asWriter(to));
      }
    } else {
      checkNotNull(from);
      checkNotNull(to);
      long total = 0;
      CharBuffer buf = createBuffer();
      while (from.read(buf) != -1) {
        buf.flip();
        to.append(buf);
        total += buf.remaining();
        buf.clear();
      }
      return total;
    }
  }

  // TODO(lukes): consider allowing callers to pass in a buffer to use, some callers would be able
  // to reuse buffers, others would be able to size them more appropriately than the constant
  // defaults

  /**
   * Copies all characters between the {@link Reader} and {@link StringBuilder} objects. Does not
   * close or flush the reader.
   *
   * <p>This is identical to {@link #copy(Readable, Appendable)} but optimized for these specific
   * types. CharBuffer has poor performance when being written into or read out of so round tripping
   * all the bytes through the buffer takes a long time. With these specialized types we can just
   * use a char array.
   *
   * @param from the object to read from
   * @param to the object to write to
   * @return the number of characters copied
   * @throws IOException if an I/O error occurs
   */
  @CanIgnoreReturnValue
  static long copyReaderToBuilder(Reader from, StringBuilder to) throws IOException {
    checkNotNull(from);
    checkNotNull(to);
    char[] buf = new char[DEFAULT_BUF_SIZE];
    int nRead;
    long total = 0;
    while ((nRead = from.read(buf)) != -1) {
      to.append(buf, 0, nRead);
      total += nRead;
    }
    return total;
  }

  /**
   * Copies all characters between the {@link Reader} and {@link Writer} objects. Does not close or
   * flush the reader or writer.
   *
   * <p>This is identical to {@link #copy(Readable, Appendable)} but optimized for these specific
   * types. CharBuffer has poor performance when being written into or read out of so round tripping
   * all the bytes through the buffer takes a long time. With these specialized types we can just
   * use a char array.
   *
   * @param from the object to read from
   * @param to the object to write to
   * @return the number of characters copied
   * @throws IOException if an I/O error occurs
   */
  @CanIgnoreReturnValue
  static long copyReaderToWriter(Reader from, Writer to) throws IOException {
    checkNotNull(from);
    checkNotNull(to);
    char[] buf = new char[DEFAULT_BUF_SIZE];
    int nRead;
    long total = 0;
    while ((nRead = from.read(buf)) != -1) {
      to.write(buf, 0, nRead);
      total += nRead;
    }
    return total;
  }

  /**
   * Reads all characters from a {@link Readable} object into a {@link String}. Does not close the
   * {@code Readable}.
   *
   * @param r the object to read from
   * @return a string containing all the characters
   * @throws IOException if an I/O error occurs
   */
  public static String toString(Readable r) throws IOException {
    return toStringBuilder(r).toString();
  }

  /**
   * Reads all characters from a {@link Readable} object into a new {@link StringBuilder} instance.
   * Does not close the {@code Readable}.
   *
   * @param r the object to read from
   * @return a {@link StringBuilder} containing all the characters
   * @throws IOException if an I/O error occurs
   */
  private static StringBuilder toStringBuilder(Readable r) throws IOException {
    StringBuilder sb = new StringBuilder();
    if (r instanceof Reader) {
      copyReaderToBuilder((Reader) r, sb);
    } else {
      copy(r, sb);
    }
    return sb;
  }

  /**
   * Reads all of the lines from a {@link Readable} object. The lines do not include
   * line-termination characters, but do include other leading and trailing whitespace.
   *
   * <p>Does not close the {@code Readable}. If reading files or resources you should use the {@link
   * Files#readLines} and {@link Resources#readLines} methods.
   *
   * @param r the object to read from
   * @return a mutable {@link List} containing all the lines
   * @throws IOException if an I/O error occurs
   */
  @Beta
  public static List<String> readLines(Readable r) throws IOException {
    List<String> result = new ArrayList<>();
    LineReader lineReader = new LineReader(r);
    String line;
    while ((line = lineReader.readLine()) != null) {
      result.add(line);
    }
    return result;
  }

  /**
   * Streams lines from a {@link Readable} object, stopping when the processor returns {@code false}
   * or all lines have been read and returning the result produced by the processor. Does not close
   * {@code readable}. Note that this method may not fully consume the contents of {@code readable}
   * if the processor stops processing early.
   *
   * @throws IOException if an I/O error occurs
   * @since 14.0
   */
  @Beta
  @CanIgnoreReturnValue // some processors won't return a useful result
  public static <T> T readLines(Readable readable, LineProcessor<T> processor) throws IOException {
    checkNotNull(readable);
    checkNotNull(processor);

    LineReader lineReader = new LineReader(readable);
    String line;
    while ((line = lineReader.readLine()) != null) {
      if (!processor.processLine(line)) {
        break;
      }
    }
    return processor.getResult();
  }

  /**
   * Reads and discards data from the given {@code Readable} until the end of the stream is reached.
   * Returns the total number of chars read. Does not close the stream.
   *
   * @since 20.0
   */
  @Beta
  @CanIgnoreReturnValue
  public static long exhaust(Readable readable) throws IOException {
    long total = 0;
    long read;
    CharBuffer buf = createBuffer();
    while ((read = readable.read(buf)) != -1) {
      total += read;
      buf.clear();
    }
    return total;
  }

  /**
   * Discards {@code n} characters of data from the reader. This method will block until the full
   * amount has been skipped. Does not close the reader.
   *
   * @param reader the reader to read from
   * @param n the number of characters to skip
   * @throws EOFException if this stream reaches the end before skipping all the characters
   * @throws IOException if an I/O error occurs
   */
  @Beta
  public static void skipFully(Reader reader, long n) throws IOException {
    checkNotNull(reader);
    while (n > 0) {
      long amt = reader.skip(n);
      if (amt == 0) {
        throw new EOFException();
      }
      n -= amt;
    }
  }

  /**
   * Returns a {@link Writer} that simply discards written chars.
   *
   * @since 15.0
   */
  @Beta
  public static Writer nullWriter() {
    return NullWriter.INSTANCE;
  }

  private static final class NullWriter extends Writer {

    private static final NullWriter INSTANCE = new NullWriter();

    @Override
    public void write(int c) {}

    @Override
    public void write(char[] cbuf) {
      checkNotNull(cbuf);
    }

    @Override
    public void write(char[] cbuf, @IndexOrHigh("#1") int off, @NonNegative @LTLengthOf(value = "#1", offset = "#2 - 1") int len) {
      checkPositionIndexes(off, off + len, cbuf.length);
    }

    @Override
    public void write(String str) {
      checkNotNull(str);
    }

    @Override
    public void write(String str, @IndexOrHigh("#1") int off, @NonNegative @LTLengthOf(value = "#1", offset = "#2 - 1") int len) {
      checkPositionIndexes(off, off + len, str.length());
    }

    @Override
    public Writer append(@Nullable CharSequence csq) {
      return this;
    }

    @Override
<<<<<<< HEAD
    public Writer append(CharSequence csq, @IndexOrHigh("#1") int start, @IndexOrHigh("#1") int end) {
      checkPositionIndexes(start, end, csq.length());
=======
    public Writer append(@Nullable CharSequence csq, int start, int end) {
      checkPositionIndexes(start, end, csq == null ? "null".length() : csq.length());
>>>>>>> f33d2d0d
      return this;
    }

    @Override
    public Writer append(char c) {
      return this;
    }

    @Override
    public void flush() {}

    @Override
    public void close() {}

    @Override
    public String toString() {
      return "CharStreams.nullWriter()";
    }
  }

  /**
   * Returns a Writer that sends all output to the given {@link Appendable} target. Closing the
   * writer will close the target if it is {@link Closeable}, and flushing the writer will flush the
   * target if it is {@link java.io.Flushable}.
   *
   * @param target the object to which output will be sent
   * @return a new Writer object, unless target is a Writer, in which case the target is returned
   */
  @Beta
  public static Writer asWriter(Appendable target) {
    if (target instanceof Writer) {
      return (Writer) target;
    }
    return new AppendableWriter(target);
  }
}<|MERGE_RESOLUTION|>--- conflicted
+++ resolved
@@ -28,13 +28,10 @@
 import java.nio.CharBuffer;
 import java.util.ArrayList;
 import java.util.List;
-<<<<<<< HEAD
 import org.checkerframework.checker.index.qual.IndexOrHigh;
 import org.checkerframework.checker.index.qual.LTLengthOf;
 import org.checkerframework.checker.index.qual.NonNegative;
-=======
 import org.checkerframework.checker.nullness.qual.Nullable;
->>>>>>> f33d2d0d
 
 /**
  * Provides utility methods for working with character streams.
@@ -318,13 +315,8 @@
     }
 
     @Override
-<<<<<<< HEAD
-    public Writer append(CharSequence csq, @IndexOrHigh("#1") int start, @IndexOrHigh("#1") int end) {
-      checkPositionIndexes(start, end, csq.length());
-=======
-    public Writer append(@Nullable CharSequence csq, int start, int end) {
+    public Writer append(@Nullable CharSequence csq, @IndexOrHigh("#1") int start, @IndexOrHigh("#1") int end) {
       checkPositionIndexes(start, end, csq == null ? "null".length() : csq.length());
->>>>>>> f33d2d0d
       return this;
     }
 
