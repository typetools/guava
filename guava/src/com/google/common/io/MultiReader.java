--- conflicted
+++ resolved
@@ -21,16 +21,13 @@
 import java.io.IOException;
 import java.io.Reader;
 import java.util.Iterator;
-<<<<<<< HEAD
+import javax.annotation.CheckForNull;
 import org.checkerframework.checker.index.qual.GTENegativeOne;
 import org.checkerframework.checker.index.qual.IndexOrHigh;
 import org.checkerframework.checker.index.qual.LTEqLengthOf;
 import org.checkerframework.checker.index.qual.LTLengthOf;
 import org.checkerframework.checker.index.qual.NonNegative;
 import org.checkerframework.checker.nullness.qual.Nullable;
-=======
-import javax.annotation.CheckForNull;
->>>>>>> 0a17f4a4
 
 /**
  * A {@link Reader} that concatenates multiple readers.
@@ -58,12 +55,8 @@
   }
 
   @Override
-<<<<<<< HEAD
-  public @GTENegativeOne @LTEqLengthOf("#1") int read(char @Nullable [] cbuf, @IndexOrHigh("#1") int off, @NonNegative @LTLengthOf(value = "#1", offset = "#2 - 1") int len) throws IOException {
-=======
-  public int read(char[] cbuf, int off, int len) throws IOException {
+  public @GTENegativeOne @LTEqLengthOf("#1") int read(char [] cbuf, @IndexOrHigh("#1") int off, @NonNegative @LTLengthOf(value = "#1", offset = "#2 - 1") int len) throws IOException {
     checkNotNull(cbuf);
->>>>>>> 0a17f4a4
     if (current == null) {
       return -1;
     }
