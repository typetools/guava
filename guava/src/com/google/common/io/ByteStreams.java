/*
 * Copyright (C) 2007 The Guava Authors
 *
 * Licensed under the Apache License, Version 2.0 (the "License"); you may not use this file except
 * in compliance with the License. You may obtain a copy of the License at
 *
 * http://www.apache.org/licenses/LICENSE-2.0
 *
 * Unless required by applicable law or agreed to in writing, software distributed under the License
 * is distributed on an "AS IS" BASIS, WITHOUT WARRANTIES OR CONDITIONS OF ANY KIND, either express
 * or implied. See the License for the specific language governing permissions and limitations under
 * the License.
 */

package com.google.common.io;

import static com.google.common.base.Preconditions.checkArgument;
import static com.google.common.base.Preconditions.checkNotNull;
import static com.google.common.base.Preconditions.checkPositionIndex;
import static com.google.common.base.Preconditions.checkPositionIndexes;
import static java.lang.Math.max;
import static java.lang.Math.min;

import com.google.common.annotations.Beta;
import com.google.common.annotations.GwtIncompatible;
import com.google.common.math.IntMath;
import com.google.errorprone.annotations.CanIgnoreReturnValue;
import java.io.ByteArrayInputStream;
import java.io.ByteArrayOutputStream;
import java.io.DataInput;
import java.io.DataInputStream;
import java.io.DataOutput;
import java.io.DataOutputStream;
import java.io.EOFException;
import java.io.FilterInputStream;
import java.io.IOException;
import java.io.InputStream;
import java.io.OutputStream;
import java.nio.ByteBuffer;
import java.nio.channels.FileChannel;
import java.nio.channels.ReadableByteChannel;
import java.nio.channels.WritableByteChannel;
import java.util.ArrayDeque;
import java.util.Arrays;
import java.util.Deque;
import org.checkerframework.checker.index.qual.GTENegativeOne;
import org.checkerframework.checker.index.qual.IndexOrHigh;
import org.checkerframework.checker.index.qual.LTEqLengthOf;
import org.checkerframework.checker.index.qual.LTLengthOf;
import org.checkerframework.checker.index.qual.LessThan;
import org.checkerframework.checker.index.qual.NonNegative;
import org.checkerframework.checker.signedness.qual.PolySigned;
import java.util.Deque;
import java.util.Queue;
import javax.annotation.CheckForNull;
import org.checkerframework.checker.nullness.qual.Nullable;

/**
 * Provides utility methods for working with byte arrays and I/O streams.
 *
 * @author Chris Nokleberg
 * @author Colin Decker
 * @since 1.0
 */
@GwtIncompatible
@ElementTypesAreNonnullByDefault
public final class ByteStreams {

  private static final int BUFFER_SIZE = 8192;

  /** Creates a new byte array for buffering reads or writes. */
  static byte[] createBuffer() {
    return new byte[BUFFER_SIZE];
  }

  /**
   * There are three methods to implement {@link FileChannel#transferTo(long, long,
   * WritableByteChannel)}:
   *
   * <ol>
   *   <li>Use sendfile(2) or equivalent. Requires that both the input channel and the output
   *       channel have their own file descriptors. Generally this only happens when both channels
   *       are files or sockets. This performs zero copies - the bytes never enter userspace.
   *   <li>Use mmap(2) or equivalent. Requires that either the input channel or the output channel
   *       have file descriptors. Bytes are copied from the file into a kernel buffer, then directly
   *       into the other buffer (userspace). Note that if the file is very large, a naive
   *       implementation will effectively put the whole file in memory. On many systems with paging
   *       and virtual memory, this is not a problem - because it is mapped read-only, the kernel
   *       can always page it to disk "for free". However, on systems where killing processes
   *       happens all the time in normal conditions (i.e., android) the OS must make a tradeoff
   *       between paging memory and killing other processes - so allocating a gigantic buffer and
   *       then sequentially accessing it could result in other processes dying. This is solvable
   *       via madvise(2), but that obviously doesn't exist in java.
   *   <li>Ordinary copy. Kernel copies bytes into a kernel buffer, from a kernel buffer into a
   *       userspace buffer (byte[] or ByteBuffer), then copies them from that buffer into the
   *       destination channel.
   * </ol>
   *
   * This value is intended to be large enough to make the overhead of system calls negligible,
   * without being so large that it causes problems for systems with atypical memory management if
   * approaches 2 or 3 are used.
   */
  private static final int ZERO_COPY_CHUNK_SIZE = 512 * 1024;

  private ByteStreams() {}

  /**
   * Copies all bytes from the input stream to the output stream. Does not close or flush either
   * stream.
   *
   * @param from the input stream to read from
   * @param to the output stream to write to
   * @return the number of bytes copied
   * @throws IOException if an I/O error occurs
   */
  @CanIgnoreReturnValue
  public static long copy(InputStream from, OutputStream to) throws IOException {
    checkNotNull(from);
    checkNotNull(to);
    byte[] buf = createBuffer();
    long total = 0;
    while (true) {
      int r = from.read(buf);
      if (r == -1) {
        break;
      }
      to.write(buf, 0, r);
      total += r;
    }
    return total;
  }

  /**
   * Copies all bytes from the readable channel to the writable channel. Does not close or flush
   * either channel.
   *
   * @param from the readable channel to read from
   * @param to the writable channel to write to
   * @return the number of bytes copied
   * @throws IOException if an I/O error occurs
   */
  @CanIgnoreReturnValue
  public static long copy(ReadableByteChannel from, WritableByteChannel to) throws IOException {
    checkNotNull(from);
    checkNotNull(to);
    if (from instanceof FileChannel) {
      FileChannel sourceChannel = (FileChannel) from;
      long oldPosition = sourceChannel.position();
      long position = oldPosition;
      long copied;
      do {
        copied = sourceChannel.transferTo(position, ZERO_COPY_CHUNK_SIZE, to);
        position += copied;
        sourceChannel.position(position);
      } while (copied > 0 || position < sourceChannel.size());
      return position - oldPosition;
    }

    ByteBuffer buf = ByteBuffer.wrap(createBuffer());
    long total = 0;
    while (from.read(buf) != -1) {
      Java8Compatibility.flip(buf);
      while (buf.hasRemaining()) {
        total += to.write(buf);
      }
      Java8Compatibility.clear(buf);
    }
    return total;
  }

  /** Max array length on JVM. */
  private static final int MAX_ARRAY_LEN = Integer.MAX_VALUE - 8;

  /** Large enough to never need to expand, given the geometric progression of buffer sizes. */
  private static final int TO_BYTE_ARRAY_DEQUE_SIZE = 20;

  /**
   * Returns a byte array containing the bytes from the buffers already in {@code bufs} (which have
   * a total combined length of {@code totalLen} bytes) followed by all bytes remaining in the given
   * input stream.
   */
  private static byte[] toByteArrayInternal(InputStream in, Queue<byte[]> bufs, @NonNegative int totalLen)
      throws IOException {
    // Roughly size to match what has been read already. Some file systems, such as procfs, return 0
    // as their length. These files are very small, so it's wasteful to allocate an 8KB buffer.
    int initialBufferSize = min(BUFFER_SIZE, max(128, Integer.highestOneBit(totalLen) * 2));
    // Starting with an 8k buffer, double the size of each successive buffer. Smaller buffers
    // quadruple in size until they reach 8k, to minimize the number of small reads for longer
    // streams. Buffers are retained in a deque so that there's no copying between buffers while
    // reading and so all of the bytes in each new allocated buffer are available for reading from
    // the stream.
    for (int bufSize = initialBufferSize;
        totalLen < MAX_ARRAY_LEN;
        bufSize = IntMath.saturatedMultiply(bufSize, bufSize < 4096 ? 4 : 2)) {
      byte[] buf = new byte[min(bufSize, MAX_ARRAY_LEN - totalLen)];
      bufs.add(buf);
      int off = 0;
      while (off < buf.length) {
        // always OK to fill buf; its size plus the rest of bufs is never more than MAX_ARRAY_LEN
        int r = in.read(buf, off, buf.length - off);
        if (r == -1) {
          return combineBuffers(bufs, totalLen);
        }
        off += r;
        totalLen += r;
      }
    }

    // read MAX_ARRAY_LEN bytes without seeing end of stream
    if (in.read() == -1) {
      // oh, there's the end of the stream
      return combineBuffers(bufs, MAX_ARRAY_LEN);
    } else {
      throw new OutOfMemoryError("input is too large to fit in a byte array");
    }
  }

<<<<<<< HEAD
  private static byte[] combineBuffers(Queue<byte[]> bufs, @NonNegative int totalLen) {
    byte[] result = new byte[totalLen];
    int remaining = totalLen;
=======
  private static byte[] combineBuffers(Queue<byte[]> bufs, int totalLen) {
    if (bufs.isEmpty()) {
      return new byte[0];
    }
    byte[] result = bufs.remove();
    if (result.length == totalLen) {
      return result;
    }
    int remaining = totalLen - result.length;
    result = Arrays.copyOf(result, totalLen);
>>>>>>> 0a17f4a4
    while (remaining > 0) {
      byte[] buf = bufs.remove();
      int bytesToCopy = min(remaining, buf.length);
      int resultOffset = totalLen - remaining;
      System.arraycopy(buf, 0, result, resultOffset, bytesToCopy);
      remaining -= bytesToCopy;
    }
    return result;
  }

  /**
   * Reads all bytes from an input stream into a byte array. Does not close the stream.
   *
   * @param in the input stream to read from
   * @return a byte array containing all the bytes from the stream
   * @throws IOException if an I/O error occurs
   */
  public static byte[] toByteArray(InputStream in) throws IOException {
    checkNotNull(in);
    return toByteArrayInternal(in, new ArrayDeque<byte[]>(TO_BYTE_ARRAY_DEQUE_SIZE), 0);
  }

  /**
   * Reads all bytes from an input stream into a byte array. The given expected size is used to
   * create an initial byte array, but if the actual number of bytes read from the stream differs,
   * the correct result will be returned anyway.
   */
  static byte[] toByteArray(InputStream in, @NonNegative long expectedSize) throws IOException {
    checkArgument(expectedSize >= 0, "expectedSize (%s) must be non-negative", expectedSize);
    if (expectedSize > MAX_ARRAY_LEN) {
      throw new OutOfMemoryError(expectedSize + " bytes is too large to fit in a byte array");
    }

    byte[] bytes = new byte[(int) expectedSize];
    @LessThan("expectedSize + 1") int remaining = (int) expectedSize;

    while (remaining > 0) {
      @IndexOrHigh("bytes") int off = (int) expectedSize - remaining;
      int read = in.read(bytes, off, remaining);
      if (read == -1) {
        // end of stream before reading expectedSize bytes
        // just return the bytes read so far
        return Arrays.copyOf(bytes, off);
      }
      remaining -= read;
    }

    // bytes is now full
    int b = in.read();
    if (b == -1) {
      return bytes;
    }

    // the stream was longer, so read the rest normally
    Queue<byte[]> bufs = new ArrayDeque<>(TO_BYTE_ARRAY_DEQUE_SIZE + 2);
    bufs.add(bytes);
    bufs.add(new byte[] {(byte) b});
    return toByteArrayInternal(in, bufs, bytes.length + 1);
  }

  /**
   * Reads and discards data from the given {@code InputStream} until the end of the stream is
   * reached. Returns the total number of bytes read. Does not close the stream.
   *
   * @since 20.0
   */
  @CanIgnoreReturnValue
  @Beta
  public static @NonNegative long exhaust(InputStream in) throws IOException {
    long total = 0;
    long read;
    byte[] buf = createBuffer();
    while ((read = in.read(buf)) != -1) {
      total += read;
    }
    return total;
  }

  /**
   * Returns a new {@link ByteArrayDataInput} instance to read from the {@code bytes} array from the
   * beginning.
   */
  @Beta
  public static ByteArrayDataInput newDataInput(byte[] bytes) {
    return newDataInput(new ByteArrayInputStream(bytes));
  }

  /**
   * Returns a new {@link ByteArrayDataInput} instance to read from the {@code bytes} array,
   * starting at the given position.
   *
   * @throws IndexOutOfBoundsException if {@code start} is negative or greater than the length of
   *     the array
   */
  @Beta
  public static ByteArrayDataInput newDataInput(byte[] bytes, @IndexOrHigh("#1") int start) {
    checkPositionIndex(start, bytes.length);
    return newDataInput(new ByteArrayInputStream(bytes, start, bytes.length - start));
  }

  /**
   * Returns a new {@link ByteArrayDataInput} instance to read from the given {@code
   * ByteArrayInputStream}. The given input stream is not reset before being read from by the
   * returned {@code ByteArrayDataInput}.
   *
   * @since 17.0
   */
  @Beta
  public static ByteArrayDataInput newDataInput(ByteArrayInputStream byteArrayInputStream) {
    return new ByteArrayDataInputStream(checkNotNull(byteArrayInputStream));
  }

  private static class ByteArrayDataInputStream implements ByteArrayDataInput {
    final DataInput input;

    ByteArrayDataInputStream(ByteArrayInputStream byteArrayInputStream) {
      this.input = new DataInputStream(byteArrayInputStream);
    }

    @Override
    public void readFully(byte b[]) {
      try {
        input.readFully(b);
      } catch (IOException e) {
        throw new IllegalStateException(e);
      }
    }

    @Override
    public void readFully(byte b[], @IndexOrHigh("#1") int off, @NonNegative @LTLengthOf(value = "#1", offset = "#2 - 1") int len) {
      try {
        input.readFully(b, off, len);
      } catch (IOException e) {
        throw new IllegalStateException(e);
      }
    }

    @Override
    public @NonNegative int skipBytes(int n) {
      try {
        return input.skipBytes(n);
      } catch (IOException e) {
        throw new IllegalStateException(e);
      }
    }

    @Override
    public boolean readBoolean() {
      try {
        return input.readBoolean();
      } catch (IOException e) {
        throw new IllegalStateException(e);
      }
    }

    @Override
    public byte readByte() {
      try {
        return input.readByte();
      } catch (EOFException e) {
        throw new IllegalStateException(e);
      } catch (IOException impossible) {
        throw new AssertionError(impossible);
      }
    }

    @Override
    public @NonNegative int readUnsignedByte() {
      try {
        return input.readUnsignedByte();
      } catch (IOException e) {
        throw new IllegalStateException(e);
      }
    }

    @Override
    public short readShort() {
      try {
        return input.readShort();
      } catch (IOException e) {
        throw new IllegalStateException(e);
      }
    }

    @Override
    public @NonNegative int readUnsignedShort() {
      try {
        return input.readUnsignedShort();
      } catch (IOException e) {
        throw new IllegalStateException(e);
      }
    }

    @Override
    public char readChar() {
      try {
        return input.readChar();
      } catch (IOException e) {
        throw new IllegalStateException(e);
      }
    }

    @Override
    public int readInt() {
      try {
        return input.readInt();
      } catch (IOException e) {
        throw new IllegalStateException(e);
      }
    }

    @Override
    public long readLong() {
      try {
        return input.readLong();
      } catch (IOException e) {
        throw new IllegalStateException(e);
      }
    }

    @Override
    public float readFloat() {
      try {
        return input.readFloat();
      } catch (IOException e) {
        throw new IllegalStateException(e);
      }
    }

    @Override
    public double readDouble() {
      try {
        return input.readDouble();
      } catch (IOException e) {
        throw new IllegalStateException(e);
      }
    }

    @Override
    @CheckForNull
    public String readLine() {
      try {
        return input.readLine();
      } catch (IOException e) {
        throw new IllegalStateException(e);
      }
    }

    @Override
    public String readUTF() {
      try {
        return input.readUTF();
      } catch (IOException e) {
        throw new IllegalStateException(e);
      }
    }
  }

  /** Returns a new {@link ByteArrayDataOutput} instance with a default size. */
  @Beta
  public static ByteArrayDataOutput newDataOutput() {
    return newDataOutput(new ByteArrayOutputStream());
  }

  /**
   * Returns a new {@link ByteArrayDataOutput} instance sized to hold {@code size} bytes before
   * resizing.
   *
   * @throws IllegalArgumentException if {@code size} is negative
   */
  @Beta
  public static ByteArrayDataOutput newDataOutput(@NonNegative int size) {
    // When called at high frequency, boxing size generates too much garbage,
    // so avoid doing that if we can.
    if (size < 0) {
      throw new IllegalArgumentException(String.format("Invalid size: %s", size));
    }
    return newDataOutput(new ByteArrayOutputStream(size));
  }

  /**
   * Returns a new {@link ByteArrayDataOutput} instance which writes to the given {@code
   * ByteArrayOutputStream}. The given output stream is not reset before being written to by the
   * returned {@code ByteArrayDataOutput} and new data will be appended to any existing content.
   *
   * <p>Note that if the given output stream was not empty or is modified after the {@code
   * ByteArrayDataOutput} is created, the contract for {@link ByteArrayDataOutput#toByteArray} will
   * not be honored (the bytes returned in the byte array may not be exactly what was written via
   * calls to {@code ByteArrayDataOutput}).
   *
   * @since 17.0
   */
  @Beta
  public static ByteArrayDataOutput newDataOutput(ByteArrayOutputStream byteArrayOutputStream) {
    return new ByteArrayDataOutputStream(checkNotNull(byteArrayOutputStream));
  }

  private static class ByteArrayDataOutputStream implements ByteArrayDataOutput {

    final DataOutput output;
    final ByteArrayOutputStream byteArrayOutputStream;

    ByteArrayDataOutputStream(ByteArrayOutputStream byteArrayOutputStream) {
      this.byteArrayOutputStream = byteArrayOutputStream;
      output = new DataOutputStream(byteArrayOutputStream);
    }

    @Override
    public void write(int b) {
      try {
        output.write(b);
      } catch (IOException impossible) {
        throw new AssertionError(impossible);
      }
    }

    @Override
    public void write(byte[] b) {
      try {
        output.write(b);
      } catch (IOException impossible) {
        throw new AssertionError(impossible);
      }
    }

    @Override
    public void write(byte[] b, @IndexOrHigh("#1") int off, @NonNegative @LTLengthOf(value = "#1", offset = "#2 - 1") int len) {
      try {
        output.write(b, off, len);
      } catch (IOException impossible) {
        throw new AssertionError(impossible);
      }
    }

    @Override
    public void writeBoolean(boolean v) {
      try {
        output.writeBoolean(v);
      } catch (IOException impossible) {
        throw new AssertionError(impossible);
      }
    }

    @Override
    public void writeByte(int v) {
      try {
        output.writeByte(v);
      } catch (IOException impossible) {
        throw new AssertionError(impossible);
      }
    }

    @Override
    public void writeBytes(String s) {
      try {
        output.writeBytes(s);
      } catch (IOException impossible) {
        throw new AssertionError(impossible);
      }
    }

    @Override
    public void writeChar(int v) {
      try {
        output.writeChar(v);
      } catch (IOException impossible) {
        throw new AssertionError(impossible);
      }
    }

    @Override
    public void writeChars(String s) {
      try {
        output.writeChars(s);
      } catch (IOException impossible) {
        throw new AssertionError(impossible);
      }
    }

    @Override
    public void writeDouble(double v) {
      try {
        output.writeDouble(v);
      } catch (IOException impossible) {
        throw new AssertionError(impossible);
      }
    }

    @Override
    public void writeFloat(float v) {
      try {
        output.writeFloat(v);
      } catch (IOException impossible) {
        throw new AssertionError(impossible);
      }
    }

    @Override
    public void writeInt(int v) {
      try {
        output.writeInt(v);
      } catch (IOException impossible) {
        throw new AssertionError(impossible);
      }
    }

    @Override
    public void writeLong(long v) {
      try {
        output.writeLong(v);
      } catch (IOException impossible) {
        throw new AssertionError(impossible);
      }
    }

    @Override
    public void writeShort(int v) {
      try {
        output.writeShort(v);
      } catch (IOException impossible) {
        throw new AssertionError(impossible);
      }
    }

    @Override
    public void writeUTF(String s) {
      try {
        output.writeUTF(s);
      } catch (IOException impossible) {
        throw new AssertionError(impossible);
      }
    }

    @Override
    public byte[] toByteArray() {
      return byteArrayOutputStream.toByteArray();
    }
  }

  private static final OutputStream NULL_OUTPUT_STREAM =
      new OutputStream() {
        /** Discards the specified byte. */
        @Override
        public void write(@PolySigned int b) {}

        /** Discards the specified byte array. */
        @Override
        public void write(@PolySigned byte[] b) {
          checkNotNull(b);
        }

        /** Discards the specified byte array. */
        @Override
        public void write(@PolySigned byte[] b, @IndexOrHigh("#1") int off, @NonNegative @LTLengthOf(value = "#1", offset = "#2 - 1") int len) {
          checkNotNull(b);
          checkPositionIndexes(off, off + len, b.length);
        }

        @Override
        public String toString() {
          return "ByteStreams.nullOutputStream()";
        }
      };

  /**
   * Returns an {@link OutputStream} that simply discards written bytes.
   *
   * @since 14.0 (since 1.0 as com.google.common.io.NullOutputStream)
   */
  @Beta
  public static OutputStream nullOutputStream() {
    return NULL_OUTPUT_STREAM;
  }

  /**
   * Wraps a {@link InputStream}, limiting the number of bytes which can be read.
   *
   * @param in the input stream to be wrapped
   * @param limit the maximum number of bytes to be read
   * @return a length-limited {@link InputStream}
   * @since 14.0 (since 1.0 as com.google.common.io.LimitInputStream)
   */
  @Beta
  public static InputStream limit(InputStream in, @NonNegative long limit) {
    return new LimitedInputStream(in, limit);
  }

  private static final class LimitedInputStream extends FilterInputStream {

    private @NonNegative long left;
    private @GTENegativeOne long mark = -1;

    LimitedInputStream(InputStream in, @NonNegative long limit) {
      super(in);
      checkNotNull(in);
      checkArgument(limit >= 0, "limit must be non-negative");
      left = limit;
    }

    @Override
    public @NonNegative int available() throws IOException {
      return (int) Math.min(in.available(), left);
    }

    // it's okay to mark even if mark isn't supported, as reset won't work
    @Override
    public synchronized void mark(@NonNegative int readLimit) {
      in.mark(readLimit);
      mark = left;
    }

    @Override
    public @GTENegativeOne int read() throws IOException {
      if (left == 0) {
        return -1;
      }

      int result = in.read();
      if (result != -1) {
        --left;
      }
      return result;
    }

    @Override
    public @GTENegativeOne @LTEqLengthOf("#1") int read(byte[] b, @IndexOrHigh("#1") int off, @NonNegative @LTLengthOf(value = "#1", offset = "#2 - 1") int len) throws IOException {
      if (left == 0) {
        return -1;
      }

      len = (int) Math.min(len, left);
      int result = in.read(b, off, len);
      if (result != -1) {
        left -= result;
      }
      return result;
    }

    @Override
    public synchronized void reset() throws IOException {
      if (!in.markSupported()) {
        throw new IOException("Mark not supported");
      }
      if (mark == -1) {
        throw new IOException("Mark not set");
      }

      in.reset();
      left = mark;
    }

    @Override
    public @NonNegative long skip(long n) throws IOException {
      n = Math.min(n, left);
      long skipped = in.skip(n);
      left -= skipped;
      return skipped;
    }
  }

  /**
   * Attempts to read enough bytes from the stream to fill the given byte array, with the same
   * behavior as {@link DataInput#readFully(byte[])}. Does not close the stream.
   *
   * @param in the input stream to read from.
   * @param b the buffer into which the data is read.
   * @throws EOFException if this stream reaches the end before reading all the bytes.
   * @throws IOException if an I/O error occurs.
   */
  @Beta
  public static void readFully(InputStream in, byte[] b) throws IOException {
    readFully(in, b, 0, b.length);
  }

  /**
   * Attempts to read {@code len} bytes from the stream into the given array starting at {@code
   * off}, with the same behavior as {@link DataInput#readFully(byte[], int, int)}. Does not close
   * the stream.
   *
   * @param in the input stream to read from.
   * @param b the buffer into which the data is read.
   * @param off an int specifying the offset into the data.
   * @param len an int specifying the number of bytes to read.
   * @throws EOFException if this stream reaches the end before reading all the bytes.
   * @throws IOException if an I/O error occurs.
   */
  @Beta
  public static void readFully(InputStream in, byte[] b, @IndexOrHigh("#2") int off, @NonNegative @LTLengthOf(value = "#2", offset = "#3 - 1") int len) throws IOException {
    int read = read(in, b, off, len);
    if (read != len) {
      throw new EOFException(
          "reached end of stream after reading " + read + " bytes; " + len + " bytes expected");
    }
  }

  /**
   * Discards {@code n} bytes of data from the input stream. This method will block until the full
   * amount has been skipped. Does not close the stream.
   *
   * @param in the input stream to read from
   * @param n the number of bytes to skip
   * @throws EOFException if this stream reaches the end before skipping all the bytes
   * @throws IOException if an I/O error occurs, or the stream does not support skipping
   */
  @Beta
  public static void skipFully(InputStream in, long n) throws IOException {
    long skipped = skipUpTo(in, n);
    if (skipped < n) {
      throw new EOFException(
          "reached end of stream after skipping " + skipped + " bytes; " + n + " bytes expected");
    }
  }

  /**
   * Discards up to {@code n} bytes of data from the input stream. This method will block until
   * either the full amount has been skipped or until the end of the stream is reached, whichever
   * happens first. Returns the total number of bytes skipped.
   */
  static long skipUpTo(InputStream in, long n) throws IOException {
    long totalSkipped = 0;
    // A buffer is allocated if skipSafely does not skip any bytes.
    byte[] buf = null;

    while (totalSkipped < n) {
      long remaining = n - totalSkipped;
      long skipped = skipSafely(in, remaining);

      if (skipped == 0) {
        // Do a buffered read since skipSafely could return 0 repeatedly, for example if
        // in.available() always returns 0 (the default).
        int skip = (int) Math.min(remaining, BUFFER_SIZE);
        if (buf == null) {
          // Allocate a buffer bounded by the maximum size that can be requested, for
          // example an array of BUFFER_SIZE is unnecessary when the value of remaining
          // is smaller.
          buf = new byte[skip];
        }
        if ((skipped = in.read(buf, 0, skip)) == -1) {
          // Reached EOF
          break;
        }
      }

      totalSkipped += skipped;
    }

    return totalSkipped;
  }

  /**
   * Attempts to skip up to {@code n} bytes from the given input stream, but not more than {@code
   * in.available()} bytes. This prevents {@code FileInputStream} from skipping more bytes than
   * actually remain in the file, something that it {@linkplain java.io.FileInputStream#skip(long)
   * specifies} it can do in its Javadoc despite the fact that it is violating the contract of
   * {@code InputStream.skip()}.
   */
  private static @NonNegative long skipSafely(InputStream in, long n) throws IOException {
    int available = in.available();
    return available == 0 ? 0 : in.skip(Math.min(available, n));
  }

  /**
   * Process the bytes of the given input stream using the given processor.
   *
   * @param input the input stream to process
   * @param processor the object to which to pass the bytes of the stream
   * @return the result of the byte processor
   * @throws IOException if an I/O error occurs
   * @since 14.0
   */
  @Beta
  @CanIgnoreReturnValue // some processors won't return a useful result
  @ParametricNullness
  public static <T extends @Nullable Object> T readBytes(
      InputStream input, ByteProcessor<T> processor) throws IOException {
    checkNotNull(input);
    checkNotNull(processor);

    byte[] buf = createBuffer();
    int read;
    do {
      read = input.read(buf);
    } while (read != -1 && processor.processBytes(buf, 0, read));
    return processor.getResult();
  }

  /**
   * Reads some bytes from an input stream and stores them into the buffer array {@code b}. This
   * method blocks until {@code len} bytes of input data have been read into the array, or end of
   * file is detected. The number of bytes read is returned, possibly zero. Does not close the
   * stream.
   *
   * <p>A caller can detect EOF if the number of bytes read is less than {@code len}. All subsequent
   * calls on the same stream will return zero.
   *
   * <p>If {@code b} is null, a {@code NullPointerException} is thrown. If {@code off} is negative,
   * or {@code len} is negative, or {@code off+len} is greater than the length of the array {@code
   * b}, then an {@code IndexOutOfBoundsException} is thrown. If {@code len} is zero, then no bytes
   * are read. Otherwise, the first byte read is stored into element {@code b[off]}, the next one
   * into {@code b[off+1]}, and so on. The number of bytes read is, at most, equal to {@code len}.
   *
   * @param in the input stream to read from
   * @param b the buffer into which the data is read
   * @param off an int specifying the offset into the data
   * @param len an int specifying the number of bytes to read
   * @return the number of bytes read
   * @throws IOException if an I/O error occurs
   * @throws IndexOutOfBoundsException if {@code off} is negative, if {@code len} is negative, or if
   *     {@code off + len} is greater than {@code b.length}
   */
  @Beta
  @CanIgnoreReturnValue
  // Sometimes you don't care how many bytes you actually read, I guess.
  // (You know that it's either going to read len bytes or stop at EOF.)
  public static int read(InputStream in, byte[] b, @IndexOrHigh("#2") int off, @NonNegative @LTLengthOf(value = "#2", offset = "#3 - 1") int len) throws IOException {
    checkNotNull(in);
    checkNotNull(b);
    if (len < 0) {
      throw new IndexOutOfBoundsException(String.format("len (%s) cannot be negative", len));
    }
    checkPositionIndexes(off, off + len, b.length);
    int total = 0;
    while (total < len) {
      int result = in.read(b, off + total, len - total);
      if (result == -1) {
        break;
      }
      total += result;
    }
    return total;
  }
}<|MERGE_RESOLUTION|>--- conflicted
+++ resolved
@@ -215,12 +215,7 @@
     }
   }
 
-<<<<<<< HEAD
   private static byte[] combineBuffers(Queue<byte[]> bufs, @NonNegative int totalLen) {
-    byte[] result = new byte[totalLen];
-    int remaining = totalLen;
-=======
-  private static byte[] combineBuffers(Queue<byte[]> bufs, int totalLen) {
     if (bufs.isEmpty()) {
       return new byte[0];
     }
@@ -230,7 +225,6 @@
     }
     int remaining = totalLen - result.length;
     result = Arrays.copyOf(result, totalLen);
->>>>>>> 0a17f4a4
     while (remaining > 0) {
       byte[] buf = bufs.remove();
       int bytesToCopy = min(remaining, buf.length);
