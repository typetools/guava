--- conflicted
+++ resolved
@@ -61,11 +61,8 @@
  * @author Colin Decker
  * @since 1.0
  */
-<<<<<<< HEAD
 @AnnotatedFor({"signedness"})
-=======
 @J2ktIncompatible
->>>>>>> 6b1f97ce
 @GwtIncompatible
 @ElementTypesAreNonnullByDefault
 public final class ByteStreams {
@@ -296,12 +293,7 @@
    * @since 20.0
    */
   @CanIgnoreReturnValue
-<<<<<<< HEAD
-  @Beta
   public static @NonNegative long exhaust(InputStream in) throws IOException {
-=======
-  public static long exhaust(InputStream in) throws IOException {
->>>>>>> 6b1f97ce
     long total = 0;
     long read;
     byte[] buf = createBuffer();
@@ -326,12 +318,7 @@
    * @throws IndexOutOfBoundsException if {@code start} is negative or greater than the length of
    *     the array
    */
-<<<<<<< HEAD
-  @Beta
   public static ByteArrayDataInput newDataInput(byte[] bytes, @IndexOrHigh("#1") int start) {
-=======
-  public static ByteArrayDataInput newDataInput(byte[] bytes, int start) {
->>>>>>> 6b1f97ce
     checkPositionIndex(start, bytes.length);
     return newDataInput(new ByteArrayInputStream(bytes, start, bytes.length - start));
   }
@@ -504,12 +491,7 @@
    *
    * @throws IllegalArgumentException if {@code size} is negative
    */
-<<<<<<< HEAD
-  @Beta
   public static ByteArrayDataOutput newDataOutput(@NonNegative int size) {
-=======
-  public static ByteArrayDataOutput newDataOutput(int size) {
->>>>>>> 6b1f97ce
     // When called at high frequency, boxing size generates too much garbage,
     // so avoid doing that if we can.
     if (size < 0) {
@@ -718,12 +700,7 @@
    * @return a length-limited {@link InputStream}
    * @since 14.0 (since 1.0 as com.google.common.io.LimitInputStream)
    */
-<<<<<<< HEAD
-  @Beta
   public static InputStream limit(InputStream in, @NonNegative long limit) {
-=======
-  public static InputStream limit(InputStream in, long limit) {
->>>>>>> 6b1f97ce
     return new LimitedInputStream(in, limit);
   }
 
@@ -825,12 +802,7 @@
    * @throws EOFException if this stream reaches the end before reading all the bytes.
    * @throws IOException if an I/O error occurs.
    */
-<<<<<<< HEAD
-  @Beta
   public static void readFully(InputStream in, byte[] b, @IndexOrHigh("#2") int off, @NonNegative @LTLengthOf(value = "#2", offset = "#3 - 1") int len) throws IOException {
-=======
-  public static void readFully(InputStream in, byte[] b, int off, int len) throws IOException {
->>>>>>> 6b1f97ce
     int read = read(in, b, off, len);
     if (read != len) {
       throw new EOFException(
