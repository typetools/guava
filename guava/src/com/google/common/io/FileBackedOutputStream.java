--- conflicted
+++ resolved
@@ -28,14 +28,11 @@
 import java.io.IOException;
 import java.io.InputStream;
 import java.io.OutputStream;
-<<<<<<< HEAD
+import javax.annotation.CheckForNull;
 import org.checkerframework.checker.index.qual.IndexOrHigh;
 import org.checkerframework.checker.index.qual.LTLengthOf;
 import org.checkerframework.checker.index.qual.NonNegative;
 import org.checkerframework.checker.nullness.qual.Nullable;
-=======
-import javax.annotation.CheckForNull;
->>>>>>> 0a17f4a4
 
 /**
  * An {@link OutputStream} that starts buffering to a byte array, but switches to file buffering
@@ -64,11 +61,7 @@
   private final int fileThreshold;
   private final boolean resetOnFinalize;
   private final ByteSource source;
-<<<<<<< HEAD
-  private final @Nullable File parentDirectory;
-=======
   @CheckForNull private final File parentDirectory;
->>>>>>> 0a17f4a4
 
   @GuardedBy("this")
   private OutputStream out;
