/*
 * Copyright (C) 2011 The Guava Authors
 *
 * Licensed under the Apache License, Version 2.0 (the "License"); you may not use this file except
 * in compliance with the License. You may obtain a copy of the License at
 *
 * http://www.apache.org/licenses/LICENSE-2.0
 *
 * Unless required by applicable law or agreed to in writing, software distributed under the License
 * is distributed on an "AS IS" BASIS, WITHOUT WARRANTIES OR CONDITIONS OF ANY KIND, either express
 * or implied. See the License for the specific language governing permissions and limitations under
 * the License.
 */

package com.google.common.math;

import static com.google.common.base.Preconditions.checkArgument;
import static com.google.common.base.Preconditions.checkNotNull;
import static com.google.common.math.MathPreconditions.checkNoOverflow;
import static com.google.common.math.MathPreconditions.checkNonNegative;
import static com.google.common.math.MathPreconditions.checkPositive;
import static com.google.common.math.MathPreconditions.checkRoundingUnnecessary;
import static java.lang.Math.abs;
import static java.lang.Math.min;
import static java.math.RoundingMode.HALF_EVEN;
import static java.math.RoundingMode.HALF_UP;

import com.google.common.annotations.Beta;
import com.google.common.annotations.GwtCompatible;
import com.google.common.annotations.GwtIncompatible;
import com.google.common.annotations.VisibleForTesting;
import com.google.common.primitives.Ints;
import java.math.BigInteger;
import java.math.RoundingMode;
import org.checkerframework.checker.index.qual.IndexFor;
import org.checkerframework.checker.index.qual.LessThan;
import org.checkerframework.checker.index.qual.NonNegative;
import org.checkerframework.checker.index.qual.Positive;
import org.checkerframework.common.value.qual.IntRange;
import org.checkerframework.common.value.qual.MinLen;

/**
 * A class for arithmetic on values of type {@code int}. Where possible, methods are defined and
 * named analogously to their {@code BigInteger} counterparts.
 *
 * <p>The implementations of many methods in this class are based on material from Henry S. Warren,
 * Jr.'s <i>Hacker's Delight</i>, (Addison Wesley, 2002).
 *
 * <p>Similar functionality for {@code long} and for {@link BigInteger} can be found in {@link
 * LongMath} and {@link BigIntegerMath} respectively. For other common operations on {@code int}
 * values, see {@link com.google.common.primitives.Ints}.
 *
 * @author Louis Wasserman
 * @since 11.0
 */
@GwtCompatible(emulated = true)
public final class IntMath {
  // NOTE: Whenever both tests are cheap and functional, it's faster to use &, | instead of &&, ||

  @VisibleForTesting static final int MAX_SIGNED_POWER_OF_TWO = 1 << (Integer.SIZE - 2);

  /**
   * Returns the smallest power of two greater than or equal to {@code x}. This is equivalent to
   * {@code checkedPow(2, log2(x, CEILING))}.
   *
   * @throws IllegalArgumentException if {@code x <= 0}
   * @throws ArithmeticException of the next-higher power of two is not representable as an {@code
   *     int}, i.e. when {@code x > 2^30}
   * @since 20.0
   */
  @Beta
  public static int ceilingPowerOfTwo(int x) {
    checkPositive("x", x);
    if (x > MAX_SIGNED_POWER_OF_TWO) {
      throw new ArithmeticException("ceilingPowerOfTwo(" + x + ") not representable as an int");
    }
    return 1 << -Integer.numberOfLeadingZeros(x - 1);
  }

  /**
   * Returns the largest power of two less than or equal to {@code x}. This is equivalent to {@code
   * checkedPow(2, log2(x, FLOOR))}.
   *
   * @throws IllegalArgumentException if {@code x <= 0}
   * @since 20.0
   */
  @Beta
  public static int floorPowerOfTwo(int x) {
    checkPositive("x", x);
    return Integer.highestOneBit(x);
  }

  /**
   * Returns {@code true} if {@code x} represents a power of two.
   *
   * <p>This differs from {@code Integer.bitCount(x) == 1}, because {@code
   * Integer.bitCount(Integer.MIN_VALUE) == 1}, but {@link Integer#MIN_VALUE} is not a power of two.
   */
  public static boolean isPowerOfTwo(int x) {
    return x > 0 & (x & (x - 1)) == 0;
  }

  /**
   * Returns 1 if {@code x < y} as unsigned integers, and 0 otherwise. Assumes that x - y fits into
   * a signed int. The implementation is branch-free, and benchmarks suggest it is measurably (if
   * narrowly) faster than the straightforward ternary expression.
   */
<<<<<<< HEAD
  @SuppressWarnings("value:return.type.incompatible")//Since `Integer.SIZE - 1` in bits form is: 1111, for shifted( i.e >>> ), positive values return 1,
  //otherwise return 0.
=======
  @SuppressWarnings("value:return.type.incompatible")/* An int has 32 bits, the lest most bit is 0 for positive values, and is 1 for negative values.
  For shift right zero fill operator( >>> ), the left operands value is moved right by the number of bits specified by the right operand
  and shifted values are filled up with zeros. Therefore if x > y, (x - y) return a positive value, when being shifted 31 bits, it returns 0, otherwise return 1.
  */
>>>>>>> 9b9149b4
  @VisibleForTesting
  static @IntRange(from = 0, to = 1) int lessThanBranchFree(int x, int y) {
    // The double negation is optimized away by normal Java, but is necessary for GWT
    // to make sure bit twiddling works as expected.
    return ~~(x - y) >>> (Integer.SIZE - 1);
  }

  /**
   * Returns the base-2 logarithm of {@code x}, rounded according to the specified rounding mode.
   *
   * @throws IllegalArgumentException if {@code x <= 0}
   * @throws ArithmeticException if {@code mode} is {@link RoundingMode#UNNECESSARY} and {@code x}
   *     is not a power of two
   */
  @SuppressWarnings("fallthrough")
  // TODO(kevinb): remove after this warning is disabled globally
  public static int log2(int x, RoundingMode mode) {
    checkPositive("x", x);
    switch (mode) {
      case UNNECESSARY:
        checkRoundingUnnecessary(isPowerOfTwo(x));
        // fall through
      case DOWN:
      case FLOOR:
        return (Integer.SIZE - 1) - Integer.numberOfLeadingZeros(x);

      case UP:
      case CEILING:
        return Integer.SIZE - Integer.numberOfLeadingZeros(x - 1);

      case HALF_DOWN:
      case HALF_UP:
      case HALF_EVEN:
        // Since sqrt(2) is irrational, log2(x) - logFloor cannot be exactly 0.5
        int leadingZeros = Integer.numberOfLeadingZeros(x);
        int cmp = MAX_POWER_OF_SQRT2_UNSIGNED >>> leadingZeros;
        // floor(2^(logFloor + 0.5))
        int logFloor = (Integer.SIZE - 1) - leadingZeros;
        return logFloor + lessThanBranchFree(cmp, x);

      default:
        throw new AssertionError();
    }
  }

  /** The biggest half power of two that can fit in an unsigned int. */
  @VisibleForTesting static final int MAX_POWER_OF_SQRT2_UNSIGNED = 0xB504F333;

  /**
   * Returns the base-10 logarithm of {@code x}, rounded according to the specified rounding mode.
   *
   * @throws IllegalArgumentException if {@code x <= 0}
   * @throws ArithmeticException if {@code mode} is {@link RoundingMode#UNNECESSARY} and {@code x}
   *     is not a power of ten
   */
  @GwtIncompatible // need BigIntegerMath to adequately test
  @SuppressWarnings("fallthrough")
  public static int log10(@Positive int x, RoundingMode mode) {
    checkPositive("x", x);
    int logFloor = log10Floor(x);
    int floorPow = powersOf10[logFloor];
    switch (mode) {
      case UNNECESSARY:
        checkRoundingUnnecessary(x == floorPow);
        // fall through
      case FLOOR:
      case DOWN:
        return logFloor;
      case CEILING:
      case UP:
        return logFloor + lessThanBranchFree(floorPow, x);
      case HALF_DOWN:
      case HALF_UP:
      case HALF_EVEN:
        // sqrt(10) is irrational, so log10(x) - logFloor is never exactly 0.5
        return logFloor + lessThanBranchFree(halfPowersOf10[logFloor], x);
      default:
        throw new AssertionError();
    }
  }

  @SuppressWarnings({"lowerbound:return.type.incompatible",/* only time when log10Floor(x) return negative values
  and x < y, and that can't be because log10() only takes in positive `x` */
<<<<<<< HEAD
          "upperbound:array.access.unsafe.high"/* `Integer.numberOfLeadingZeros(x)` return an int value range from 0 to 32.
          Since maxLog10ForLeadingZeros has min length of 32, array access is safe.
          */})
=======
  })
>>>>>>> 9b9149b4
  private static @IndexFor(value = {"powersOf10", "halfPowersOf10"}) int log10Floor(int x) {
    /*
     * Based on Hacker's Delight Fig. 11-5, the two-table-lookup, branch-free implementation.
     *
     * The key idea is that based on the number of leading zeros (equivalently, floor(log2(x))), we
     * can narrow the possible floor(log10(x)) values to two. For example, if floor(log2(x)) is 6,
     * then 64 <= x < 128, so floor(log10(x)) is either 1 or 2.
     */
<<<<<<< HEAD
    @IndexFor("powersOf10") int y = maxLog10ForLeadingZeros[Integer.numberOfLeadingZeros(x)];//(1)
=======
    @IndexFor("powersOf10") int y = maxLog10ForLeadingZeros[Integer.numberOfLeadingZeros(x)];
>>>>>>> 9b9149b4
    /*
     * y is the higher of the two possible values of floor(log10(x)). If x < 10^y, then we want the
     * lower of the two possible values, or y - 1, otherwise, we want y.
     */
    return y - lessThanBranchFree(x, powersOf10[y]);
  }

  // maxLog10ForLeadingZeros[i] == floor(log10(2^(Long.SIZE - i)))
  @VisibleForTesting
  static final @IndexFor(value = {"powersOf10", "halfPowersOf10"}) byte @MinLen(33)[] maxLog10ForLeadingZeros = {
    9, 9, 9, 8, 8, 8, 7, 7, 7, 6, 6, 6, 6, 5, 5, 5, 4, 4, 4, 3, 3, 3, 3, 2, 2, 2, 1, 1, 1, 0, 0, 0,
    0
  };

  @VisibleForTesting
  static final int @MinLen(10)[] powersOf10 = {
    1, 10, 100, 1000, 10000, 100000, 1000000, 10000000, 100000000, 1000000000
  };

  // halfPowersOf10[i] = largest int less than 10^(i + 0.5)
  @VisibleForTesting
  static final int @MinLen(10)[] halfPowersOf10 = {
    3, 31, 316, 3162, 31622, 316227, 3162277, 31622776, 316227766, Integer.MAX_VALUE
  };

  /**
   * Returns {@code b} to the {@code k}th power. Even if the result overflows, it will be equal to
   * {@code BigInteger.valueOf(b).pow(k).intValue()}. This implementation runs in {@code O(log k)}
   * time.
   *
   * <p>Compare {@link #checkedPow}, which throws an {@link ArithmeticException} upon overflow.
   *
   * @throws IllegalArgumentException if {@code k < 0}
   */
  @GwtIncompatible // failing tests
  public static int pow(int b, int k) {
    checkNonNegative("exponent", k);
    switch (b) {
      case 0:
        return (k == 0) ? 1 : 0;
      case 1:
        return 1;
      case (-1):
        return ((k & 1) == 0) ? 1 : -1;
      case 2:
        return (k < Integer.SIZE) ? (1 << k) : 0;
      case (-2):
        if (k < Integer.SIZE) {
          return ((k & 1) == 0) ? (1 << k) : -(1 << k);
        } else {
          return 0;
        }
      default:
        // continue below to handle the general case
    }
    for (int accum = 1; ; k >>= 1) {
      switch (k) {
        case 0:
          return accum;
        case 1:
          return b * accum;
        default:
          accum *= ((k & 1) == 0) ? 1 : b;
          b *= b;
      }
    }
  }

  /**
   * Returns the square root of {@code x}, rounded with the specified rounding mode.
   *
   * @throws IllegalArgumentException if {@code x < 0}
   * @throws ArithmeticException if {@code mode} is {@link RoundingMode#UNNECESSARY} and {@code
   *     sqrt(x)} is not an integer
   */
  @GwtIncompatible // need BigIntegerMath to adequately test
  @SuppressWarnings("fallthrough")
  public static int sqrt(int x, RoundingMode mode) {
    checkNonNegative("x", x);
    int sqrtFloor = sqrtFloor(x);
    switch (mode) {
      case UNNECESSARY:
        checkRoundingUnnecessary(sqrtFloor * sqrtFloor == x); // fall through
      case FLOOR:
      case DOWN:
        return sqrtFloor;
      case CEILING:
      case UP:
        return sqrtFloor + lessThanBranchFree(sqrtFloor * sqrtFloor, x);
      case HALF_DOWN:
      case HALF_UP:
      case HALF_EVEN:
        int halfSquare = sqrtFloor * sqrtFloor + sqrtFloor;
        /*
         * We wish to test whether or not x <= (sqrtFloor + 0.5)^2 = halfSquare + 0.25. Since both x
         * and halfSquare are integers, this is equivalent to testing whether or not x <=
         * halfSquare. (We have to deal with overflow, though.)
         *
         * If we treat halfSquare as an unsigned int, we know that
         *            sqrtFloor^2 <= x < (sqrtFloor + 1)^2
         * halfSquare - sqrtFloor <= x < halfSquare + sqrtFloor + 1
         * so |x - halfSquare| <= sqrtFloor.  Therefore, it's safe to treat x - halfSquare as a
         * signed int, so lessThanBranchFree is safe for use.
         */
        return sqrtFloor + lessThanBranchFree(halfSquare, x);
      default:
        throw new AssertionError();
    }
  }

  private static int sqrtFloor(int x) {
    // There is no loss of precision in converting an int to a double, according to
    // http://java.sun.com/docs/books/jls/third_edition/html/conversions.html#5.1.2
    return (int) Math.sqrt(x);
  }

  /**
   * Returns the result of dividing {@code p} by {@code q}, rounding using the specified {@code
   * RoundingMode}.
   *
   * @throws ArithmeticException if {@code q == 0}, or if {@code mode == UNNECESSARY} and {@code a}
   *     is not an integer multiple of {@code b}
   */
  @SuppressWarnings("fallthrough")
  public static int divide(int p, int q, RoundingMode mode) {
    checkNotNull(mode);
    if (q == 0) {
      throw new ArithmeticException("/ by zero"); // for GWT
    }
    int div = p / q;
    int rem = p - q * div; // equal to p % q

    if (rem == 0) {
      return div;
    }

    /*
     * Normal Java division rounds towards 0, consistently with RoundingMode.DOWN. We just have to
     * deal with the cases where rounding towards 0 is wrong, which typically depends on the sign of
     * p / q.
     *
     * signum is 1 if p and q are both nonnegative or both negative, and -1 otherwise.
     */
    int signum = 1 | ((p ^ q) >> (Integer.SIZE - 1));
    boolean increment;
    switch (mode) {
      case UNNECESSARY:
        checkRoundingUnnecessary(rem == 0);
        // fall through
      case DOWN:
        increment = false;
        break;
      case UP:
        increment = true;
        break;
      case CEILING:
        increment = signum > 0;
        break;
      case FLOOR:
        increment = signum < 0;
        break;
      case HALF_EVEN:
      case HALF_DOWN:
      case HALF_UP:
        int absRem = abs(rem);
        int cmpRemToHalfDivisor = absRem - (abs(q) - absRem);
        // subtracting two nonnegative ints can't overflow
        // cmpRemToHalfDivisor has the same sign as compare(abs(rem), abs(q) / 2).
        if (cmpRemToHalfDivisor == 0) { // exactly on the half mark
          increment = (mode == HALF_UP || (mode == HALF_EVEN & (div & 1) != 0));
        } else {
          increment = cmpRemToHalfDivisor > 0; // closer to the UP value
        }
        break;
      default:
        throw new AssertionError();
    }
    return increment ? div + signum : div;
  }

  /**
   * Returns {@code x mod m}, a non-negative value less than {@code m}. This differs from {@code x %
   * m}, which might be negative.
   *
   * <p>For example:
   *
   * <pre>{@code
   * mod(7, 4) == 3
   * mod(-7, 4) == 1
   * mod(-1, 4) == 3
   * mod(-8, 4) == 0
   * mod(8, 4) == 0
   * }</pre>
   *
   * @throws ArithmeticException if {@code m <= 0}
   * @see <a href="http://docs.oracle.com/javase/specs/jls/se7/html/jls-15.html#jls-15.17.3">
   *     Remainder Operator</a>
   */
  public static int mod(int x, int m) {
    if (m <= 0) {
      throw new ArithmeticException("Modulus " + m + " must be > 0");
    }
    int result = x % m;
    return (result >= 0) ? result : result + m;
  }

  /**
   * Returns the greatest common divisor of {@code a, b}. Returns {@code 0} if {@code a == 0 && b ==
   * 0}.
   *
   * @throws IllegalArgumentException if {@code a < 0} or {@code b < 0}
   */
  public static int gcd(int a, int b) {
    /*
     * The reason we require both arguments to be >= 0 is because otherwise, what do you return on
     * gcd(0, Integer.MIN_VALUE)? BigInteger.gcd would return positive 2^31, but positive 2^31 isn't
     * an int.
     */
    checkNonNegative("a", a);
    checkNonNegative("b", b);
    if (a == 0) {
      // 0 % b == 0, so b divides a, but the converse doesn't hold.
      // BigInteger.gcd is consistent with this decision.
      return b;
    } else if (b == 0) {
      return a; // similar logic
    }
    /*
     * Uses the binary GCD algorithm; see http://en.wikipedia.org/wiki/Binary_GCD_algorithm. This is
     * >40% faster than the Euclidean algorithm in benchmarks.
     */
    int aTwos = Integer.numberOfTrailingZeros(a);
    a >>= aTwos; // divide out all 2s
    int bTwos = Integer.numberOfTrailingZeros(b);
    b >>= bTwos; // divide out all 2s
    while (a != b) { // both a, b are odd
      // The key to the binary GCD algorithm is as follows:
      // Both a and b are odd. Assume a > b; then gcd(a - b, b) = gcd(a, b).
      // But in gcd(a - b, b), a - b is even and b is odd, so we can divide out powers of two.

      // We bend over backwards to avoid branching, adapting a technique from
      // http://graphics.stanford.edu/~seander/bithacks.html#IntegerMinOrMax

      int delta = a - b; // can't overflow, since a and b are nonnegative

      int minDeltaOrZero = delta & (delta >> (Integer.SIZE - 1));
      // equivalent to Math.min(delta, 0)

      a = delta - minDeltaOrZero - minDeltaOrZero; // sets a to Math.abs(a - b)
      // a is now nonnegative and even

      b += minDeltaOrZero; // sets b to min(old a, b)
      a >>= Integer.numberOfTrailingZeros(a); // divide out all 2s, since 2 doesn't divide b
    }
    return a << min(aTwos, bTwos);
  }

  /**
   * Returns the sum of {@code a} and {@code b}, provided it does not overflow.
   *
   * @throws ArithmeticException if {@code a + b} overflows in signed {@code int} arithmetic
   */
  public static int checkedAdd(int a, int b) {
    long result = (long) a + b;
    checkNoOverflow(result == (int) result, "checkedAdd", a, b);
    return (int) result;
  }

  /**
   * Returns the difference of {@code a} and {@code b}, provided it does not overflow.
   *
   * @throws ArithmeticException if {@code a - b} overflows in signed {@code int} arithmetic
   */
  public static int checkedSubtract(int a, int b) {
    long result = (long) a - b;
    checkNoOverflow(result == (int) result, "checkedSubtract", a, b);
    return (int) result;
  }

  /**
   * Returns the product of {@code a} and {@code b}, provided it does not overflow.
   *
   * @throws ArithmeticException if {@code a * b} overflows in signed {@code int} arithmetic
   */
  public static int checkedMultiply(int a, int b) {
    long result = (long) a * b;
    checkNoOverflow(result == (int) result, "checkedMultiply", a, b);
    return (int) result;
  }

  /**
   * Returns the {@code b} to the {@code k}th power, provided it does not overflow.
   *
   * <p>{@link #pow} may be faster, but does not check for overflow.
   *
   * @throws ArithmeticException if {@code b} to the {@code k}th power overflows in signed {@code
   *     int} arithmetic
   */
  public static int checkedPow(int b, int k) {
    checkNonNegative("exponent", k);
    switch (b) {
      case 0:
        return (k == 0) ? 1 : 0;
      case 1:
        return 1;
      case (-1):
        return ((k & 1) == 0) ? 1 : -1;
      case 2:
        checkNoOverflow(k < Integer.SIZE - 1, "checkedPow", b, k);
        return 1 << k;
      case (-2):
        checkNoOverflow(k < Integer.SIZE, "checkedPow", b, k);
        return ((k & 1) == 0) ? 1 << k : -1 << k;
      default:
        // continue below to handle the general case
    }
    int accum = 1;
    while (true) {
      switch (k) {
        case 0:
          return accum;
        case 1:
          return checkedMultiply(accum, b);
        default:
          if ((k & 1) != 0) {
            accum = checkedMultiply(accum, b);
          }
          k >>= 1;
          if (k > 0) {
            checkNoOverflow(-FLOOR_SQRT_MAX_INT <= b & b <= FLOOR_SQRT_MAX_INT, "checkedPow", b, k);
            b *= b;
          }
      }
    }
  }

  /**
   * Returns the sum of {@code a} and {@code b} unless it would overflow or underflow in which case
   * {@code Integer.MAX_VALUE} or {@code Integer.MIN_VALUE} is returned, respectively.
   *
   * @since 20.0
   */
  @Beta
  public static int saturatedAdd(int a, int b) {
    return Ints.saturatedCast((long) a + b);
  }

  /**
   * Returns the difference of {@code a} and {@code b} unless it would overflow or underflow in
   * which case {@code Integer.MAX_VALUE} or {@code Integer.MIN_VALUE} is returned, respectively.
   *
   * @since 20.0
   */
  @Beta
  public static int saturatedSubtract(int a, int b) {
    return Ints.saturatedCast((long) a - b);
  }

  /**
   * Returns the product of {@code a} and {@code b} unless it would overflow or underflow in which
   * case {@code Integer.MAX_VALUE} or {@code Integer.MIN_VALUE} is returned, respectively.
   *
   * @since 20.0
   */
  @Beta
  public static int saturatedMultiply(int a, int b) {
    return Ints.saturatedCast((long) a * b);
  }

  /**
   * Returns the {@code b} to the {@code k}th power, unless it would overflow or underflow in which
   * case {@code Integer.MAX_VALUE} or {@code Integer.MIN_VALUE} is returned, respectively.
   *
   * @since 20.0
   */
  @Beta
  public static int saturatedPow(int b, int k) {
    checkNonNegative("exponent", k);
    switch (b) {
      case 0:
        return (k == 0) ? 1 : 0;
      case 1:
        return 1;
      case (-1):
        return ((k & 1) == 0) ? 1 : -1;
      case 2:
        if (k >= Integer.SIZE - 1) {
          return Integer.MAX_VALUE;
        }
        return 1 << k;
      case (-2):
        if (k >= Integer.SIZE) {
          return Integer.MAX_VALUE + (k & 1);
        }
        return ((k & 1) == 0) ? 1 << k : -1 << k;
      default:
        // continue below to handle the general case
    }
    int accum = 1;
    // if b is negative and k is odd then the limit is MIN otherwise the limit is MAX
    int limit = Integer.MAX_VALUE + ((b >>> Integer.SIZE - 1) & (k & 1));
    while (true) {
      switch (k) {
        case 0:
          return accum;
        case 1:
          return saturatedMultiply(accum, b);
        default:
          if ((k & 1) != 0) {
            accum = saturatedMultiply(accum, b);
          }
          k >>= 1;
          if (k > 0) {
            if (-FLOOR_SQRT_MAX_INT > b | b > FLOOR_SQRT_MAX_INT) {
              return limit;
            }
            b *= b;
          }
      }
    }
  }

  @VisibleForTesting static final int FLOOR_SQRT_MAX_INT = 46340;

  /**
   * Returns {@code n!}, that is, the product of the first {@code n} positive integers, {@code 1} if
   * {@code n == 0}, or {@link Integer#MAX_VALUE} if the result does not fit in a {@code int}.
   *
   * @throws IllegalArgumentException if {@code n < 0}
   */
  public static int factorial(@NonNegative int n) {
    checkNonNegative("n", n);
    return (n < factorials.length) ? factorials[n] : Integer.MAX_VALUE;
  }

  private static final int[] factorials = {
    1,
    1,
    1 * 2,
    1 * 2 * 3,
    1 * 2 * 3 * 4,
    1 * 2 * 3 * 4 * 5,
    1 * 2 * 3 * 4 * 5 * 6,
    1 * 2 * 3 * 4 * 5 * 6 * 7,
    1 * 2 * 3 * 4 * 5 * 6 * 7 * 8,
    1 * 2 * 3 * 4 * 5 * 6 * 7 * 8 * 9,
    1 * 2 * 3 * 4 * 5 * 6 * 7 * 8 * 9 * 10,
    1 * 2 * 3 * 4 * 5 * 6 * 7 * 8 * 9 * 10 * 11,
    1 * 2 * 3 * 4 * 5 * 6 * 7 * 8 * 9 * 10 * 11 * 12
  };

  /**
   * Returns {@code n} choose {@code k}, also known as the binomial coefficient of {@code n} and
   * {@code k}, or {@link Integer#MAX_VALUE} if the result does not fit in an {@code int}.
   *
   * @throws IllegalArgumentException if {@code n < 0}, {@code k < 0} or {@code k > n}
   */
  public static int binomial(@NonNegative int n, @NonNegative @LessThan("#1 + 1") int k) {
    checkNonNegative("n", n);
    checkNonNegative("k", k);
    checkArgument(k <= n, "k (%s) > n (%s)", k, n);
    if (k > (n >> 1)) {
      k = n - k;
    }
    if (k >= biggestBinomials.length || n > biggestBinomials[k]) {
      return Integer.MAX_VALUE;
    }
    switch (k) {
      case 0:
        return 1;
      case 1:
        return n;
      default:
        long result = 1;
        for (int i = 0; i < k; i++) {
          result *= n - i;
          result /= i + 1;
        }
        return (int) result;
    }
  }

  // binomial(biggestBinomials[k], k) fits in an int, but not binomial(biggestBinomials[k]+1,k).
  @VisibleForTesting
  static int[] biggestBinomials = {
    Integer.MAX_VALUE,
    Integer.MAX_VALUE,
    65536,
    2345,
    477,
    193,
    110,
    75,
    58,
    49,
    43,
    39,
    37,
    35,
    34,
    34,
    33
  };

  /**
   * Returns the arithmetic mean of {@code x} and {@code y}, rounded towards negative infinity. This
   * method is overflow resilient.
   *
   * @since 14.0
   */
  public static int mean(int x, int y) {
    // Efficient method for computing the arithmetic mean.
    // The alternative (x + y) / 2 fails for large values.
    // The alternative (x + y) >>> 1 fails for negative values.
    return (x & y) + ((x ^ y) >> 1);
  }

  /**
   * Returns {@code true} if {@code n} is a <a
   * href="http://mathworld.wolfram.com/PrimeNumber.html">prime number</a>: an integer <i>greater
   * than one</i> that cannot be factored into a product of <i>smaller</i> positive integers.
   * Returns {@code false} if {@code n} is zero, one, or a composite number (one which <i>can</i> be
   * factored into smaller positive integers).
   *
   * <p>To test larger numbers, use {@link LongMath#isPrime} or {@link BigInteger#isProbablePrime}.
   *
   * @throws IllegalArgumentException if {@code n} is negative
   * @since 20.0
   */
  @GwtIncompatible // TODO
  @Beta
  public static boolean isPrime(int n) {
    return LongMath.isPrime(n);
  }

  private IntMath() {}
}<|MERGE_RESOLUTION|>--- conflicted
+++ resolved
@@ -105,15 +105,10 @@
    * a signed int. The implementation is branch-free, and benchmarks suggest it is measurably (if
    * narrowly) faster than the straightforward ternary expression.
    */
-<<<<<<< HEAD
-  @SuppressWarnings("value:return.type.incompatible")//Since `Integer.SIZE - 1` in bits form is: 1111, for shifted( i.e >>> ), positive values return 1,
-  //otherwise return 0.
-=======
   @SuppressWarnings("value:return.type.incompatible")/* An int has 32 bits, the lest most bit is 0 for positive values, and is 1 for negative values.
   For shift right zero fill operator( >>> ), the left operands value is moved right by the number of bits specified by the right operand
   and shifted values are filled up with zeros. Therefore if x > y, (x - y) return a positive value, when being shifted 31 bits, it returns 0, otherwise return 1.
   */
->>>>>>> 9b9149b4
   @VisibleForTesting
   static @IntRange(from = 0, to = 1) int lessThanBranchFree(int x, int y) {
     // The double negation is optimized away by normal Java, but is necessary for GWT
@@ -197,13 +192,7 @@
 
   @SuppressWarnings({"lowerbound:return.type.incompatible",/* only time when log10Floor(x) return negative values
   and x < y, and that can't be because log10() only takes in positive `x` */
-<<<<<<< HEAD
-          "upperbound:array.access.unsafe.high"/* `Integer.numberOfLeadingZeros(x)` return an int value range from 0 to 32.
-          Since maxLog10ForLeadingZeros has min length of 32, array access is safe.
-          */})
-=======
   })
->>>>>>> 9b9149b4
   private static @IndexFor(value = {"powersOf10", "halfPowersOf10"}) int log10Floor(int x) {
     /*
      * Based on Hacker's Delight Fig. 11-5, the two-table-lookup, branch-free implementation.
@@ -212,11 +201,7 @@
      * can narrow the possible floor(log10(x)) values to two. For example, if floor(log2(x)) is 6,
      * then 64 <= x < 128, so floor(log10(x)) is either 1 or 2.
      */
-<<<<<<< HEAD
-    @IndexFor("powersOf10") int y = maxLog10ForLeadingZeros[Integer.numberOfLeadingZeros(x)];//(1)
-=======
     @IndexFor("powersOf10") int y = maxLog10ForLeadingZeros[Integer.numberOfLeadingZeros(x)];
->>>>>>> 9b9149b4
     /*
      * y is the higher of the two possible values of floor(log10(x)). If x < 10^y, then we want the
      * lower of the two possible values, or y - 1, otherwise, we want y.
