/*
 * Copyright (C) 2014 The Guava Authors
 *
 * Licensed under the Apache License, Version 2.0 (the "License"); you may not use this file except
 * in compliance with the License. You may obtain a copy of the License at
 *
 * http://www.apache.org/licenses/LICENSE-2.0
 *
 * Unless required by applicable law or agreed to in writing, software distributed under the License
 * is distributed on an "AS IS" BASIS, WITHOUT WARRANTIES OR CONDITIONS OF ANY KIND, either express
 * or implied. See the License for the specific language governing permissions and limitations under
 * the License.
 */

package com.google.common.math;

import static com.google.common.base.Preconditions.checkArgument;
import static java.lang.Double.NEGATIVE_INFINITY;
import static java.lang.Double.NaN;
import static java.lang.Double.POSITIVE_INFINITY;
import static java.util.Arrays.sort;
import static java.util.Collections.unmodifiableMap;

import com.google.common.annotations.Beta;
import com.google.common.annotations.GwtIncompatible;
import com.google.common.primitives.Doubles;
import com.google.common.primitives.Ints;
import java.math.RoundingMode;
import java.util.Collection;
import java.util.HashMap;
import java.util.Map;
import org.checkerframework.checker.index.qual.GTENegativeOne;
import org.checkerframework.checker.index.qual.IndexFor;
import org.checkerframework.checker.index.qual.IndexOrHigh;
import org.checkerframework.checker.index.qual.NonNegative;
import org.checkerframework.checker.index.qual.Positive;
import org.checkerframework.common.value.qual.MinLen;

/**
 * Provides a fluent API for calculating <a
 * href="http://en.wikipedia.org/wiki/Quantile">quantiles</a>.
 *
 * <h3>Examples</h3>
 *
 * <p>To compute the median:
 *
 * <pre>{@code
 * double myMedian = median().compute(myDataset);
 * }</pre>
 *
 * where {@link #median()} has been statically imported.
 *
 * <p>To compute the 99th percentile:
 *
 * <pre>{@code
 * double myPercentile99 = percentiles().index(99).compute(myDataset);
 * }</pre>
 *
 * where {@link #percentiles()} has been statically imported.
 *
 * <p>To compute median and the 90th and 99th percentiles:
 *
 * <pre>{@code
 * Map<Integer, Double> myPercentiles =
 *     percentiles().indexes(50, 90, 99).compute(myDataset);
 * }</pre>
 *
 * where {@link #percentiles()} has been statically imported: {@code myPercentiles} maps the keys
 * 50, 90, and 99, to their corresponding quantile values.
 *
 * <p>To compute quartiles, use {@link #quartiles()} instead of {@link #percentiles()}. To compute
 * arbitrary q-quantiles, use {@link #scale scale(q)}.
 *
 * <p>These examples all take a copy of your dataset. If you have a double array, you are okay with
 * it being arbitrarily reordered, and you want to avoid that copy, you can use {@code
 * computeInPlace} instead of {@code compute}.
 *
 * <h3>Definition and notes on interpolation</h3>
 *
 * <p>The definition of the kth q-quantile of N values is as follows: define x = k * (N - 1) / q; if
 * x is an integer, the result is the value which would appear at index x in the sorted dataset
 * (unless there are {@link Double#NaN NaN} values, see below); otherwise, the result is the average
 * of the values which would appear at the indexes floor(x) and ceil(x) weighted by (1-frac(x)) and
 * frac(x) respectively. This is the same definition as used by Excel and by S, it is the Type 7
 * definition in <a
 * href="http://stat.ethz.ch/R-manual/R-devel/library/stats/html/quantile.html">R</a>, and it is
 * described by <a
 * href="http://en.wikipedia.org/wiki/Quantile#Estimating_the_quantiles_of_a_population">
 * wikipedia</a> as providing "Linear interpolation of the modes for the order statistics for the
 * uniform distribution on [0,1]."
 *
 * <h3>Handling of non-finite values</h3>
 *
 * <p>If any values in the input are {@link Double#NaN NaN} then all values returned are {@link
 * Double#NaN NaN}. (This is the one occasion when the behaviour is not the same as you'd get from
 * sorting with {@link java.util.Arrays#sort(double[]) Arrays.sort(double[])} or {@link
 * java.util.Collections#sort(java.util.List) Collections.sort(List&lt;Double&gt;)} and selecting
 * the required value(s). Those methods would sort {@link Double#NaN NaN} as if it is greater than
 * any other value and place them at the end of the dataset, even after {@link
 * Double#POSITIVE_INFINITY POSITIVE_INFINITY}.)
 *
 * <p>Otherwise, {@link Double#NEGATIVE_INFINITY NEGATIVE_INFINITY} and {@link
 * Double#POSITIVE_INFINITY POSITIVE_INFINITY} sort to the beginning and the end of the dataset, as
 * you would expect.
 *
 * <p>If required to do a weighted average between an infinity and a finite value, or between an
 * infinite value and itself, the infinite value is returned. If required to do a weighted average
 * between {@link Double#NEGATIVE_INFINITY NEGATIVE_INFINITY} and {@link Double#POSITIVE_INFINITY
 * POSITIVE_INFINITY}, {@link Double#NaN NaN} is returned (note that this will only happen if the
 * dataset contains no finite values).
 *
 * <h3>Performance</h3>
 *
 * <p>The average time complexity of the computation is O(N) in the size of the dataset. There is a
 * worst case time complexity of O(N^2). You are extremely unlikely to hit this quadratic case on
 * randomly ordered data (the probability decreases faster than exponentially in N), but if you are
 * passing in unsanitized user data then a malicious user could force it. A light shuffle of the
 * data using an unpredictable seed should normally be enough to thwart this attack.
 *
 * <p>The time taken to compute multiple quantiles on the same dataset using {@link Scale#indexes
 * indexes} is generally less than the total time taken to compute each of them separately, and
 * sometimes much less. For example, on a large enough dataset, computing the 90th and 99th
 * percentiles together takes about 55% as long as computing them separately.
 *
 * <p>When calling {@link ScaleAndIndex#compute} (in {@linkplain ScaleAndIndexes#compute either
 * form}), the memory requirement is 8*N bytes for the copy of the dataset plus an overhead which is
 * independent of N (but depends on the quantiles being computed). When calling {@link
 * ScaleAndIndex#computeInPlace computeInPlace} (in {@linkplain ScaleAndIndexes#computeInPlace
 * either form}), only the overhead is required. The number of object allocations is independent of
 * N in both cases.
 *
 * @author Pete Gillin
 * @since 20.0
 */
@Beta
@GwtIncompatible
public final class Quantiles {

  /** Specifies the computation of a median (i.e. the 1st 2-quantile). */
  public static ScaleAndIndex median() {
    return scale(2).index(1);
  }

  /** Specifies the computation of quartiles (i.e. 4-quantiles). */
  public static Scale quartiles() {
    return scale(4);
  }

  /** Specifies the computation of percentiles (i.e. 100-quantiles). */
  public static Scale percentiles() {
    return scale(100);
  }

  /**
   * Specifies the computation of q-quantiles.
   *
   * @param scale the scale for the quantiles to be calculated, i.e. the q of the q-quantiles, which
   *     must be positive
   */
  public static Scale scale(@Positive int scale) {
    return new Scale(scale);
  }

  /**
   * Describes the point in a fluent API chain where only the scale (i.e. the q in q-quantiles) has
   * been specified.
   *
   * @since 20.0
   */
  public static final class Scale {

    private final @Positive int scale;

    private Scale(@Positive int scale) {
      checkArgument(scale > 0, "Quantile scale must be positive");
      this.scale = scale;
    }

    /**
     * Specifies a single quantile index to be calculated, i.e. the k in the kth q-quantile.
     *
     * @param index the quantile index, which must be in the inclusive range [0, q] for q-quantiles
     */
    public ScaleAndIndex index(@NonNegative int index) {
      return new ScaleAndIndex(scale, index);
    }

    /**
     * Specifies multiple quantile indexes to be calculated, each index being the k in the kth
     * q-quantile.
     *
     * @param indexes the quantile indexes, each of which must be in the inclusive range [0, q] for
     *     q-quantiles; the order of the indexes is unimportant, duplicates will be ignored, and the
     *     set will be snapshotted when this method is called
     */
    public ScaleAndIndexes indexes(@NonNegative int @MinLen(1)... indexes) {
      return new ScaleAndIndexes(scale, indexes.clone());
    }

    /**
     * Specifies multiple quantile indexes to be calculated, each index being the k in the kth
     * q-quantile.
     *
     * @param indexes the quantile indexes, each of which must be in the inclusive range [0, q] for
     *     q-quantiles; the order of the indexes is unimportant, duplicates will be ignored, and the
     *     set will be snapshotted when this method is called
     */
    @SuppressWarnings({"value:argument.type.incompatible", "lowerbound:argument.type.incompatible"})//parameter `indexes` is of mutable length data structures(Collection)
    public ScaleAndIndexes indexes(Collection<Integer> indexes) {
      return new ScaleAndIndexes(scale, Ints.toArray(indexes));
    }
  }

  /**
   * Describes the point in a fluent API chain where the scale and a single quantile index (i.e. the
   * q and the k in the kth q-quantile) have been specified.
   *
   * @since 20.0
   */
  public static final class ScaleAndIndex {

    private final @Positive int scale;
    private final @NonNegative int index;

    private ScaleAndIndex(@Positive int scale, @NonNegative int index) {
      checkIndex(index, scale);
      this.scale = scale;
      this.index = index;
    }

    /**
     * Computes the quantile value of the given dataset.
     *
     * @param dataset the dataset to do the calculation on, which must be non-empty, which will be
     *     cast to doubles (with any associated lost of precision), and which will not be mutated by
     *     this call (it is copied instead)
     * @return the quantile value
     */
    @SuppressWarnings("value:argument.type.incompatible")// `dataset` is of mutable length data structures type( `Collection`)
    //if `dataset` is not empty as specified in doc, method `Doubles.toArray()` return a non empty `dataset` as well
    public double compute(Collection<? extends Number> dataset) {
      return computeInPlace(Doubles.toArray(dataset));
    }

    /**
     * Computes the quantile value of the given dataset.
     *
     * @param dataset the dataset to do the calculation on, which must be non-empty, which will not
     *     be mutated by this call (it is copied instead)
     * @return the quantile value
     */
    public double compute(double @MinLen(1)... dataset) {
      return computeInPlace(dataset.clone());
    }

    /**
     * Computes the quantile value of the given dataset.
     *
     * @param dataset the dataset to do the calculation on, which must be non-empty, which will be
     *     cast to doubles (with any associated lost of precision), and which will not be mutated by
     *     this call (it is copied instead)
     * @return the quantile value
     */
    public double compute(long @MinLen(1)... dataset) {
      return computeInPlace(longsToDoubles(dataset));
    }

    /**
     * Computes the quantile value of the given dataset.
     *
     * @param dataset the dataset to do the calculation on, which must be non-empty, which will be
     *     cast to doubles, and which will not be mutated by this call (it is copied instead)
     * @return the quantile value
     */
    public double compute(int @MinLen(1)... dataset) {
      return computeInPlace(intsToDoubles(dataset));
    }

    /**
     * Computes the quantile value of the given dataset, performing the computation in-place.
     *
     * @param dataset the dataset to do the calculation on, which must be non-empty, and which will
     *     be arbitrarily reordered by this method call
     * @return the quantile value
     */
    @SuppressWarnings({"lowerbound:assignment.type.incompatible",// (0): Since index and (dataset.length - 1) are non-negative ints, numerator is non negative.
            "upperbound:argument.type.incompatible", "upperbound:array.access.unsafe.high",/* (1): second argument in selectInPlace() is `dataset`,
            therefore `quotient + 1` should be < dataset.length. If remainder is not zero,
            quotient max value is `dataset.length - 2`*/
            "upperbound:assignment.type.incompatible"/*(3) Since `numerator = index * (dataset.length - 1)`,
            dividing it to scale will return a value less than dataset.length. */})
    public double computeInPlace(double @MinLen(1)... dataset) {
      checkArgument(dataset.length > 0, "Cannot calculate quantiles of an empty dataset");
      if (containsNaN(dataset)) {
        return NaN;
      }

      // Calculate the quotient and remainder in the integer division x = k * (N-1) / q, i.e.
      // index * (dataset.length - 1) / scale. If there is no remainder, we can just find the value
      // whose index in the sorted dataset equals the quotient; if there is a remainder, we
      // interpolate between that and the next value.

      // Since index and (dataset.length - 1) are non-negative ints, their product can be expressed
      // as a long, without risk of overflow:
      @NonNegative long numerator = (long) index * (dataset.length - 1);//(0)
      // Since scale is a positive int, index is in [0, scale], and (dataset.length - 1) is a
      // non-negative int, we can do long-arithmetic on index * (dataset.length - 1) / scale to get
      // a rounded ratio and a remainder which can be expressed as ints, without risk of overflow:
      @IndexFor("dataset") int quotient = (int) LongMath.divide(numerator, scale, RoundingMode.DOWN);//(3)
      int remainder = (int) (numerator - (long) quotient * scale);
      selectInPlace(quotient, dataset, 0, dataset.length - 1);
      if (remainder == 0) {
        return dataset[quotient];
      } else {
        selectInPlace(quotient + 1, dataset, quotient + 1, dataset.length - 1);//(1)
        return interpolate(dataset[quotient], dataset[quotient + 1], remainder, scale);//(1)
      }
    }
  }

  /**
   * Describes the point in a fluent API chain where the scale and a multiple quantile indexes (i.e.
   * the q and a set of values for the k in the kth q-quantile) have been specified.
   *
   * @since 20.0
   */
  public static final class ScaleAndIndexes {

    private final int scale;
    private final @NonNegative int @MinLen(1)[] indexes;

    private ScaleAndIndexes(int scale, @NonNegative int @MinLen(1)[] indexes) {
      for (int index : indexes) {
        checkIndex(index, scale);
      }
      this.scale = scale;
      this.indexes = indexes;
    }

    /**
     * Computes the quantile values of the given dataset.
     *
     * @param dataset the dataset to do the calculation on, which must be non-empty, which will be
     *     cast to doubles (with any associated lost of precision), and which will not be mutated by
     *     this call (it is copied instead)
     * @return an unmodifiable map of results: the keys will be the specified quantile indexes, and
     *     the values the corresponding quantile values
     */

    @SuppressWarnings("value:argument.type.incompatible")// `dataset` is of mutable length data structures type( `Collection`)
    //if `dataset` is not empty as specified in doc, method `Doubles.toArray()` return a non empty `dataset` as well
    public Map<Integer, Double> compute(Collection<? extends Number> dataset) {
      return computeInPlace(Doubles.toArray(dataset));
    }

    /**
     * Computes the quantile values of the given dataset.
     *
     * @param dataset the dataset to do the calculation on, which must be non-empty, which will not
     *     be mutated by this call (it is copied instead)
     * @return an unmodifiable map of results: the keys will be the specified quantile indexes, and
     *     the values the corresponding quantile values
     */
    public Map<Integer, Double> compute(double @MinLen(1)... dataset) {
      return computeInPlace(dataset.clone());
    }

    /**
     * Computes the quantile values of the given dataset.
     *
     * @param dataset the dataset to do the calculation on, which must be non-empty, which will be
     *     cast to doubles (with any associated lost of precision), and which will not be mutated by
     *     this call (it is copied instead)
     * @return an unmodifiable map of results: the keys will be the specified quantile indexes, and
     *     the values the corresponding quantile values
     */
    public Map<Integer, Double> compute(long @MinLen(1)... dataset) {
      return computeInPlace(longsToDoubles(dataset));
    }

    /**
     * Computes the quantile values of the given dataset.
     *
     * @param dataset the dataset to do the calculation on, which must be non-empty, which will be
     *     cast to doubles, and which will not be mutated by this call (it is copied instead)
     * @return an unmodifiable map of results: the keys will be the specified quantile indexes, and
     *     the values the corresponding quantile values
     */
    public Map<Integer, Double> compute(int @MinLen(1)... dataset) {
      return computeInPlace(intsToDoubles(dataset));
    }

    /**
     * Computes the quantile values of the given dataset, performing the computation in-place.
     *
     * @param dataset the dataset to do the calculation on, which must be non-empty, and which will
     *     be arbitrarily reordered by this method call
     * @return an unmodifiable map of results: the keys will be the specified quantile indexes, and
     *     the values the corresponding quantile values
     */
    @SuppressWarnings({"upperbound:compound.assignment.type.incompatible",/* (1): Since `requiredSelections.length = indexes.length * 2`, and the for loop
            iterate from 0 to indexes.length, increment on requiredSelectionsCount is safe thoughout the loop.
            */
            "lowerbound:argument.type.incompatible", "upperbound:argument.type.incompatible",/* (2): Since `indexes` is annotated to have at least length of 1,
            `requiredSelections.length` will be at least 2, therefore larger than constant 0. */
            "lowerbound:assignment.type.incompatible",/*(3): numerator is = (long) indexes[i] * (dataset.length - 1). Since indexes[i] are non negative
            dataset has min length of 1, numerator is non negative */
            "upperbound:assignment.type.incompatible",/* (3): Since scale is a positive int, index is in [0, scale],
            and (dataset.length - 1) is non-negative int, we can do long-arithmetic on index * (dataset.length - 1) / scale to get a rounded ratio and a remainder
             which can be expressed as ints, without risk of overflow */
<<<<<<< HEAD
        "upperbound:array.access.unsafe.high",// (4) if `remainder` is not 0, highest possible value for quotient is `dataset.length - 2`
=======
        "upperbound:array.access.unsafe.high", // (4) if `remainder` is not 0, highest possible value for quotient is `dataset.length - 2`
>>>>>>> f9a94cb4
        "unary.increment.type.incompatible"
    })
    public Map<Integer, Double> computeInPlace(double @MinLen(1)... dataset) {
      checkArgument(dataset.length > 0, "Cannot calculate quantiles of an empty dataset");
      if (containsNaN(dataset)) {
        Map<Integer, Double> nanMap = new HashMap<>();
        for (int index : indexes) {
          nanMap.put(index, NaN);
        }
        return unmodifiableMap(nanMap);
      }

      // Calculate the quotients and remainders in the integer division x = k * (N - 1) / q, i.e.
      // index * (dataset.length - 1) / scale for each index in indexes. For each, if there is no
      // remainder, we can just select the value whose index in the sorted dataset equals the
      // quotient; if there is a remainder, we interpolate between that and the next value.

      @IndexFor("dataset") int[] quotients = new int[indexes.length];
      int[] remainders = new int[indexes.length];
      // The indexes to select. In the worst case, we'll need one each side of each quantile.
      int[] requiredSelections = new int[indexes.length * 2];
      @IndexOrHigh("requiredSelections") int requiredSelectionsCount = 0;
      for (int i = 0; i < indexes.length; i++) {
        // Since index and (dataset.length - 1) are non-negative ints, their product can be
        // expressed as a long, without risk of overflow:
        long numerator = (long) indexes[i] * (dataset.length - 1);//(3)
        // Since scale is a positive int, index is in [0, scale], and (dataset.length - 1) is a
        // non-negative int, we can do long-arithmetic on index * (dataset.length - 1) / scale to
        // get a rounded ratio and a remainder which can be expressed as ints, without risk of
        // overflow:
        @IndexFor("dataset") int quotient = (int) LongMath.divide(numerator, scale, RoundingMode.DOWN);//(3)
        int remainder = (int) (numerator - (long) quotient * scale);
        quotients[i] = quotient;
        remainders[i] = remainder;
        requiredSelections[requiredSelectionsCount] = quotient;
        requiredSelectionsCount++;// (1)
        if (remainder != 0) {
          requiredSelections[requiredSelectionsCount] = quotient + 1;
          requiredSelectionsCount++;// (1)
        }
      }
      sort(requiredSelections, 0, requiredSelectionsCount);
      selectAllInPlace(
          requiredSelections, 0, requiredSelectionsCount - 1, dataset, 0, dataset.length - 1);// (2)
      Map<Integer, Double> ret = new HashMap<>();
      for (int i = 0; i < indexes.length; i++) {
        @IndexFor("dataset") int quotient = quotients[i];
        int remainder = remainders[i];
        if (remainder == 0) {
          ret.put(indexes[i], dataset[quotient]);
        } else {
          ret.put(
              indexes[i], interpolate(dataset[quotient], dataset[quotient + 1], remainder, scale)); // (4)
        }
      }
      return unmodifiableMap(ret);
    }
  }

  /** Returns whether any of the values in {@code dataset} are {@code NaN}. */
  private static boolean containsNaN(double... dataset) {
    for (double value : dataset) {
      if (Double.isNaN(value)) {
        return true;
      }
    }
    return false;
  }

  /**
   * Returns a value a fraction {@code (remainder / scale)} of the way between {@code lower} and
   * {@code upper}. Assumes that {@code lower <= upper}. Correctly handles infinities (but not
   * {@code NaN}).
   */
  private static double interpolate(double lower, double upper, double remainder, double scale) {
    if (lower == NEGATIVE_INFINITY) {
      if (upper == POSITIVE_INFINITY) {
        // Return NaN when lower == NEGATIVE_INFINITY and upper == POSITIVE_INFINITY:
        return NaN;
      }
      // Return NEGATIVE_INFINITY when NEGATIVE_INFINITY == lower <= upper < POSITIVE_INFINITY:
      return NEGATIVE_INFINITY;
    }
    if (upper == POSITIVE_INFINITY) {
      // Return POSITIVE_INFINITY when NEGATIVE_INFINITY < lower <= upper == POSITIVE_INFINITY:
      return POSITIVE_INFINITY;
    }
    return lower + (upper - lower) * remainder / scale;
  }

  private static void checkIndex(int index, int scale) {
    if (index < 0 || index > scale) {
      throw new IllegalArgumentException(
          "Quantile indexes must be between 0 and the scale, which is " + scale);
    }
  }

  private static double  @MinLen(1)[] longsToDoubles(long @MinLen(1)[] longs) {
    int len = longs.length;
    double[] doubles = new double[len];
    for (int i = 0; i < len; i++) {
      doubles[i] = longs[i];
    }
    return doubles;
  }

  private static double @MinLen(1)[] intsToDoubles(int @MinLen(1)[] ints) {
    int len = ints.length;
    double[] doubles = new double[len];
    for (int i = 0; i < len; i++) {
      doubles[i] = ints[i];
    }
    return doubles;
  }

  /**
   * Performs an in-place selection to find the element which would appear at a given index in a
   * dataset if it were sorted. The following preconditions should hold:
   *
   * <ul>
   *   <li>{@code required}, {@code from}, and {@code to} should all be indexes into {@code array};
   *   <li>{@code required} should be in the range [{@code from}, {@code to}];
   *   <li>all the values with indexes in the range [0, {@code from}) should be less than or equal
   *       to all the values with indexes in the range [{@code from}, {@code to}];
   *   <li>all the values with indexes in the range ({@code to}, {@code array.length - 1}] should be
   *       greater than or equal to all the values with indexes in the range [{@code from}, {@code
   *       to}].
   * </ul>
   *
   * This method will reorder the values with indexes in the range [{@code from}, {@code to}] such
   * that all the values with indexes in the range [{@code from}, {@code required}) are less than or
   * equal to the value with index {@code required}, and all the values with indexes in the range
   * ({@code required}, {@code to}] are greater than or equal to that value. Therefore, the value at
   * {@code required} is the value which would appear at that index in the sorted dataset.
   */
  @SuppressWarnings(value = {"lowerbound:assignment.type.incompatible",/*(1): When entering the loop,
          required > from and from >= 0, therefore required >= 1.
          At the assignment, partitionPoint >= required, therefore partitionPoint - 1 >= 0. */})
  private static void selectInPlace(@IndexFor("#2") int required, double[] array, @IndexFor("#2") int from, @IndexFor("#2") int to) {
    // If we are looking for the least element in the range, we can just do a linear search for it.
    // (We will hit this whenever we are doing quantile interpolation: our first selection finds
    // the lower value, our second one finds the upper value by looking for the next least element.)
    if (required == from) {
      int min = from;
      for (int index = from + 1; index <= to; index++) {
        if (array[min] > array[index]) {
          min = index;
        }
      }
      if (min != from) {
        swap(array, min, from);
      }
      return;
    }

    // Let's play quickselect! We'll repeatedly partition the range [from, to] containing the
    // required element, as long as it has more than one element.
    @IndexOrHigh("array") int fromInternal = from;
    while (to > fromInternal) {
      int partitionPoint = partition(array, fromInternal, to);
      if (partitionPoint >= required) {
        to = partitionPoint - 1;//(1)
      }
      if (partitionPoint <= required) {
        fromInternal = partitionPoint + 1;
      }
    }
  }

  /**
   * Performs a partition operation on the slice of {@code array} with elements in the range [{@code
   * from}, {@code to}]. Uses the median of {@code from}, {@code to}, and the midpoint between them
   * as a pivot. Returns the index which the slice is partitioned around, i.e. if it returns {@code
   * ret} then we know that the values with indexes in [{@code from}, {@code ret}) are less than or
   * equal to the value at {@code ret} and the values with indexes in ({@code ret}, {@code to}] are
   * greater than or equal to that.
   */
  @SuppressWarnings("lowerbound:unary.decrement.type.incompatible")/*(1): Both partitionPoint and i are initialized to the same value `to`.
  partitionPoint is decremented at most one more time than i is decremented, therefore partitionPoint >= i-1.
  i > from, therefore partitionPoint >= from. Since from is non-negative, therefore partitionPoint is non-negative. */
  private static @IndexFor("#1") int partition(double[] array, @IndexFor("#1") int from, @IndexFor("#1") int to) {
    // Select a pivot, and move it to the start of the slice i.e. to index from.
    movePivotToStartOfSlice(array, from, to);
    double pivot = array[from];

    // Move all elements with indexes in (from, to] which are greater than the pivot to the end of
    // the array. Keep track of where those elements begin.
    @IndexFor("array") int partitionPoint = to;
    for (int i = to; i > from; i--) {
      if (array[i] > pivot) {
        swap(array, partitionPoint, i);
        partitionPoint--;//(1)
      }
    }

    // We now know that all elements with indexes in (from, partitionPoint] are less than or equal
    // to the pivot at from, and all elements with indexes in (partitionPoint, to] are greater than
    // it. We swap the pivot into partitionPoint and we know the array is partitioned around that.
    swap(array, from, partitionPoint);
    return partitionPoint;
  }

  /**
   * Selects the pivot to use, namely the median of the values at {@code from}, {@code to}, and
   * halfway between the two (rounded down), from {@code array}, and ensure (by swapping elements if
   * necessary) that that pivot value appears at the start of the slice i.e. at {@code from}.
   * Expects that {@code from} is strictly less than {@code to}.
   */
  private static void movePivotToStartOfSlice(double[] array, @IndexFor("#1") int from, @IndexFor("#1") int to) {
    int mid = (from + to) >>> 1;
    // We want to make a swap such that either array[to] <= array[from] <= array[mid], or
    // array[mid] <= array[from] <= array[to]. We know that from < to, so we know mid < to
    // (although it's possible that mid == from, if to == from + 1). Note that the postcondition
    // would be impossible to fulfil if mid == to unless we also have array[from] == array[to].
    boolean toLessThanMid = (array[to] < array[mid]);
    boolean midLessThanFrom = (array[mid] < array[from]);
    boolean toLessThanFrom = (array[to] < array[from]);
    if (toLessThanMid == midLessThanFrom) {
      // Either array[to] < array[mid] < array[from] or array[from] <= array[mid] <= array[to].
      swap(array, mid, from);
    } else if (toLessThanMid != toLessThanFrom) {
      // Either array[from] <= array[to] < array[mid] or array[mid] <= array[to] < array[from].
      swap(array, from, to);
    }
    // The postcondition now holds. So the median, our chosen pivot, is at from.
  }

  /**
   * Performs an in-place selection, like {@link #selectInPlace}, to select all the indexes {@code
   * allRequired[i]} for {@code i} in the range [{@code requiredFrom}, {@code requiredTo}]. These
   * indexes must be sorted in the array and must all be in the range [{@code from}, {@code to}].
   */
  @SuppressWarnings({"lowerbound:argument.type.incompatible",/*(1): Since allRequired is sorted, and requiredBelow < requiredChosen,
  allRequired[requiredBelow] <= allRequired[requiredChosen], therefore allRequired[requiredBelow] is always <= required. Based on the condition
  of if and while, allRequired[requiredBelow] != required. Because allRequired[requiredBelow] <= required, we know that allRequired[requiredBelow] < required,
  since allRequired[requiredBelow] >= 0, then required > 0. */
          "upperbound:argument.type.incompatible"/*(2): Since allRequired is sorted, and requiredAbove > requiredChosen,
  allRequired[requiredAbove] >= allRequired[requiredChosen], therefore allRequired[requiredAbove] is always >= required. Based on the condition
  of if and while, allRequired[requiredAbove] != required. Because allRequired[requiredAbove] >= required, we know that allRequired[requiredAbove] > required,
  since array.length > allRequired[requiredAbove] > required, required + 1 < array.length. */})
  private static void selectAllInPlace(
      @IndexFor("#4") int[] allRequired, @IndexFor("#1") int requiredFrom, @IndexFor("#1") int requiredTo, double[] array, @IndexFor("#4") int from, @IndexFor("#4") int to) {
    // Choose the first selection to do...
    @IndexFor("allRequired") int requiredChosen = chooseNextSelection(allRequired, requiredFrom, requiredTo, from, to);
    int required = allRequired[requiredChosen];

    // ...do the first selection...
    selectInPlace(required, array, from, to);

    // ...then recursively perform the selections in the range below...
    @GTENegativeOne int requiredBelow = requiredChosen - 1;
    while (requiredBelow >= requiredFrom && allRequired[requiredBelow] == required) {
      requiredBelow--; // skip duplicates of required in the range below
    }
    if (requiredBelow >= requiredFrom) {
      selectAllInPlace(allRequired, requiredFrom, requiredBelow, array, from, required - 1);//(1)
    }

    // ...and then recursively perform the selections in the range above.
    int requiredAbove = requiredChosen + 1;
    while (requiredAbove <= requiredTo && allRequired[requiredAbove] == required) {
      requiredAbove++; // skip duplicates of required in the range above
    }
    if (requiredAbove <= requiredTo) {
      selectAllInPlace(allRequired, requiredAbove, requiredTo, array, required + 1, to);//(2)
    }
  }

  /**
   * Chooses the next selection to do from the required selections. It is required that the array
   * {@code allRequired} is sorted and that {@code allRequired[i]} are in the range [{@code from},
   * {@code to}] for all {@code i} in the range [{@code requiredFrom}, {@code requiredTo}]. The
   * value returned by this method is the {@code i} in that range such that {@code allRequired[i]}
   * is as close as possible to the center of the range [{@code from}, {@code to}]. Choosing the
   * value closest to the center of the range first is the most efficient strategy because it
   * minimizes the size of the subranges from which the remaining selections must be done.
   */
  private static @IndexFor("#1") int chooseNextSelection(
      int[] allRequired, @IndexFor("#1") int requiredFrom, @IndexFor("#1") int requiredTo, int from, int to) {
    if (requiredFrom == requiredTo) {
      return requiredFrom; // only one thing to choose, so choose it
    }

    // Find the center and round down. The true center is either centerFloor or halfway between
    // centerFloor and centerFloor + 1.
    int centerFloor = (from + to) >>> 1;

    // Do a binary search until we're down to the range of two which encloses centerFloor (unless
    // all values are lower or higher than centerFloor, in which case we find the two highest or
    // lowest respectively). If centerFloor is in allRequired, we will definitely find it. If not,
    // but centerFloor + 1 is, we'll definitely find that. The closest value to the true (unrounded)
    // center will be at either low or high.
    int low = requiredFrom;
    int high = requiredTo;
    while (high > low + 1) {
      int mid = (low + high) >>> 1;
      if (allRequired[mid] > centerFloor) {
        high = mid;
      } else if (allRequired[mid] < centerFloor) {
        low = mid;
      } else {
        return mid; // allRequired[mid] = centerFloor, so we can't get closer than that
      }
    }

    // Now pick the closest of the two candidates. Note that there is no rounding here.
    if (from + to - allRequired[low] - allRequired[high] > 0) {
      return high;
    } else {
      return low;
    }
  }

  /** Swaps the values at {@code i} and {@code j} in {@code array}. */
  private static void swap(double[] array, @IndexFor("#1") int i, @IndexFor("#1") int j) {
    double temp = array[i];
    array[i] = array[j];
    array[j] = temp;
  }
}<|MERGE_RESOLUTION|>--- conflicted
+++ resolved
@@ -408,11 +408,7 @@
             "upperbound:assignment.type.incompatible",/* (3): Since scale is a positive int, index is in [0, scale],
             and (dataset.length - 1) is non-negative int, we can do long-arithmetic on index * (dataset.length - 1) / scale to get a rounded ratio and a remainder
              which can be expressed as ints, without risk of overflow */
-<<<<<<< HEAD
-        "upperbound:array.access.unsafe.high",// (4) if `remainder` is not 0, highest possible value for quotient is `dataset.length - 2`
-=======
         "upperbound:array.access.unsafe.high", // (4) if `remainder` is not 0, highest possible value for quotient is `dataset.length - 2`
->>>>>>> f9a94cb4
         "unary.increment.type.incompatible"
     })
     public Map<Integer, Double> computeInPlace(double @MinLen(1)... dataset) {
