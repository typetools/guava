--- conflicted
+++ resolved
@@ -214,13 +214,9 @@
    *     the array
    * @throws IllegalArgumentException if {@code array} is empty
    */
-<<<<<<< HEAD
-  public static float min(float @MinLen(1)... array) {
-=======
   @GwtIncompatible(
       "Available in GWT! Annotation is to avoid conflict with GWT specialization of base class.")
-  public static float min(float... array) {
->>>>>>> 2d655e59
+  public static float min(float @MinLen(1)... array) {
     checkArgument(array.length > 0);
     float min = array[0];
     for (int i = 1; i < array.length; i++) {
@@ -238,13 +234,9 @@
    *     in the array
    * @throws IllegalArgumentException if {@code array} is empty
    */
-<<<<<<< HEAD
-  public static float max(float @MinLen(1)... array) {
-=======
   @GwtIncompatible(
       "Available in GWT! Annotation is to avoid conflict with GWT specialization of base class.")
-  public static float max(float... array) {
->>>>>>> 2d655e59
+  public static float max(float @MinLen(1)... array) {
     checkArgument(array.length > 0);
     float max = array[0];
     for (int i = 1; i < array.length; i++) {
