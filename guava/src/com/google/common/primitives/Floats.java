/*
 * Copyright (C) 2008 The Guava Authors
 *
 * Licensed under the Apache License, Version 2.0 (the "License"); you may not use this file except
 * in compliance with the License. You may obtain a copy of the License at
 *
 * http://www.apache.org/licenses/LICENSE-2.0
 *
 * Unless required by applicable law or agreed to in writing, software distributed under the License
 * is distributed on an "AS IS" BASIS, WITHOUT WARRANTIES OR CONDITIONS OF ANY KIND, either express
 * or implied. See the License for the specific language governing permissions and limitations under
 * the License.
 */

package com.google.common.primitives;

import static com.google.common.base.Preconditions.checkArgument;
import static com.google.common.base.Preconditions.checkElementIndex;
import static com.google.common.base.Preconditions.checkNotNull;
import static com.google.common.base.Preconditions.checkPositionIndexes;
import static com.google.common.base.Strings.lenientFormat;
import static java.lang.Float.NEGATIVE_INFINITY;
import static java.lang.Float.POSITIVE_INFINITY;

import com.google.common.annotations.Beta;
import com.google.common.annotations.GwtCompatible;
import com.google.common.annotations.GwtIncompatible;
import com.google.common.base.Converter;
import java.io.Serializable;
import java.util.AbstractList;
import java.util.Arrays;
import java.util.Collection;
import java.util.Collections;
import java.util.Comparator;
import java.util.List;
import java.util.RandomAccess;
import javax.annotation.CheckForNull;
<<<<<<< HEAD
import org.checkerframework.checker.index.qual.HasSubsequence;
import org.checkerframework.checker.index.qual.IndexFor;
import org.checkerframework.checker.index.qual.IndexOrHigh;
import org.checkerframework.checker.index.qual.IndexOrLow;
import org.checkerframework.checker.index.qual.LTEqLengthOf;
import org.checkerframework.checker.index.qual.LTLengthOf;
import org.checkerframework.checker.index.qual.LessThan;
import org.checkerframework.checker.index.qual.NonNegative;
import org.checkerframework.checker.index.qual.Positive;
import org.checkerframework.checker.index.qual.SubstringIndexFor;
import org.checkerframework.checker.nullness.qual.Nullable;
import org.checkerframework.checker.signedness.qual.Signed;
import org.checkerframework.checker.signedness.qual.UnknownSignedness;
import org.checkerframework.common.value.qual.MinLen;
import org.checkerframework.framework.qual.AnnotatedFor;
=======
>>>>>>> 0a17f4a4

/**
 * Static utility methods pertaining to {@code float} primitives, that are not already found in
 * either {@link Float} or {@link Arrays}.
 *
 * <p>See the Guava User Guide article on <a
 * href="https://github.com/google/guava/wiki/PrimitivesExplained">primitive utilities</a>.
 *
 * @author Kevin Bourrillion
 * @since 1.0
 */
@AnnotatedFor({"signedness"})
@GwtCompatible(emulated = true)
@ElementTypesAreNonnullByDefault
public final class Floats extends FloatsMethodsForWeb {
  private Floats() {}

  /**
   * The number of bytes required to represent a primitive {@code float} value.
   *
   * <p><b>Java 8 users:</b> use {@link Float#BYTES} instead.
   *
   * @since 10.0
   */
  public static final int BYTES = Float.SIZE / Byte.SIZE;

  /**
   * Returns a hash code for {@code value}; equal to the result of invoking {@code ((Float)
   * value).hashCode()}.
   *
   * <p><b>Java 8 users:</b> use {@link Float#hashCode(float)} instead.
   *
   * @param value a primitive {@code float} value
   * @return a hash code for the value
   */
  public static int hashCode(float value) {
    // TODO(kevinb): is there a better way, that's still gwt-safe?
    return ((Float) value).hashCode();
  }

  /**
   * Compares the two specified {@code float} values using {@link Float#compare(float, float)}. You
   * may prefer to invoke that method directly; this method exists only for consistency with the
   * other utilities in this package.
   *
   * <p><b>Note:</b> this method simply delegates to the JDK method {@link Float#compare}. It is
   * provided for consistency with the other primitive types, whose compare methods were not added
   * to the JDK until JDK 7.
   *
   * @param a the first {@code float} to compare
   * @param b the second {@code float} to compare
   * @return the result of invoking {@link Float#compare(float, float)}
   */
  public static int compare(float a, float b) {
    return Float.compare(a, b);
  }

  /**
   * Returns {@code true} if {@code value} represents a real number. This is equivalent to, but not
   * necessarily implemented as, {@code !(Float.isInfinite(value) || Float.isNaN(value))}.
   *
   * <p><b>Java 8 users:</b> use {@link Float#isFinite(float)} instead.
   *
   * @since 10.0
   */
  public static boolean isFinite(float value) {
    return NEGATIVE_INFINITY < value && value < POSITIVE_INFINITY;
  }

  /**
   * Returns {@code true} if {@code target} is present as an element anywhere in {@code array}. Note
   * that this always returns {@code false} when {@code target} is {@code NaN}.
   *
   * @param array an array of {@code float} values, possibly empty
   * @param target a primitive {@code float} value
   * @return {@code true} if {@code array[i] == target} for some value of {@code i}
   */
  public static boolean contains(float[] array, float target) {
    for (float value : array) {
      if (value == target) {
        return true;
      }
    }
    return false;
  }

  /**
   * Returns the index of the first appearance of the value {@code target} in {@code array}. Note
   * that this always returns {@code -1} when {@code target} is {@code NaN}.
   *
   * @param array an array of {@code float} values, possibly empty
   * @param target a primitive {@code float} value
   * @return the least index {@code i} for which {@code array[i] == target}, or {@code -1} if no
   *     such index exists.
   */
  public static @IndexOrLow("#1") int indexOf(float[] array, float target) {
    return indexOf(array, target, 0, array.length);
  }

  // TODO(kevinb): consider making this public
  private static @IndexOrLow("#1") @LessThan("#4") int indexOf(float[] array, float target, @IndexOrHigh("#1") int start, @IndexOrHigh("#1") int end) {
    for (int i = start; i < end; i++) {
      if (array[i] == target) {
        return i;
      }
    }
    return -1;
  }

  /**
   * Returns the start position of the first occurrence of the specified {@code target} within
   * {@code array}, or {@code -1} if there is no such occurrence.
   *
   * <p>More formally, returns the lowest index {@code i} such that {@code Arrays.copyOfRange(array,
   * i, i + target.length)} contains exactly the same elements as {@code target}.
   *
   * <p>Note that this always returns {@code -1} when {@code target} contains {@code NaN}.
   *
   * @param array the array to search for the sequence {@code target}
   * @param target the array to search for as a sub-sequence of {@code array}
   */
  @SuppressWarnings("substringindex:return") // https://github.com/kelloggm/checker-framework/issues/206, 207 and 208
  public static @LTEqLengthOf("#1") @SubstringIndexFor(value = "#1", offset="#2.length - 1") int indexOf(float[] array, float[] target) {
    checkNotNull(array, "array");
    checkNotNull(target, "target");
    if (target.length == 0) {
      return 0;
    }

    outer:
    for (int i = 0; i < array.length - target.length + 1; i++) {
      for (int j = 0; j < target.length; j++) {
        if (array[i + j] != target[j]) {
          continue outer;
        }
      }
      return i;
    }
    return -1;
  }

  /**
   * Returns the index of the last appearance of the value {@code target} in {@code array}. Note
   * that this always returns {@code -1} when {@code target} is {@code NaN}.
   *
   * @param array an array of {@code float} values, possibly empty
   * @param target a primitive {@code float} value
   * @return the greatest index {@code i} for which {@code array[i] == target}, or {@code -1} if no
   *     such index exists.
   */
  public static @IndexOrLow("#1") int lastIndexOf(float[] array, float target) {
    return lastIndexOf(array, target, 0, array.length);
  }

  // TODO(kevinb): consider making this public
  private static @IndexOrLow("#1") @LessThan("#4") int lastIndexOf(float[] array, float target, @IndexOrHigh("#1") int start, @IndexOrHigh("#1") int end) {
    for (int i = end - 1; i >= start; i--) {
      if (array[i] == target) {
        return i;
      }
    }
    return -1;
  }

  /**
   * Returns the least value present in {@code array}, using the same rules of comparison as {@link
   * Math#min(float, float)}.
   *
   * @param array a <i>nonempty</i> array of {@code float} values
   * @return the value present in {@code array} that is less than or equal to every other value in
   *     the array
   * @throws IllegalArgumentException if {@code array} is empty
   */
  @GwtIncompatible(
      "Available in GWT! Annotation is to avoid conflict with GWT specialization of base class.")
  public static float min(float @MinLen(1) ... array) {
    checkArgument(array.length > 0);
    float min = array[0];
    for (int i = 1; i < array.length; i++) {
      min = Math.min(min, array[i]);
    }
    return min;
  }

  /**
   * Returns the greatest value present in {@code array}, using the same rules of comparison as
   * {@link Math#max(float, float)}.
   *
   * @param array a <i>nonempty</i> array of {@code float} values
   * @return the value present in {@code array} that is greater than or equal to every other value
   *     in the array
   * @throws IllegalArgumentException if {@code array} is empty
   */
  @GwtIncompatible(
      "Available in GWT! Annotation is to avoid conflict with GWT specialization of base class.")
  public static float max(float @MinLen(1) ... array) {
    checkArgument(array.length > 0);
    float max = array[0];
    for (int i = 1; i < array.length; i++) {
      max = Math.max(max, array[i]);
    }
    return max;
  }

  /**
   * Returns the value nearest to {@code value} which is within the closed range {@code [min..max]}.
   *
   * <p>If {@code value} is within the range {@code [min..max]}, {@code value} is returned
   * unchanged. If {@code value} is less than {@code min}, {@code min} is returned, and if {@code
   * value} is greater than {@code max}, {@code max} is returned.
   *
   * @param value the {@code float} value to constrain
   * @param min the lower bound (inclusive) of the range to constrain {@code value} to
   * @param max the upper bound (inclusive) of the range to constrain {@code value} to
   * @throws IllegalArgumentException if {@code min > max}
   * @since 21.0
   */
  @Beta
  public static float constrainToRange(float value, float min, float max) {
    // avoid auto-boxing by not using Preconditions.checkArgument(); see Guava issue 3984
    // Reject NaN by testing for the good case (min <= max) instead of the bad (min > max).
    if (min <= max) {
      return Math.min(Math.max(value, min), max);
    }
    throw new IllegalArgumentException(
        lenientFormat("min (%s) must be less than or equal to max (%s)", min, max));
  }

  /**
   * Returns the values from each provided array combined into a single array. For example, {@code
   * concat(new float[] {a, b}, new float[] {}, new float[] {c}} returns the array {@code {a, b,
   * c}}.
   *
   * @param arrays zero or more {@code float} arrays
   * @return a single array containing all the values from the source arrays, in order
   */
  /*
   * New array has size that is sum of array lengths.
   * length is a sum of lengths of arrays.
   * pos is increased the same way as length, so pos points to a valid
   * range of length array.length in result.
   */
  @SuppressWarnings("upperbound:argument") // sum of lengths
  public static float[] concat(float[]... arrays) {
    int length = 0;
    for (float[] array : arrays) {
      length += array.length;
    }
    float[] result = new float[length];
    int pos = 0;
    for (float[] array : arrays) {
      System.arraycopy(array, 0, result, pos, array.length);
      pos += array.length;
    }
    return result;
  }

  private static final class FloatConverter extends Converter<String, Float>
      implements Serializable {
    static final FloatConverter INSTANCE = new FloatConverter();

    @Override
    protected Float doForward(String value) {
      return Float.valueOf(value);
    }

    @Override
    protected String doBackward(Float value) {
      return value.toString();
    }

    @Override
    public String toString() {
      return "Floats.stringConverter()";
    }

    private Object readResolve() {
      return INSTANCE;
    }

    private static final long serialVersionUID = 1;
  }

  /**
   * Returns a serializable converter object that converts between strings and floats using {@link
   * Float#valueOf} and {@link Float#toString()}.
   *
   * @since 16.0
   */
  @Beta
  public static Converter<String, Float> stringConverter() {
    return FloatConverter.INSTANCE;
  }

  /**
   * Returns an array containing the same values as {@code array}, but guaranteed to be of a
   * specified minimum length. If {@code array} already has a length of at least {@code minLength},
   * it is returned directly. Otherwise, a new array of size {@code minLength + padding} is
   * returned, containing the values of {@code array}, and zeroes in the remaining places.
   *
   * @param array the source array
   * @param minLength the minimum length the returned array must guarantee
   * @param padding an extra amount to "grow" the array by if growth is necessary
   * @throws IllegalArgumentException if {@code minLength} or {@code padding} is negative
   * @return an array containing the values of {@code array}, with guaranteed minimum length {@code
   *     minLength}
   */
  public static float[] ensureCapacity(float[] array, @NonNegative int minLength, @NonNegative int padding) {
    checkArgument(minLength >= 0, "Invalid minLength: %s", minLength);
    checkArgument(padding >= 0, "Invalid padding: %s", padding);
    return (array.length < minLength) ? Arrays.copyOf(array, minLength + padding) : array;
  }

  /**
   * Returns a string containing the supplied {@code float} values, converted to strings as
   * specified by {@link Float#toString(float)}, and separated by {@code separator}. For example,
   * {@code join("-", 1.0f, 2.0f, 3.0f)} returns the string {@code "1.0-2.0-3.0"}.
   *
   * <p>Note that {@link Float#toString(float)} formats {@code float} differently in GWT. In the
   * previous example, it returns the string {@code "1-2-3"}.
   *
   * @param separator the text that should appear between consecutive values in the resulting string
   *     (but not at the start or end)
   * @param array an array of {@code float} values, possibly empty
   */
  public static String join(String separator, float... array) {
    checkNotNull(separator);
    if (array.length == 0) {
      return "";
    }

    // For pre-sizing a builder, just get the right order of magnitude
    StringBuilder builder = new StringBuilder(array.length * 12);
    builder.append(array[0]);
    for (int i = 1; i < array.length; i++) {
      builder.append(separator).append(array[i]);
    }
    return builder.toString();
  }

  /**
   * Returns a comparator that compares two {@code float} arrays <a
   * href="http://en.wikipedia.org/wiki/Lexicographical_order">lexicographically</a>. That is, it
   * compares, using {@link #compare(float, float)}), the first pair of values that follow any
   * common prefix, or when one array is a prefix of the other, treats the shorter array as the
   * lesser. For example, {@code [] < [1.0f] < [1.0f, 2.0f] < [2.0f]}.
   *
   * <p>The returned comparator is inconsistent with {@link Object#equals(Object)} (since arrays
   * support only identity equality), but it is consistent with {@link Arrays#equals(float[],
   * float[])}.
   *
   * @since 2.0
   */
  public static Comparator<float[]> lexicographicalComparator() {
    return LexicographicalComparator.INSTANCE;
  }

  private enum LexicographicalComparator implements Comparator<float[]> {
    INSTANCE;

    @Override
    public int compare(float[] left, float[] right) {
      int minLength = Math.min(left.length, right.length);
      for (int i = 0; i < minLength; i++) {
        int result = Float.compare(left[i], right[i]);
        if (result != 0) {
          return result;
        }
      }
      return left.length - right.length;
    }

    @Override
    public String toString() {
      return "Floats.lexicographicalComparator()";
    }
  }

  /**
   * Sorts the elements of {@code array} in descending order.
   *
   * <p>Note that this method uses the total order imposed by {@link Float#compare}, which treats
   * all NaN values as equal and 0.0 as greater than -0.0.
   *
   * @since 23.1
   */
  public static void sortDescending(float[] array) {
    checkNotNull(array);
    sortDescending(array, 0, array.length);
  }

  /**
   * Sorts the elements of {@code array} between {@code fromIndex} inclusive and {@code toIndex}
   * exclusive in descending order.
   *
   * <p>Note that this method uses the total order imposed by {@link Float#compare}, which treats
   * all NaN values as equal and 0.0 as greater than -0.0.
   *
   * @since 23.1
   */
  public static void sortDescending(float[] array, @IndexOrHigh("#1") int fromIndex, @IndexOrHigh("#1") int toIndex) {
    checkNotNull(array);
    checkPositionIndexes(fromIndex, toIndex, array.length);
    Arrays.sort(array, fromIndex, toIndex);
    reverse(array, fromIndex, toIndex);
  }

  /**
   * Reverses the elements of {@code array}. This is equivalent to {@code
   * Collections.reverse(Floats.asList(array))}, but is likely to be more efficient.
   *
   * @since 23.1
   */
  public static void reverse(float[] array) {
    checkNotNull(array);
    reverse(array, 0, array.length);
  }

  /**
   * Reverses the elements of {@code array} between {@code fromIndex} inclusive and {@code toIndex}
   * exclusive. This is equivalent to {@code
   * Collections.reverse(Floats.asList(array).subList(fromIndex, toIndex))}, but is likely to be
   * more efficient.
   *
   * @throws IndexOutOfBoundsException if {@code fromIndex < 0}, {@code toIndex > array.length}, or
   *     {@code toIndex > fromIndex}
   * @since 23.1
   */
  public static void reverse(float[] array, @IndexOrHigh("#1") int fromIndex, @IndexOrHigh("#1") int toIndex) {
    checkNotNull(array);
    checkPositionIndexes(fromIndex, toIndex, array.length);
    for (int i = fromIndex, j = toIndex - 1; i < j; i++, j--) {
      float tmp = array[i];
      array[i] = array[j];
      array[j] = tmp;
    }
  }

  /**
   * Returns an array containing each value of {@code collection}, converted to a {@code float}
   * value in the manner of {@link Number#floatValue}.
   *
   * <p>Elements are copied from the argument collection as if by {@code collection.toArray()}.
   * Calling this method is as thread-safe as calling that method.
   *
   * @param collection a collection of {@code Number} instances
   * @return an array containing the same values as {@code collection}, in the same order, converted
   *     to primitives
   * @throws NullPointerException if {@code collection} or any of its elements is null
   * @since 1.0 (parameter was {@code Collection<Float>} before 12.0)
   */
  public static float[] toArray(Collection<? extends Number> collection) {
    if (collection instanceof FloatArrayAsList) {
      return ((FloatArrayAsList) collection).toFloatArray();
    }

    Object[] boxedArray = collection.toArray();
    int len = boxedArray.length;
    float[] array = new float[len];
    for (int i = 0; i < len; i++) {
      // checkNotNull for GWT (do not optimize)
      array[i] = ((Number) checkNotNull(boxedArray[i])).floatValue();
    }
    return array;
  }

  /**
   * Returns a fixed-size list backed by the specified array, similar to {@link
   * Arrays#asList(Object[])}. The list supports {@link List#set(int, Object)}, but any attempt to
   * set a value to {@code null} will result in a {@link NullPointerException}.
   *
   * <p>The returned list maintains the values, but not the identities, of {@code Float} objects
   * written to or read from it. For example, whether {@code list.get(0) == list.get(0)} is true for
   * the returned list is unspecified.
   *
   * <p>The returned list may have unexpected behavior if it contains {@code NaN}, or if {@code NaN}
   * is used as a parameter to any of its methods.
   *
   * @param backingArray the array to back the list
   * @return a list view of the array
   */
  public static List<Float> asList(float... backingArray) {
    if (backingArray.length == 0) {
      return Collections.emptyList();
    }
    return new FloatArrayAsList(backingArray);
  }

  @GwtCompatible
  private static class FloatArrayAsList extends AbstractList<Float>
      implements RandomAccess, Serializable {
    @HasSubsequence(subsequence="this", from="this.start", to="this.end")
    final float @MinLen(1) [] array;
    final @IndexFor("array") @LessThan("this.end") int start;
    final @IndexOrHigh("array") int end;

    FloatArrayAsList(float @MinLen(1)[] array) {
      this(array, 0, array.length);
    }

    @SuppressWarnings(
        "index" // these three fields need to be initialized in some order, and any ordering
    // leads to the first two issuing errors - since each field is dependent on
    // at least one of the others
    )
    FloatArrayAsList(float @MinLen(1)[] array, @IndexFor("#1") @LessThan("#3") int start, @IndexOrHigh("#1") int end) {
      this.array = array;
      this.start = start;
      this.end = end;
    }

    @Override
    public @Positive @LTLengthOf(value = {"this","array"}, offset={"-1","start - 1"}) int size() { // INDEX: Annotation on a public method refers to private member.
      return end - start;
    }

    @Override
    public boolean isEmpty() {
      return false;
    }

    @Override
    public Float get(@IndexFor("this") int index) {
      checkElementIndex(index, size());
      return array[start + index];
    }

    @Override
<<<<<<< HEAD
    public boolean contains(@CheckForNull @UnknownSignedness Object target) {
=======
    public boolean contains(@CheckForNull Object target) {
>>>>>>> 0a17f4a4
      // Overridden to prevent a ton of boxing
      return (target instanceof Float) && Floats.indexOf(array, (Float) target, start, end) != -1;
    }

    @Override
<<<<<<< HEAD
    public @IndexOrLow("this") int indexOf(@CheckForNull @UnknownSignedness Object target) {
=======
    public int indexOf(@CheckForNull Object target) {
>>>>>>> 0a17f4a4
      // Overridden to prevent a ton of boxing
      if (target instanceof Float) {
        int i = Floats.indexOf(array, (Float) target, start, end);
        if (i >= 0) {
          return i - start;
        }
      }
      return -1;
    }

    @Override
<<<<<<< HEAD
    public @IndexOrLow("this") int lastIndexOf(@CheckForNull @UnknownSignedness Object target) {
=======
    public int lastIndexOf(@CheckForNull Object target) {
>>>>>>> 0a17f4a4
      // Overridden to prevent a ton of boxing
      if (target instanceof Float) {
        int i = Floats.lastIndexOf(array, (Float) target, start, end);
        if (i >= 0) {
          return i - start;
        }
      }
      return -1;
    }

    @Override
    public Float set(@IndexFor("this") int index, Float element) {
      checkElementIndex(index, size());
      float oldValue = array[start + index];
      // checkNotNull for GWT (do not optimize)
      array[start + index] = checkNotNull(element);
      return oldValue;
    }

    @Override
    @SuppressWarnings("index") // needs https://github.com/kelloggm/checker-framework/issues/229
    public List<Float> subList(@IndexOrHigh("this") int fromIndex, @IndexOrHigh("this") int toIndex) {
      int size = size();
      checkPositionIndexes(fromIndex, toIndex, size);
      if (fromIndex == toIndex) {
        return Collections.emptyList();
      }
      return new FloatArrayAsList(array, start + fromIndex, start + toIndex);
    }

    @Override
<<<<<<< HEAD
    public boolean equals(@CheckForNull @UnknownSignedness Object object) {
=======
    public boolean equals(@CheckForNull Object object) {
>>>>>>> 0a17f4a4
      if (object == this) {
        return true;
      }
      if (object instanceof FloatArrayAsList) {
        FloatArrayAsList that = (FloatArrayAsList) object;
        int size = size();
        if (that.size() != size) {
          return false;
        }
        for (int i = 0; i < size; i++) {
          if (array[start + i] != that.array[that.start + i]) {
            return false;
          }
        }
        return true;
      }
      return super.equals(object);
    }

    @Override
    public int hashCode(@UnknownSignedness FloatArrayAsList this) {
      int result = 1;
      for (int i = start; i < end; i++) {
        result = 31 * result + Floats.hashCode(array[i]);
      }
      return result;
    }

    @Override
    public String toString() {
      StringBuilder builder = new StringBuilder(size() * 12);
      builder.append('[').append(array[start]);
      for (int i = start + 1; i < end; i++) {
        builder.append(", ").append(array[i]);
      }
      return builder.append(']').toString();
    }

    float[] toFloatArray() {
      return Arrays.copyOfRange(array, start, end);
    }

    private static final long serialVersionUID = 0;
  }

  /**
   * Parses the specified string as a single-precision floating point value. The ASCII character
   * {@code '-'} (<code>'&#92;u002D'</code>) is recognized as the minus sign.
   *
   * <p>Unlike {@link Float#parseFloat(String)}, this method returns {@code null} instead of
   * throwing an exception if parsing fails. Valid inputs are exactly those accepted by {@link
   * Float#valueOf(String)}, except that leading and trailing whitespace is not permitted.
   *
   * <p>This implementation is likely to be faster than {@code Float.parseFloat} if many failures
   * are expected.
   *
   * @param string the string representation of a {@code float} value
   * @return the floating point value represented by {@code string}, or {@code null} if {@code
   *     string} has a length of zero or cannot be parsed as a {@code float} value
   * @throws NullPointerException if {@code string} is {@code null}
   * @since 14.0
   */
  @Beta
  @GwtIncompatible // regular expressions
  @CheckForNull
  public static Float tryParse(String string) {
    if (Doubles.FLOATING_POINT_PATTERN.matcher(string).matches()) {
      // TODO(lowasser): could be potentially optimized, but only with
      // extensive testing
      try {
        return Float.parseFloat(string);
      } catch (NumberFormatException e) {
        // Float.parseFloat has changed specs several times, so fall through
        // gracefully
      }
    }
    return null;
  }
}<|MERGE_RESOLUTION|>--- conflicted
+++ resolved
@@ -35,7 +35,6 @@
 import java.util.List;
 import java.util.RandomAccess;
 import javax.annotation.CheckForNull;
-<<<<<<< HEAD
 import org.checkerframework.checker.index.qual.HasSubsequence;
 import org.checkerframework.checker.index.qual.IndexFor;
 import org.checkerframework.checker.index.qual.IndexOrHigh;
@@ -46,13 +45,9 @@
 import org.checkerframework.checker.index.qual.NonNegative;
 import org.checkerframework.checker.index.qual.Positive;
 import org.checkerframework.checker.index.qual.SubstringIndexFor;
-import org.checkerframework.checker.nullness.qual.Nullable;
-import org.checkerframework.checker.signedness.qual.Signed;
 import org.checkerframework.checker.signedness.qual.UnknownSignedness;
 import org.checkerframework.common.value.qual.MinLen;
 import org.checkerframework.framework.qual.AnnotatedFor;
-=======
->>>>>>> 0a17f4a4
 
 /**
  * Static utility methods pertaining to {@code float} primitives, that are not already found in
@@ -581,21 +576,13 @@
     }
 
     @Override
-<<<<<<< HEAD
     public boolean contains(@CheckForNull @UnknownSignedness Object target) {
-=======
-    public boolean contains(@CheckForNull Object target) {
->>>>>>> 0a17f4a4
       // Overridden to prevent a ton of boxing
       return (target instanceof Float) && Floats.indexOf(array, (Float) target, start, end) != -1;
     }
 
     @Override
-<<<<<<< HEAD
     public @IndexOrLow("this") int indexOf(@CheckForNull @UnknownSignedness Object target) {
-=======
-    public int indexOf(@CheckForNull Object target) {
->>>>>>> 0a17f4a4
       // Overridden to prevent a ton of boxing
       if (target instanceof Float) {
         int i = Floats.indexOf(array, (Float) target, start, end);
@@ -607,11 +594,7 @@
     }
 
     @Override
-<<<<<<< HEAD
     public @IndexOrLow("this") int lastIndexOf(@CheckForNull @UnknownSignedness Object target) {
-=======
-    public int lastIndexOf(@CheckForNull Object target) {
->>>>>>> 0a17f4a4
       // Overridden to prevent a ton of boxing
       if (target instanceof Float) {
         int i = Floats.lastIndexOf(array, (Float) target, start, end);
@@ -643,11 +626,7 @@
     }
 
     @Override
-<<<<<<< HEAD
     public boolean equals(@CheckForNull @UnknownSignedness Object object) {
-=======
-    public boolean equals(@CheckForNull Object object) {
->>>>>>> 0a17f4a4
       if (object == this) {
         return true;
       }
