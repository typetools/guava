/*
 * Copyright (C) 2008 The Guava Authors
 *
 * Licensed under the Apache License, Version 2.0 (the "License"); you may not use this file except
 * in compliance with the License. You may obtain a copy of the License at
 *
 * http://www.apache.org/licenses/LICENSE-2.0
 *
 * Unless required by applicable law or agreed to in writing, software distributed under the License
 * is distributed on an "AS IS" BASIS, WITHOUT WARRANTIES OR CONDITIONS OF ANY KIND, either express
 * or implied. See the License for the specific language governing permissions and limitations under
 * the License.
 */

package com.google.common.primitives;

import static com.google.common.base.Preconditions.checkArgument;
import static com.google.common.base.Preconditions.checkElementIndex;
import static com.google.common.base.Preconditions.checkNotNull;
import static com.google.common.base.Preconditions.checkPositionIndexes;
import static com.google.common.base.Strings.lenientFormat;
import static java.lang.Float.NEGATIVE_INFINITY;
import static java.lang.Float.POSITIVE_INFINITY;

import com.google.common.annotations.Beta;
import com.google.common.annotations.GwtCompatible;
import com.google.common.annotations.GwtIncompatible;
import com.google.common.base.Converter;
import java.io.Serializable;
import java.util.AbstractList;
import java.util.Arrays;
import java.util.Collection;
import java.util.Collections;
import java.util.Comparator;
import java.util.List;
import java.util.RandomAccess;
<<<<<<< HEAD
import org.checkerframework.checker.index.qual.IndexFor;
import org.checkerframework.checker.index.qual.IndexOrHigh;
import org.checkerframework.checker.index.qual.IndexOrLow;
import org.checkerframework.checker.index.qual.LTEqLengthOf;
import org.checkerframework.checker.index.qual.LTLengthOf;
import org.checkerframework.checker.index.qual.NonNegative;
import org.checkerframework.checker.index.qual.Positive;
import org.checkerframework.checker.index.qual.SubstringIndexFor;
import org.checkerframework.checker.index.qual.HasSubsequence;
import org.checkerframework.checker.index.qual.LessThan;
import org.checkerframework.checker.nullness.qual.Nullable;
import org.checkerframework.common.value.qual.MinLen;
=======
import javax.annotation.CheckForNull;
>>>>>>> 0a17f4a4

/**
 * Static utility methods pertaining to {@code float} primitives, that are not already found in
 * either {@link Float} or {@link Arrays}.
 *
 * <p>See the Guava User Guide article on <a
 * href="https://github.com/google/guava/wiki/PrimitivesExplained">primitive utilities</a>.
 *
 * @author Kevin Bourrillion
 * @since 1.0
 */
@GwtCompatible(emulated = true)
@ElementTypesAreNonnullByDefault
public final class Floats extends FloatsMethodsForWeb {
  private Floats() {}

  /**
   * The number of bytes required to represent a primitive {@code float} value.
   *
   * <p><b>Java 8 users:</b> use {@link Float#BYTES} instead.
   *
   * @since 10.0
   */
  public static final int BYTES = Float.SIZE / Byte.SIZE;

  /**
   * Returns a hash code for {@code value}; equal to the result of invoking {@code ((Float)
   * value).hashCode()}.
   *
   * <p><b>Java 8 users:</b> use {@link Float#hashCode(float)} instead.
   *
   * @param value a primitive {@code float} value
   * @return a hash code for the value
   */
  public static int hashCode(float value) {
    // TODO(kevinb): is there a better way, that's still gwt-safe?
    return ((Float) value).hashCode();
  }

  /**
   * Compares the two specified {@code float} values using {@link Float#compare(float, float)}. You
   * may prefer to invoke that method directly; this method exists only for consistency with the
   * other utilities in this package.
   *
   * <p><b>Note:</b> this method simply delegates to the JDK method {@link Float#compare}. It is
   * provided for consistency with the other primitive types, whose compare methods were not added
   * to the JDK until JDK 7.
   *
   * @param a the first {@code float} to compare
   * @param b the second {@code float} to compare
   * @return the result of invoking {@link Float#compare(float, float)}
   */
  public static int compare(float a, float b) {
    return Float.compare(a, b);
  }

  /**
   * Returns {@code true} if {@code value} represents a real number. This is equivalent to, but not
   * necessarily implemented as, {@code !(Float.isInfinite(value) || Float.isNaN(value))}.
   *
   * <p><b>Java 8 users:</b> use {@link Float#isFinite(float)} instead.
   *
   * @since 10.0
   */
  public static boolean isFinite(float value) {
    return NEGATIVE_INFINITY < value && value < POSITIVE_INFINITY;
  }

  /**
   * Returns {@code true} if {@code target} is present as an element anywhere in {@code array}. Note
   * that this always returns {@code false} when {@code target} is {@code NaN}.
   *
   * @param array an array of {@code float} values, possibly empty
   * @param target a primitive {@code float} value
   * @return {@code true} if {@code array[i] == target} for some value of {@code i}
   */
  public static boolean contains(float[] array, float target) {
    for (float value : array) {
      if (value == target) {
        return true;
      }
    }
    return false;
  }

  /**
   * Returns the index of the first appearance of the value {@code target} in {@code array}. Note
   * that this always returns {@code -1} when {@code target} is {@code NaN}.
   *
   * @param array an array of {@code float} values, possibly empty
   * @param target a primitive {@code float} value
   * @return the least index {@code i} for which {@code array[i] == target}, or {@code -1} if no
   *     such index exists.
   */
  public static @IndexOrLow("#1") int indexOf(float[] array, float target) {
    return indexOf(array, target, 0, array.length);
  }

  // TODO(kevinb): consider making this public
  private static @IndexOrLow("#1") @LessThan("#4") int indexOf(float[] array, float target, @IndexOrHigh("#1") int start, @IndexOrHigh("#1") int end) {
    for (int i = start; i < end; i++) {
      if (array[i] == target) {
        return i;
      }
    }
    return -1;
  }

  /**
   * Returns the start position of the first occurrence of the specified {@code target} within
   * {@code array}, or {@code -1} if there is no such occurrence.
   *
   * <p>More formally, returns the lowest index {@code i} such that {@code Arrays.copyOfRange(array,
   * i, i + target.length)} contains exactly the same elements as {@code target}.
   *
   * <p>Note that this always returns {@code -1} when {@code target} contains {@code NaN}.
   *
   * @param array the array to search for the sequence {@code target}
   * @param target the array to search for as a sub-sequence of {@code array}
   */
  @SuppressWarnings("substringindex:return.type.incompatible") // https://github.com/kelloggm/checker-framework/issues/206 https://github.com/kelloggm/checker-framework/issues/207 https://github.com/kelloggm/checker-framework/issues/208
  public static @LTEqLengthOf("#1") @SubstringIndexFor(value = "#1", offset="#2.length - 1") int indexOf(float[] array, float[] target) {
    checkNotNull(array, "array");
    checkNotNull(target, "target");
    if (target.length == 0) {
      return 0;
    }

    outer:
    for (int i = 0; i < array.length - target.length + 1; i++) {
      for (int j = 0; j < target.length; j++) {
        if (array[i + j] != target[j]) {
          continue outer;
        }
      }
      return i;
    }
    return -1;
  }

  /**
   * Returns the index of the last appearance of the value {@code target} in {@code array}. Note
   * that this always returns {@code -1} when {@code target} is {@code NaN}.
   *
   * @param array an array of {@code float} values, possibly empty
   * @param target a primitive {@code float} value
   * @return the greatest index {@code i} for which {@code array[i] == target}, or {@code -1} if no
   *     such index exists.
   */
  public static @IndexOrLow("#1") int lastIndexOf(float[] array, float target) {
    return lastIndexOf(array, target, 0, array.length);
  }

  // TODO(kevinb): consider making this public
  private static @IndexOrLow("#1") @LessThan("#4") int lastIndexOf(float[] array, float target, @IndexOrHigh("#1") int start, @IndexOrHigh("#1") int end) {
    for (int i = end - 1; i >= start; i--) {
      if (array[i] == target) {
        return i;
      }
    }
    return -1;
  }

  /**
   * Returns the least value present in {@code array}, using the same rules of comparison as {@link
   * Math#min(float, float)}.
   *
   * @param array a <i>nonempty</i> array of {@code float} values
   * @return the value present in {@code array} that is less than or equal to every other value in
   *     the array
   * @throws IllegalArgumentException if {@code array} is empty
   */
  @GwtIncompatible(
      "Available in GWT! Annotation is to avoid conflict with GWT specialization of base class.")
  public static float min(float @MinLen(1) ... array) {
    checkArgument(array.length > 0);
    float min = array[0];
    for (int i = 1; i < array.length; i++) {
      min = Math.min(min, array[i]);
    }
    return min;
  }

  /**
   * Returns the greatest value present in {@code array}, using the same rules of comparison as
   * {@link Math#max(float, float)}.
   *
   * @param array a <i>nonempty</i> array of {@code float} values
   * @return the value present in {@code array} that is greater than or equal to every other value
   *     in the array
   * @throws IllegalArgumentException if {@code array} is empty
   */
  @GwtIncompatible(
      "Available in GWT! Annotation is to avoid conflict with GWT specialization of base class.")
  public static float max(float @MinLen(1) ... array) {
    checkArgument(array.length > 0);
    float max = array[0];
    for (int i = 1; i < array.length; i++) {
      max = Math.max(max, array[i]);
    }
    return max;
  }

  /**
   * Returns the value nearest to {@code value} which is within the closed range {@code [min..max]}.
   *
   * <p>If {@code value} is within the range {@code [min..max]}, {@code value} is returned
   * unchanged. If {@code value} is less than {@code min}, {@code min} is returned, and if {@code
   * value} is greater than {@code max}, {@code max} is returned.
   *
   * @param value the {@code float} value to constrain
   * @param min the lower bound (inclusive) of the range to constrain {@code value} to
   * @param max the upper bound (inclusive) of the range to constrain {@code value} to
   * @throws IllegalArgumentException if {@code min > max}
   * @since 21.0
   */
  @Beta
  public static float constrainToRange(float value, float min, float max) {
    // avoid auto-boxing by not using Preconditions.checkArgument(); see Guava issue 3984
    // Reject NaN by testing for the good case (min <= max) instead of the bad (min > max).
    if (min <= max) {
      return Math.min(Math.max(value, min), max);
    }
    throw new IllegalArgumentException(
        lenientFormat("min (%s) must be less than or equal to max (%s)", min, max));
  }

  /**
   * Returns the values from each provided array combined into a single array. For example, {@code
   * concat(new float[] {a, b}, new float[] {}, new float[] {c}} returns the array {@code {a, b,
   * c}}.
   *
   * @param arrays zero or more {@code float} arrays
   * @return a single array containing all the values from the source arrays, in order
   */
  /*
   * New array has size that is sum of array lengths.
   * length is a sum of lengths of arrays.
   * pos is increased the same way as length, so pos points to a valid
   * range of length array.length in result.
   */
  @SuppressWarnings("upperbound:argument.type.incompatible") // sum of lengths
  public static float[] concat(float[]... arrays) {
    int length = 0;
    for (float[] array : arrays) {
      length += array.length;
    }
    float[] result = new float[length];
    int pos = 0;
    for (float[] array : arrays) {
      System.arraycopy(array, 0, result, pos, array.length);
      pos += array.length;
    }
    return result;
  }

  private static final class FloatConverter extends Converter<String, Float>
      implements Serializable {
    static final FloatConverter INSTANCE = new FloatConverter();

    @Override
    protected Float doForward(String value) {
      return Float.valueOf(value);
    }

    @Override
    protected String doBackward(Float value) {
      return value.toString();
    }

    @Override
    public String toString() {
      return "Floats.stringConverter()";
    }

    private Object readResolve() {
      return INSTANCE;
    }

    private static final long serialVersionUID = 1;
  }

  /**
   * Returns a serializable converter object that converts between strings and floats using {@link
   * Float#valueOf} and {@link Float#toString()}.
   *
   * @since 16.0
   */
  @Beta
  public static Converter<String, Float> stringConverter() {
    return FloatConverter.INSTANCE;
  }

  /**
   * Returns an array containing the same values as {@code array}, but guaranteed to be of a
   * specified minimum length. If {@code array} already has a length of at least {@code minLength},
   * it is returned directly. Otherwise, a new array of size {@code minLength + padding} is
   * returned, containing the values of {@code array}, and zeroes in the remaining places.
   *
   * @param array the source array
   * @param minLength the minimum length the returned array must guarantee
   * @param padding an extra amount to "grow" the array by if growth is necessary
   * @throws IllegalArgumentException if {@code minLength} or {@code padding} is negative
   * @return an array containing the values of {@code array}, with guaranteed minimum length {@code
   *     minLength}
   */
  public static float[] ensureCapacity(float[] array, @NonNegative int minLength, @NonNegative int padding) {
    checkArgument(minLength >= 0, "Invalid minLength: %s", minLength);
    checkArgument(padding >= 0, "Invalid padding: %s", padding);
    return (array.length < minLength) ? Arrays.copyOf(array, minLength + padding) : array;
  }

  /**
   * Returns a string containing the supplied {@code float} values, converted to strings as
   * specified by {@link Float#toString(float)}, and separated by {@code separator}. For example,
   * {@code join("-", 1.0f, 2.0f, 3.0f)} returns the string {@code "1.0-2.0-3.0"}.
   *
   * <p>Note that {@link Float#toString(float)} formats {@code float} differently in GWT. In the
   * previous example, it returns the string {@code "1-2-3"}.
   *
   * @param separator the text that should appear between consecutive values in the resulting string
   *     (but not at the start or end)
   * @param array an array of {@code float} values, possibly empty
   */
  public static String join(String separator, float... array) {
    checkNotNull(separator);
    if (array.length == 0) {
      return "";
    }

    // For pre-sizing a builder, just get the right order of magnitude
    StringBuilder builder = new StringBuilder(array.length * 12);
    builder.append(array[0]);
    for (int i = 1; i < array.length; i++) {
      builder.append(separator).append(array[i]);
    }
    return builder.toString();
  }

  /**
   * Returns a comparator that compares two {@code float} arrays <a
   * href="http://en.wikipedia.org/wiki/Lexicographical_order">lexicographically</a>. That is, it
   * compares, using {@link #compare(float, float)}), the first pair of values that follow any
   * common prefix, or when one array is a prefix of the other, treats the shorter array as the
   * lesser. For example, {@code [] < [1.0f] < [1.0f, 2.0f] < [2.0f]}.
   *
   * <p>The returned comparator is inconsistent with {@link Object#equals(Object)} (since arrays
   * support only identity equality), but it is consistent with {@link Arrays#equals(float[],
   * float[])}.
   *
   * @since 2.0
   */
  public static Comparator<float[]> lexicographicalComparator() {
    return LexicographicalComparator.INSTANCE;
  }

  private enum LexicographicalComparator implements Comparator<float[]> {
    INSTANCE;

    @Override
    public int compare(float[] left, float[] right) {
      int minLength = Math.min(left.length, right.length);
      for (int i = 0; i < minLength; i++) {
        int result = Float.compare(left[i], right[i]);
        if (result != 0) {
          return result;
        }
      }
      return left.length - right.length;
    }

    @Override
    public String toString() {
      return "Floats.lexicographicalComparator()";
    }
  }

  /**
   * Sorts the elements of {@code array} in descending order.
   *
   * <p>Note that this method uses the total order imposed by {@link Float#compare}, which treats
   * all NaN values as equal and 0.0 as greater than -0.0.
   *
   * @since 23.1
   */
  public static void sortDescending(float[] array) {
    checkNotNull(array);
    sortDescending(array, 0, array.length);
  }

  /**
   * Sorts the elements of {@code array} between {@code fromIndex} inclusive and {@code toIndex}
   * exclusive in descending order.
   *
   * <p>Note that this method uses the total order imposed by {@link Float#compare}, which treats
   * all NaN values as equal and 0.0 as greater than -0.0.
   *
   * @since 23.1
   */
  public static void sortDescending(float[] array, @IndexOrHigh("#1") int fromIndex, @IndexOrHigh("#1") int toIndex) {
    checkNotNull(array);
    checkPositionIndexes(fromIndex, toIndex, array.length);
    Arrays.sort(array, fromIndex, toIndex);
    reverse(array, fromIndex, toIndex);
  }

  /**
   * Reverses the elements of {@code array}. This is equivalent to {@code
   * Collections.reverse(Floats.asList(array))}, but is likely to be more efficient.
   *
   * @since 23.1
   */
  public static void reverse(float[] array) {
    checkNotNull(array);
    reverse(array, 0, array.length);
  }

  /**
   * Reverses the elements of {@code array} between {@code fromIndex} inclusive and {@code toIndex}
   * exclusive. This is equivalent to {@code
   * Collections.reverse(Floats.asList(array).subList(fromIndex, toIndex))}, but is likely to be
   * more efficient.
   *
   * @throws IndexOutOfBoundsException if {@code fromIndex < 0}, {@code toIndex > array.length}, or
   *     {@code toIndex > fromIndex}
   * @since 23.1
   */
  public static void reverse(float[] array, @IndexOrHigh("#1") int fromIndex, @IndexOrHigh("#1") int toIndex) {
    checkNotNull(array);
    checkPositionIndexes(fromIndex, toIndex, array.length);
    for (int i = fromIndex, j = toIndex - 1; i < j; i++, j--) {
      float tmp = array[i];
      array[i] = array[j];
      array[j] = tmp;
    }
  }

  /**
   * Returns an array containing each value of {@code collection}, converted to a {@code float}
   * value in the manner of {@link Number#floatValue}.
   *
   * <p>Elements are copied from the argument collection as if by {@code collection.toArray()}.
   * Calling this method is as thread-safe as calling that method.
   *
   * @param collection a collection of {@code Number} instances
   * @return an array containing the same values as {@code collection}, in the same order, converted
   *     to primitives
   * @throws NullPointerException if {@code collection} or any of its elements is null
   * @since 1.0 (parameter was {@code Collection<Float>} before 12.0)
   */
  public static float[] toArray(Collection<? extends Number> collection) {
    if (collection instanceof FloatArrayAsList) {
      return ((FloatArrayAsList) collection).toFloatArray();
    }

    Object[] boxedArray = collection.toArray();
    int len = boxedArray.length;
    float[] array = new float[len];
    for (int i = 0; i < len; i++) {
      // checkNotNull for GWT (do not optimize)
      array[i] = ((Number) checkNotNull(boxedArray[i])).floatValue();
    }
    return array;
  }

  /**
   * Returns a fixed-size list backed by the specified array, similar to {@link
   * Arrays#asList(Object[])}. The list supports {@link List#set(int, Object)}, but any attempt to
   * set a value to {@code null} will result in a {@link NullPointerException}.
   *
   * <p>The returned list maintains the values, but not the identities, of {@code Float} objects
   * written to or read from it. For example, whether {@code list.get(0) == list.get(0)} is true for
   * the returned list is unspecified.
   *
   * <p>The returned list may have unexpected behavior if it contains {@code NaN}, or if {@code NaN}
   * is used as a parameter to any of its methods.
   *
   * @param backingArray the array to back the list
   * @return a list view of the array
   */
  public static List<Float> asList(float... backingArray) {
    if (backingArray.length == 0) {
      return Collections.emptyList();
    }
    return new FloatArrayAsList(backingArray);
  }

  @GwtCompatible
  private static class FloatArrayAsList extends AbstractList<Float>
      implements RandomAccess, Serializable {
    @HasSubsequence(subsequence="this", from="this.start", to="this.end")
    final float @MinLen(1) [] array;
    final @IndexFor("array") @LessThan("this.end") int start;
    final @IndexOrHigh("array") int end;

    FloatArrayAsList(float @MinLen(1)[] array) {
      this(array, 0, array.length);
    }

    @SuppressWarnings(
            "index") // these three fields need to be initialized in some order, and any ordering leads to the first two issuing errors - since each field is dependent on at least one of the others
    FloatArrayAsList(float @MinLen(1)[] array, @IndexFor("#1") @LessThan("#3") int start, @IndexOrHigh("#1") int end) {
      this.array = array;
      this.start = start;
      this.end = end;
    }

    @Override
    public @Positive @LTLengthOf(value = {"this","array"}, offset={"-1","start - 1"}) int size() { // INDEX: Annotation on a public method refers to private member.
      return end - start;
    }

    @Override
    public boolean isEmpty() {
      return false;
    }

    @Override
    public Float get(@IndexFor("this") int index) {
      checkElementIndex(index, size());
      return array[start + index];
    }

    @Override
    public boolean contains(@CheckForNull Object target) {
      // Overridden to prevent a ton of boxing
      return (target instanceof Float) && Floats.indexOf(array, (Float) target, start, end) != -1;
    }

    @Override
<<<<<<< HEAD
    @SuppressWarnings(
            "lowerbound:return.type.incompatible") // needs https://github.com/kelloggm/checker-framework/issues/227 on static indexOf method
    public @IndexOrLow("this") int indexOf(Object target) {
=======
    public int indexOf(@CheckForNull Object target) {
>>>>>>> 0a17f4a4
      // Overridden to prevent a ton of boxing
      if (target instanceof Float) {
        int i = Floats.indexOf(array, (Float) target, start, end);
        if (i >= 0) {
          return i - start;
        }
      }
      return -1;
    }

    @Override
<<<<<<< HEAD
    @SuppressWarnings(
            "lowerbound:return.type.incompatible") // needs https://github.com/kelloggm/checker-framework/issues/227 on static indexOf method
    public @IndexOrLow("this") int lastIndexOf(Object target) {
=======
    public int lastIndexOf(@CheckForNull Object target) {
>>>>>>> 0a17f4a4
      // Overridden to prevent a ton of boxing
      if (target instanceof Float) {
        int i = Floats.lastIndexOf(array, (Float) target, start, end);
        if (i >= 0) {
          return i - start;
        }
      }
      return -1;
    }

    @Override
    public Float set(@IndexFor("this") int index, Float element) {
      checkElementIndex(index, size());
      float oldValue = array[start + index];
      // checkNotNull for GWT (do not optimize)
      array[start + index] = checkNotNull(element);
      return oldValue;
    }

    @Override
    @SuppressWarnings("index") // needs https://github.com/kelloggm/checker-framework/issues/229
    public List<Float> subList(@IndexOrHigh("this") int fromIndex, @IndexOrHigh("this") int toIndex) {
      int size = size();
      checkPositionIndexes(fromIndex, toIndex, size);
      if (fromIndex == toIndex) {
        return Collections.emptyList();
      }
      return new FloatArrayAsList(array, start + fromIndex, start + toIndex);
    }

    @Override
    public boolean equals(@CheckForNull Object object) {
      if (object == this) {
        return true;
      }
      if (object instanceof FloatArrayAsList) {
        FloatArrayAsList that = (FloatArrayAsList) object;
        int size = size();
        if (that.size() != size) {
          return false;
        }
        for (int i = 0; i < size; i++) {
          if (array[start + i] != that.array[that.start + i]) {
            return false;
          }
        }
        return true;
      }
      return super.equals(object);
    }

    @Override
    public int hashCode() {
      int result = 1;
      for (int i = start; i < end; i++) {
        result = 31 * result + Floats.hashCode(array[i]);
      }
      return result;
    }

    @Override
    public String toString() {
      StringBuilder builder = new StringBuilder(size() * 12);
      builder.append('[').append(array[start]);
      for (int i = start + 1; i < end; i++) {
        builder.append(", ").append(array[i]);
      }
      return builder.append(']').toString();
    }

    float[] toFloatArray() {
      return Arrays.copyOfRange(array, start, end);
    }

    private static final long serialVersionUID = 0;
  }

  /**
   * Parses the specified string as a single-precision floating point value. The ASCII character
   * {@code '-'} (<code>'&#92;u002D'</code>) is recognized as the minus sign.
   *
   * <p>Unlike {@link Float#parseFloat(String)}, this method returns {@code null} instead of
   * throwing an exception if parsing fails. Valid inputs are exactly those accepted by {@link
   * Float#valueOf(String)}, except that leading and trailing whitespace is not permitted.
   *
   * <p>This implementation is likely to be faster than {@code Float.parseFloat} if many failures
   * are expected.
   *
   * @param string the string representation of a {@code float} value
   * @return the floating point value represented by {@code string}, or {@code null} if {@code
   *     string} has a length of zero or cannot be parsed as a {@code float} value
   * @throws NullPointerException if {@code string} is {@code null}
   * @since 14.0
   */
  @Beta
  @GwtIncompatible // regular expressions
  @CheckForNull
  public static Float tryParse(String string) {
    if (Doubles.FLOATING_POINT_PATTERN.matcher(string).matches()) {
      // TODO(lowasser): could be potentially optimized, but only with
      // extensive testing
      try {
        return Float.parseFloat(string);
      } catch (NumberFormatException e) {
        // Float.parseFloat has changed specs several times, so fall through
        // gracefully
      }
    }
    return null;
  }
}<|MERGE_RESOLUTION|>--- conflicted
+++ resolved
@@ -34,7 +34,7 @@
 import java.util.Comparator;
 import java.util.List;
 import java.util.RandomAccess;
-<<<<<<< HEAD
+import javax.annotation.CheckForNull;
 import org.checkerframework.checker.index.qual.IndexFor;
 import org.checkerframework.checker.index.qual.IndexOrHigh;
 import org.checkerframework.checker.index.qual.IndexOrLow;
@@ -47,9 +47,6 @@
 import org.checkerframework.checker.index.qual.LessThan;
 import org.checkerframework.checker.nullness.qual.Nullable;
 import org.checkerframework.common.value.qual.MinLen;
-=======
-import javax.annotation.CheckForNull;
->>>>>>> 0a17f4a4
 
 /**
  * Static utility methods pertaining to {@code float} primitives, that are not already found in
@@ -170,7 +167,7 @@
    * @param array the array to search for the sequence {@code target}
    * @param target the array to search for as a sub-sequence of {@code array}
    */
-  @SuppressWarnings("substringindex:return.type.incompatible") // https://github.com/kelloggm/checker-framework/issues/206 https://github.com/kelloggm/checker-framework/issues/207 https://github.com/kelloggm/checker-framework/issues/208
+  @SuppressWarnings("substringindex:return") // https://github.com/kelloggm/checker-framework/issues/206, 207 and 208
   public static @LTEqLengthOf("#1") @SubstringIndexFor(value = "#1", offset="#2.length - 1") int indexOf(float[] array, float[] target) {
     checkNotNull(array, "array");
     checkNotNull(target, "target");
@@ -291,7 +288,7 @@
    * pos is increased the same way as length, so pos points to a valid
    * range of length array.length in result.
    */
-  @SuppressWarnings("upperbound:argument.type.incompatible") // sum of lengths
+  @SuppressWarnings("upperbound:argument") // sum of lengths
   public static float[] concat(float[]... arrays) {
     int length = 0;
     for (float[] array : arrays) {
@@ -580,13 +577,8 @@
     }
 
     @Override
-<<<<<<< HEAD
-    @SuppressWarnings(
-            "lowerbound:return.type.incompatible") // needs https://github.com/kelloggm/checker-framework/issues/227 on static indexOf method
-    public @IndexOrLow("this") int indexOf(Object target) {
-=======
-    public int indexOf(@CheckForNull Object target) {
->>>>>>> 0a17f4a4
+    @SuppressWarnings("lowerbound:return")
+    public @IndexOrLow("this") int indexOf(@CheckForNull Object target) {
       // Overridden to prevent a ton of boxing
       if (target instanceof Float) {
         int i = Floats.indexOf(array, (Float) target, start, end);
@@ -598,13 +590,8 @@
     }
 
     @Override
-<<<<<<< HEAD
-    @SuppressWarnings(
-            "lowerbound:return.type.incompatible") // needs https://github.com/kelloggm/checker-framework/issues/227 on static indexOf method
-    public @IndexOrLow("this") int lastIndexOf(Object target) {
-=======
-    public int lastIndexOf(@CheckForNull Object target) {
->>>>>>> 0a17f4a4
+    @SuppressWarnings("lowerbound:return")
+    public @IndexOrLow("this") int lastIndexOf(@CheckForNull Object target) {
       // Overridden to prevent a ton of boxing
       if (target instanceof Float) {
         int i = Floats.lastIndexOf(array, (Float) target, start, end);
