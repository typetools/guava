--- conflicted
+++ resolved
@@ -37,7 +37,6 @@
 import java.util.Spliterator;
 import java.util.Spliterators;
 import javax.annotation.CheckForNull;
-<<<<<<< HEAD
 import org.checkerframework.checker.index.qual.HasSubsequence;
 import org.checkerframework.checker.index.qual.IndexFor;
 import org.checkerframework.checker.index.qual.IndexOrHigh;
@@ -48,13 +47,9 @@
 import org.checkerframework.checker.index.qual.NonNegative;
 import org.checkerframework.checker.index.qual.Positive;
 import org.checkerframework.checker.index.qual.SubstringIndexFor;
-import org.checkerframework.checker.nullness.qual.Nullable;
-import org.checkerframework.checker.signedness.qual.Signed;
 import org.checkerframework.checker.signedness.qual.UnknownSignedness;
 import org.checkerframework.common.value.qual.MinLen;
 import org.checkerframework.framework.qual.AnnotatedFor;
-=======
->>>>>>> 0a17f4a4
 
 /**
  * Static utility methods pertaining to {@code double} primitives, that are not already found in
@@ -594,22 +589,14 @@
     }
 
     @Override
-<<<<<<< HEAD
     public boolean contains(@CheckForNull @UnknownSignedness Object target) {
-=======
-    public boolean contains(@CheckForNull Object target) {
->>>>>>> 0a17f4a4
       // Overridden to prevent a ton of boxing
       return (target instanceof Double)
           && Doubles.indexOf(array, (Double) target, start, end) != -1;
     }
 
     @Override
-<<<<<<< HEAD
     public @IndexOrLow("this") int indexOf(@CheckForNull @UnknownSignedness Object target) {
-=======
-    public int indexOf(@CheckForNull Object target) {
->>>>>>> 0a17f4a4
       // Overridden to prevent a ton of boxing
       if (target instanceof Double) {
         int i = Doubles.indexOf(array, (Double) target, start, end);
@@ -621,11 +608,7 @@
     }
 
     @Override
-<<<<<<< HEAD
     public @IndexOrLow("this")int lastIndexOf(@CheckForNull @UnknownSignedness Object target) {
-=======
-    public int lastIndexOf(@CheckForNull Object target) {
->>>>>>> 0a17f4a4
       // Overridden to prevent a ton of boxing
       if (target instanceof Double) {
         int i = Doubles.lastIndexOf(array, (Double) target, start, end);
@@ -657,11 +640,7 @@
     }
 
     @Override
-<<<<<<< HEAD
     public boolean equals(@CheckForNull @UnknownSignedness Object object) {
-=======
-    public boolean equals(@CheckForNull Object object) {
->>>>>>> 0a17f4a4
       if (object == this) {
         return true;
       }
