--- conflicted
+++ resolved
@@ -32,7 +32,7 @@
 import java.util.RandomAccess;
 import java.util.Spliterator;
 import java.util.Spliterators;
-<<<<<<< HEAD
+import javax.annotation.CheckForNull;
 import org.checkerframework.checker.index.qual.IndexFor;
 import org.checkerframework.checker.index.qual.IndexOrHigh;
 import org.checkerframework.checker.index.qual.IndexOrLow;
@@ -47,9 +47,6 @@
 import org.checkerframework.checker.nullness.qual.Nullable;
 import org.checkerframework.common.value.qual.IntRange;
 import org.checkerframework.common.value.qual.MinLen;
-=======
-import javax.annotation.CheckForNull;
->>>>>>> 0a17f4a4
 
 /**
  * Static utility methods pertaining to {@code long} primitives, that are not already found in
@@ -162,6 +159,7 @@
    * @param array the array to search for the sequence {@code target}
    * @param target the array to search for as a sub-sequence of {@code array}
    */
+  @SuppressWarnings("substringindex:return")
   public static @LTEqLengthOf("#1") @SubstringIndexFor(value = "#1", offset="#2.length - 1") int indexOf(long[] array, long[] target) {
     checkNotNull(array, "array");
     checkNotNull(target, "target");
@@ -273,6 +271,7 @@
    * pos is increased the same way as length, so pos points to a valid
    * range of length array.length in result.
    */
+  @SuppressWarnings("upperbound:argument") // sum of lengths
   public static long[] concat(long[]... arrays) {
     int length = 0;
     for (long[] array : arrays) {
@@ -416,12 +415,8 @@
    * @since 19.0
    */
   @Beta
-<<<<<<< HEAD
-  public static @Nullable Long tryParse(String string, @IntRange(from=2, to=36) int radix) {
-=======
   @CheckForNull
-  public static Long tryParse(String string, int radix) {
->>>>>>> 0a17f4a4
+  public static Long tryParse(String string, @IntRange(from=2, to=36) int radix) {
     if (checkNotNull(string).isEmpty()) {
       return null;
     }
@@ -730,23 +725,13 @@
     }
 
     @Override
-<<<<<<< HEAD
-    @SuppressWarnings("signedness:argument") // target is signed Long
-    public boolean contains(Object target) {
-=======
     public boolean contains(@CheckForNull Object target) {
->>>>>>> 0a17f4a4
       // Overridden to prevent a ton of boxing
       return (target instanceof Long) && Longs.indexOf(array, (Long) target, start, end) != -1;
     }
 
     @Override
-<<<<<<< HEAD
-    @SuppressWarnings("signedness:argument") // target is signed Long
-    public @IndexOrLow("this") int indexOf(Object target) {
-=======
-    public int indexOf(@CheckForNull Object target) {
->>>>>>> 0a17f4a4
+    public @IndexOrLow("this") int indexOf(@CheckForNull Object target) {
       // Overridden to prevent a ton of boxing
       if (target instanceof Long) {
         int i = Longs.indexOf(array, (Long) target, start, end);
@@ -758,12 +743,7 @@
     }
 
     @Override
-<<<<<<< HEAD
-    @SuppressWarnings("signedness:argument") // target is signed Long
-    public @IndexOrLow("this") int lastIndexOf(Object target) {
-=======
-    public int lastIndexOf(@CheckForNull Object target) {
->>>>>>> 0a17f4a4
+    public @IndexOrLow("this") int lastIndexOf(@CheckForNull Object target) {
       // Overridden to prevent a ton of boxing
       if (target instanceof Long) {
         int i = Longs.lastIndexOf(array, (Long) target, start, end);
