/*
 * Copyright (C) 2008 The Guava Authors
 *
 * Licensed under the Apache License, Version 2.0 (the "License"); you may not use this file except
 * in compliance with the License. You may obtain a copy of the License at
 *
 * http://www.apache.org/licenses/LICENSE-2.0
 *
 * Unless required by applicable law or agreed to in writing, software distributed under the License
 * is distributed on an "AS IS" BASIS, WITHOUT WARRANTIES OR CONDITIONS OF ANY KIND, either express
 * or implied. See the License for the specific language governing permissions and limitations under
 * the License.
 */

package com.google.common.primitives;

import static com.google.common.base.Preconditions.checkArgument;
import static com.google.common.base.Preconditions.checkElementIndex;
import static com.google.common.base.Preconditions.checkNotNull;
import static com.google.common.base.Preconditions.checkPositionIndexes;

import com.google.common.annotations.Beta;
import com.google.common.annotations.GwtCompatible;
import com.google.common.base.Converter;
import java.io.Serializable;
import java.util.AbstractList;
import java.util.Arrays;
import java.util.Collection;
import java.util.Collections;
import java.util.Comparator;
import java.util.List;
import java.util.RandomAccess;
import java.util.Spliterator;
import java.util.Spliterators;
import org.checkerframework.checker.nullness.compatqual.NullableDecl;

import org.checkerframework.checker.index.qual.GTENegativeOne;
import org.checkerframework.checker.index.qual.IndexFor;
import org.checkerframework.checker.index.qual.IndexOrHigh;
import org.checkerframework.checker.index.qual.IndexOrLow;
import org.checkerframework.checker.index.qual.LTEqLengthOf;
import org.checkerframework.checker.index.qual.LTLengthOf;
import org.checkerframework.checker.index.qual.NonNegative;
import org.checkerframework.checker.index.qual.Positive;
import org.checkerframework.checker.index.qual.SubstringIndexFor;
import org.checkerframework.common.value.qual.IntRange;
import org.checkerframework.common.value.qual.MinLen;
import org.checkerframework.framework.qual.AnnotatedFor;

/**
 * Static utility methods pertaining to {@code long} primitives, that are not already found in
 * either {@link Long} or {@link Arrays}.
 *
 * <p>See the Guava User Guide article on <a
 * href="https://github.com/google/guava/wiki/PrimitivesExplained">primitive utilities</a>.
 *
 * @author Kevin Bourrillion
 * @since 1.0
 */
@GwtCompatible
@AnnotatedFor("index")
public final class Longs {
  private Longs() {}

  /**
   * The number of bytes required to represent a primitive {@code long} value.
   *
   * <p><b>Java 8 users:</b> use {@link Long#BYTES} instead.
   */
  public static final int BYTES = Long.SIZE / Byte.SIZE;

  /**
   * The largest power of two that can be represented as a {@code long}.
   *
   * @since 10.0
   */
  public static final long MAX_POWER_OF_TWO = 1L << (Long.SIZE - 2);

  /**
   * Returns a hash code for {@code value}; equal to the result of invoking {@code ((Long)
   * value).hashCode()}.
   *
   * <p>This method always return the value specified by {@link Long#hashCode()} in java, which
   * might be different from {@code ((Long) value).hashCode()} in GWT because {@link
   * Long#hashCode()} in GWT does not obey the JRE contract.
   *
   * <p><b>Java 8 users:</b> use {@link Long#hashCode(long)} instead.
   *
   * @param value a primitive {@code long} value
   * @return a hash code for the value
   */
  public static int hashCode(long value) {
    return (int) (value ^ (value >>> 32));
  }

  /**
   * Compares the two specified {@code long} values. The sign of the value returned is the same as
   * that of {@code ((Long) a).compareTo(b)}.
   *
   * <p><b>Note for Java 7 and later:</b> this method should be treated as deprecated; use the
   * equivalent {@link Long#compare} method instead.
   *
   * @param a the first {@code long} to compare
   * @param b the second {@code long} to compare
   * @return a negative value if {@code a} is less than {@code b}; a positive value if {@code a} is
   *     greater than {@code b}; or zero if they are equal
   */
  public static int compare(long a, long b) {
    return (a < b) ? -1 : ((a > b) ? 1 : 0);
  }

  /**
   * Returns {@code true} if {@code target} is present as an element anywhere in {@code array}.
   *
   * @param array an array of {@code long} values, possibly empty
   * @param target a primitive {@code long} value
   * @return {@code true} if {@code array[i] == target} for some value of {@code i}
   */
  public static boolean contains(long[] array, long target) {
    for (long value : array) {
      if (value == target) {
        return true;
      }
    }
    return false;
  }

  /**
   * Returns the index of the first appearance of the value {@code target} in {@code array}.
   *
   * @param array an array of {@code long} values, possibly empty
   * @param target a primitive {@code long} value
   * @return the least index {@code i} for which {@code array[i] == target}, or {@code -1} if no
   *     such index exists.
   */
  public static @IndexOrLow("#1") int indexOf(long[] array, long target) {
    return indexOf(array, target, 0, array.length);
  }

  // TODO(kevinb): consider making this public
  private static @IndexOrLow("#1") int indexOf(long[] array, long target, @IndexOrHigh("#1") int start, @IndexOrHigh("#1") int end) {
    for (int i = start; i < end; i++) {
      if (array[i] == target) {
        return i;
      }
    }
    return -1;
  }

  /**
   * Returns the start position of the first occurrence of the specified {@code target} within
   * {@code array}, or {@code -1} if there is no such occurrence.
   *
   * <p>More formally, returns the lowest index {@code i} such that {@code Arrays.copyOfRange(array,
   * i, i + target.length)} contains exactly the same elements as {@code target}.
   *
   * @param array the array to search for the sequence {@code target}
   * @param target the array to search for as a sub-sequence of {@code array}
   */
  @SuppressWarnings("substringindex:return.type.incompatible") // https://github.com/kelloggm/checker-framework/issues/206 https://github.com/kelloggm/checker-framework/issues/207 https://github.com/kelloggm/checker-framework/issues/208
  public static @LTEqLengthOf("#1") @SubstringIndexFor(value = "#1", offset="#2.length - 1") int indexOf(long[] array, long[] target) {
    checkNotNull(array, "array");
    checkNotNull(target, "target");
    if (target.length == 0) {
      return 0;
    }

    outer:
    for (int i = 0; i < array.length - target.length + 1; i++) {
      for (int j = 0; j < target.length; j++) {
        if (array[i + j] != target[j]) {
          continue outer;
        }
      }
      return i;
    }
    return -1;
  }

  /**
   * Returns the index of the last appearance of the value {@code target} in {@code array}.
   *
   * @param array an array of {@code long} values, possibly empty
   * @param target a primitive {@code long} value
   * @return the greatest index {@code i} for which {@code array[i] == target}, or {@code -1} if no
   *     such index exists.
   */
  public static @IndexOrLow("#1") int lastIndexOf(long[] array, long target) {
    return lastIndexOf(array, target, 0, array.length);
  }

  // TODO(kevinb): consider making this public
  private static @IndexOrLow("#1") int lastIndexOf(long[] array, long target, @IndexOrHigh("#1") int start, @IndexOrHigh("#1") int end) {
    for (int i = end - 1; i >= start; i--) {
      if (array[i] == target) {
        return i;
      }
    }
    return -1;
  }

  /**
   * Returns the least value present in {@code array}.
   *
   * @param array a <i>nonempty</i> array of {@code long} values
   * @return the value present in {@code array} that is less than or equal to every other value in
   *     the array
   * @throws IllegalArgumentException if {@code array} is empty
   */
  public static long min(long @MinLen(1)... array) {
    checkArgument(array.length > 0);
    long min = array[0];
    for (int i = 1; i < array.length; i++) {
      if (array[i] < min) {
        min = array[i];
      }
    }
    return min;
  }

  /**
   * Returns the greatest value present in {@code array}.
   *
   * @param array a <i>nonempty</i> array of {@code long} values
   * @return the value present in {@code array} that is greater than or equal to every other value
   *     in the array
   * @throws IllegalArgumentException if {@code array} is empty
   */
  public static long max(long @MinLen(1)... array) {
    checkArgument(array.length > 0);
    long max = array[0];
    for (int i = 1; i < array.length; i++) {
      if (array[i] > max) {
        max = array[i];
      }
    }
    return max;
  }

  /**
   * Returns the value nearest to {@code value} which is within the closed range {@code [min..max]}.
   *
   * <p>If {@code value} is within the range {@code [min..max]}, {@code value} is returned
   * unchanged. If {@code value} is less than {@code min}, {@code min} is returned, and if {@code
   * value} is greater than {@code max}, {@code max} is returned.
   *
   * @param value the {@code long} value to constrain
   * @param min the lower bound (inclusive) of the range to constrain {@code value} to
   * @param max the upper bound (inclusive) of the range to constrain {@code value} to
   * @throws IllegalArgumentException if {@code min > max}
   * @since 21.0
   */
  @Beta
  public static long constrainToRange(long value, long min, long max) {
    checkArgument(min <= max, "min (%s) must be less than or equal to max (%s)", min, max);
    return Math.min(Math.max(value, min), max);
  }

  /**
   * Returns the values from each provided array combined into a single array. For example, {@code
   * concat(new long[] {a, b}, new long[] {}, new long[] {c}} returns the array {@code {a, b, c}}.
   *
   * @param arrays zero or more {@code long} arrays
   * @return a single array containing all the values from the source arrays, in order
   */
  /* 
   * New array has size that is sum of array lengths.
   * length is a sum of lengths of arrays.
   * pos is increased the same way as length, so pos points to a valid
   * range of length array.length in result.   
   */
  @SuppressWarnings("upperbound:argument.type.incompatible") // sum of lengths
  public static long[] concat(long[]... arrays) {
    int length = 0;
    for (long[] array : arrays) {
      length += array.length;
    }
    long[] result = new long[length];
    int pos = 0;
    for (long[] array : arrays) {
      System.arraycopy(array, 0, result, pos, array.length);
      pos += array.length;
    }
    return result;
  }

  /**
   * Returns a big-endian representation of {@code value} in an 8-element byte array; equivalent to
   * {@code ByteBuffer.allocate(8).putLong(value).array()}. For example, the input value {@code
   * 0x1213141516171819L} would yield the byte array {@code {0x12, 0x13, 0x14, 0x15, 0x16, 0x17,
   * 0x18, 0x19}}.
   *
   * <p>If you need to convert and concatenate several values (possibly even of different types),
   * use a shared {@link java.nio.ByteBuffer} instance, or use {@link
   * com.google.common.io.ByteStreams#newDataOutput()} to get a growable buffer.
   */
  public static byte[] toByteArray(long value) {
    // Note that this code needs to stay compatible with GWT, which has known
    // bugs when narrowing byte casts of long values occur.
    byte[] result = new byte[8];
    for (int i = 7; i >= 0; i--) {
      result[i] = (byte) (value & 0xffL);
      value >>= 8;
    }
    return result;
  }

  /**
   * Returns the {@code long} value whose big-endian representation is stored in the first 8 bytes
   * of {@code bytes}; equivalent to {@code ByteBuffer.wrap(bytes).getLong()}. For example, the
   * input byte array {@code {0x12, 0x13, 0x14, 0x15, 0x16, 0x17, 0x18, 0x19}} would yield the
   * {@code long} value {@code 0x1213141516171819L}.
   *
   * <p>Arguably, it's preferable to use {@link java.nio.ByteBuffer}; that library exposes much more
   * flexibility at little cost in readability.
   *
   * @throws IllegalArgumentException if {@code bytes} has fewer than 8 elements
   */
  public static long fromByteArray(byte @MinLen(Longs.BYTES)[] bytes) {
    checkArgument(bytes.length >= BYTES, "array too small: %s < %s", bytes.length, BYTES);
    return fromBytes(
        bytes[0], bytes[1], bytes[2], bytes[3], bytes[4], bytes[5], bytes[6], bytes[7]);
  }

  /**
   * Returns the {@code long} value whose byte representation is the given 8 bytes, in big-endian
   * order; equivalent to {@code Longs.fromByteArray(new byte[] {b1, b2, b3, b4, b5, b6, b7, b8})}.
   *
   * @since 7.0
   */
  public static long fromBytes(
      byte b1, byte b2, byte b3, byte b4, byte b5, byte b6, byte b7, byte b8) {
    return (b1 & 0xFFL) << 56
        | (b2 & 0xFFL) << 48
        | (b3 & 0xFFL) << 40
        | (b4 & 0xFFL) << 32
        | (b5 & 0xFFL) << 24
        | (b6 & 0xFFL) << 16
        | (b7 & 0xFFL) << 8
        | (b8 & 0xFFL);
  }

  /*
   * Moving asciiDigits into this static holder class lets ProGuard eliminate and inline the Longs
   * class.
   */
  static final class AsciiDigits {
    private AsciiDigits() {}

    private static final @IntRange(from = -1, to = 36) byte @MinLen(128)[] asciiDigits;

    
    static {
      @IntRange(from = -1, to = 36) byte [] result = new byte[128];
      Arrays.fill(result, (byte) -1);
      for (int i = 0; i <= 9; i++) {
        result['0' + i] = (byte) i;
      }
      for (int i = 0; i <= 26; i++) {
        @SuppressWarnings({
        	"unused",
        	"upperbound:array.access.unsafe.high.range", // https://github.com/typetools/checker-framework/issues/1669
        	"assignment.type.incompatible" // https://github.com/typetools/checker-framework/issues/1669
        })
        byte _unused1 = result['A' + i] = (byte) (10 + i);
        @SuppressWarnings({
        	"unused",
        	"upperbound:array.access.unsafe.high.range", // https://github.com/typetools/checker-framework/issues/1669
        	"assignment.type.incompatible" // https://github.com/typetools/checker-framework/issues/1669
        })
        byte _unused2 = result['a' + i] = (byte) (10 + i);
      }
      asciiDigits = result;
    }

    @SuppressWarnings("lowerbound:array.access.unsafe.low") // https://github.com/kelloggm/checker-framework/issues/192 char should be @NonNegative
    static @IntRange(from = -1, to = 36) int digit(char c) {
      return (c < 128) ? asciiDigits[c] : -1;
    }
  }

  /**
   * Parses the specified string as a signed decimal long value. The ASCII character {@code '-'} (
   * <code>'&#92;u002D'</code>) is recognized as the minus sign.
   *
   * <p>Unlike {@link Long#parseLong(String)}, this method returns {@code null} instead of throwing
   * an exception if parsing fails. Additionally, this method only accepts ASCII digits, and returns
   * {@code null} if non-ASCII digits are present in the string.
   *
   * <p>Note that strings prefixed with ASCII {@code '+'} are rejected, even under JDK 7, despite
   * the change to {@link Long#parseLong(String)} for that version.
   *
   * @param string the string representation of a long value
   * @return the long value represented by {@code string}, or {@code null} if {@code string} has a
   *     length of zero or cannot be parsed as a long value
   * @since 14.0
   */
  @Beta
  @NullableDecl
  public static Long tryParse(String string) {
    return tryParse(string, 10);
  }

  /**
   * Parses the specified string as a signed long value using the specified radix. The ASCII
   * character {@code '-'} (<code>'&#92;u002D'</code>) is recognized as the minus sign.
   *
   * <p>Unlike {@link Long#parseLong(String, int)}, this method returns {@code null} instead of
   * throwing an exception if parsing fails. Additionally, this method only accepts ASCII digits,
   * and returns {@code null} if non-ASCII digits are present in the string.
   *
   * <p>Note that strings prefixed with ASCII {@code '+'} are rejected, even under JDK 7, despite
   * the change to {@link Long#parseLong(String, int)} for that version.
   *
   * @param string the string representation of an long value
   * @param radix the radix to use when parsing
   * @return the long value represented by {@code string} using {@code radix}, or {@code null} if
   *     {@code string} has a length of zero or cannot be parsed as a long value
   * @throws IllegalArgumentException if {@code radix < Character.MIN_RADIX} or {@code radix >
   *     Character.MAX_RADIX}
   * @since 19.0
   */
  @Beta
<<<<<<< HEAD
  @Nullable
  @CheckForNull
  @SuppressWarnings("upperbound") // https://github.com/kelloggm/checker-framework/issues/201
  public static Long tryParse(String string, @Positive int radix) {
=======
  @NullableDecl
  public static Long tryParse(String string, int radix) {
>>>>>>> d788bc15
    if (checkNotNull(string).isEmpty()) {
      return null;
    }
    if (radix < Character.MIN_RADIX || radix > Character.MAX_RADIX) {
      throw new IllegalArgumentException(
          "radix must be between MIN_RADIX and MAX_RADIX but was " + radix);
    }
    boolean negative = string.charAt(0) == '-';
    @IndexOrHigh("string") int index = negative ? 1 : 0;
    if (index == string.length()) {
      return null;
    }
    int digit = AsciiDigits.digit(string.charAt(index++));
    if (digit < 0 || digit >= radix) {
      return null;
    }
    long accum = -digit;

    long cap = Long.MIN_VALUE / radix;

    while (index < string.length()) {
      digit = AsciiDigits.digit(string.charAt(index++));
      if (digit < 0 || digit >= radix || accum < cap) {
        return null;
      }
      accum *= radix;
      if (accum < Long.MIN_VALUE + digit) {
        return null;
      }
      accum -= digit;
    }

    if (negative) {
      return accum;
    } else if (accum == Long.MIN_VALUE) {
      return null;
    } else {
      return -accum;
    }
  }

  private static final class LongConverter extends Converter<String, Long> implements Serializable {
    static final LongConverter INSTANCE = new LongConverter();

    @Override
    protected Long doForward(String value) {
      return Long.decode(value);
    }

    @Override
    protected String doBackward(Long value) {
      return value.toString();
    }

    @Override
    public String toString() {
      return "Longs.stringConverter()";
    }

    private Object readResolve() {
      return INSTANCE;
    }

    private static final long serialVersionUID = 1;
  }

  /**
   * Returns a serializable converter object that converts between strings and longs using {@link
   * Long#decode} and {@link Long#toString()}. The returned converter throws {@link
   * NumberFormatException} if the input string is invalid.
   *
   * <p><b>Warning:</b> please see {@link Long#decode} to understand exactly how strings are parsed.
   * For example, the string {@code "0123"} is treated as <i>octal</i> and converted to the value
   * {@code 83L}.
   *
   * @since 16.0
   */
  @Beta
  public static Converter<String, Long> stringConverter() {
    return LongConverter.INSTANCE;
  }

  /**
   * Returns an array containing the same values as {@code array}, but guaranteed to be of a
   * specified minimum length. If {@code array} already has a length of at least {@code minLength},
   * it is returned directly. Otherwise, a new array of size {@code minLength + padding} is
   * returned, containing the values of {@code array}, and zeroes in the remaining places.
   *
   * @param array the source array
   * @param minLength the minimum length the returned array must guarantee
   * @param padding an extra amount to "grow" the array by if growth is necessary
   * @throws IllegalArgumentException if {@code minLength} or {@code padding} is negative
   * @return an array containing the values of {@code array}, with guaranteed minimum length {@code
   *     minLength}
   */
  public static long[] ensureCapacity(long[] array, @NonNegative int minLength, @NonNegative int padding) {
    checkArgument(minLength >= 0, "Invalid minLength: %s", minLength);
    checkArgument(padding >= 0, "Invalid padding: %s", padding);
    return (array.length < minLength) ? Arrays.copyOf(array, minLength + padding) : array;
  }

  /**
   * Returns a string containing the supplied {@code long} values separated by {@code separator}.
   * For example, {@code join("-", 1L, 2L, 3L)} returns the string {@code "1-2-3"}.
   *
   * @param separator the text that should appear between consecutive values in the resulting string
   *     (but not at the start or end)
   * @param array an array of {@code long} values, possibly empty
   */
  public static String join(String separator, long... array) {
    checkNotNull(separator);
    if (array.length == 0) {
      return "";
    }

    // For pre-sizing a builder, just get the right order of magnitude
    StringBuilder builder = new StringBuilder(array.length * 10);
    builder.append(array[0]);
    for (int i = 1; i < array.length; i++) {
      builder.append(separator).append(array[i]);
    }
    return builder.toString();
  }

  /**
   * Returns a comparator that compares two {@code long} arrays <a
   * href="http://en.wikipedia.org/wiki/Lexicographical_order">lexicographically</a>. That is, it
   * compares, using {@link #compare(long, long)}), the first pair of values that follow any common
   * prefix, or when one array is a prefix of the other, treats the shorter array as the lesser. For
   * example, {@code [] < [1L] < [1L, 2L] < [2L]}.
   *
   * <p>The returned comparator is inconsistent with {@link Object#equals(Object)} (since arrays
   * support only identity equality), but it is consistent with {@link Arrays#equals(long[],
   * long[])}.
   *
   * @since 2.0
   */
  public static Comparator<long[]> lexicographicalComparator() {
    return LexicographicalComparator.INSTANCE;
  }

  private enum LexicographicalComparator implements Comparator<long[]> {
    INSTANCE;

    @Override
    public int compare(long[] left, long[] right) {
      int minLength = Math.min(left.length, right.length);
      for (int i = 0; i < minLength; i++) {
        int result = Longs.compare(left[i], right[i]);
        if (result != 0) {
          return result;
        }
      }
      return left.length - right.length;
    }

    @Override
    public String toString() {
      return "Longs.lexicographicalComparator()";
    }
  }

  /**
   * Sorts the elements of {@code array} in descending order.
   *
   * @since 23.1
   */
  public static void sortDescending(long[] array) {
    checkNotNull(array);
    sortDescending(array, 0, array.length);
  }

  /**
   * Sorts the elements of {@code array} between {@code fromIndex} inclusive and {@code toIndex}
   * exclusive in descending order.
   *
   * @since 23.1
   */
  public static void sortDescending(long[] array, @IndexOrHigh("#1") int fromIndex, @IndexOrHigh("#1") int toIndex) {
    checkNotNull(array);
    checkPositionIndexes(fromIndex, toIndex, array.length);
    Arrays.sort(array, fromIndex, toIndex);
    reverse(array, fromIndex, toIndex);
  }

  /**
   * Reverses the elements of {@code array}. This is equivalent to {@code
   * Collections.reverse(Longs.asList(array))}, but is likely to be more efficient.
   *
   * @since 23.1
   */
  public static void reverse(long[] array) {
    checkNotNull(array);
    reverse(array, 0, array.length);
  }

  /**
   * Reverses the elements of {@code array} between {@code fromIndex} inclusive and {@code toIndex}
   * exclusive. This is equivalent to {@code
   * Collections.reverse(Longs.asList(array).subList(fromIndex, toIndex))}, but is likely to be more
   * efficient.
   *
   * @throws IndexOutOfBoundsException if {@code fromIndex < 0}, {@code toIndex > array.length}, or
   *     {@code toIndex > fromIndex}
   * @since 23.1
   */
  public static void reverse(long[] array, @IndexOrHigh("#1") int fromIndex, @IndexOrHigh("#1") int toIndex) {
    checkNotNull(array);
    checkPositionIndexes(fromIndex, toIndex, array.length);
    for (int i = fromIndex, j = toIndex - 1; i < j; i++, j--) {
      long tmp = array[i];
      array[i] = array[j];
      array[j] = tmp;
    }
  }

  /**
   * Returns an array containing each value of {@code collection}, converted to a {@code long} value
   * in the manner of {@link Number#longValue}.
   *
   * <p>Elements are copied from the argument collection as if by {@code collection.toArray()}.
   * Calling this method is as thread-safe as calling that method.
   *
   * @param collection a collection of {@code Number} instances
   * @return an array containing the same values as {@code collection}, in the same order, converted
   *     to primitives
   * @throws NullPointerException if {@code collection} or any of its elements is null
   * @since 1.0 (parameter was {@code Collection<Long>} before 12.0)
   */
  public static long[] toArray(Collection<? extends Number> collection) {
    if (collection instanceof LongArrayAsList) {
      return ((LongArrayAsList) collection).toLongArray();
    }

    Object[] boxedArray = collection.toArray();
    int len = boxedArray.length;
    long[] array = new long[len];
    for (int i = 0; i < len; i++) {
      // checkNotNull for GWT (do not optimize)
      array[i] = ((Number) checkNotNull(boxedArray[i])).longValue();
    }
    return array;
  }

  /**
   * Returns a fixed-size list backed by the specified array, similar to {@link
   * Arrays#asList(Object[])}. The list supports {@link List#set(int, Object)}, but any attempt to
   * set a value to {@code null} will result in a {@link NullPointerException}.
   *
   * <p>The returned list maintains the values, but not the identities, of {@code Long} objects
   * written to or read from it. For example, whether {@code list.get(0) == list.get(0)} is true for
   * the returned list is unspecified.
   *
   * <p><b>Note:</b> when possible, you should represent your data as an {@link ImmutableLongArray}
   * instead, which has an {@link ImmutableLongArray#asList asList} view.
   *
   * @param backingArray the array to back the list
   * @return a list view of the array
   */
  public static List<Long> asList(long... backingArray) {
    if (backingArray.length == 0) {
      return Collections.emptyList();
    }
    return new LongArrayAsList(backingArray);
  }

  @GwtCompatible
  private static class LongArrayAsList extends AbstractList<Long>
      implements RandomAccess, Serializable {
    final long @MinLen(1)[] array;
    final @IndexFor("array") int start;
    final @IndexOrHigh("array") int end;

    LongArrayAsList(long @MinLen(1)[] array) {
      this(array, 0, array.length);
    }

    LongArrayAsList(long @MinLen(1)[] array, @IndexFor("#1") int start, @IndexOrHigh("#1") int end) {
      this.array = array;
      this.start = start;
      this.end = end;
    }

    @Override
    @SuppressWarnings("lowerbound:return.type.incompatible") // https://github.com/kelloggm/checker-framework/issues/158
    public @Positive @LTLengthOf(value = "array", offset="start - 1") int size() { // INDEX: Annotation on a public method refers to private member.
      return end - start;
    }

    @Override
    public boolean isEmpty() {
      return false;
    }

    @Override
    // array should be @LongerThanEq(value="this", offset="start")
    @SuppressWarnings("upperbound:array.access.unsafe.high") // https://github.com/kelloggm/checker-framework/issues/202
    public Long get(@IndexFor("this") int index) {
      checkElementIndex(index, size());
      return array[start + index];
    }

    @Override
    public Spliterator.OfLong spliterator() {
      return Spliterators.spliterator(array, start, end, 0);
    }

    @Override
    public boolean contains(Object target) {
      // Overridden to prevent a ton of boxing
      return (target instanceof Long) && Longs.indexOf(array, (Long) target, start, end) != -1;
    }

    @Override
    @SuppressWarnings("lowerbound:return.type.incompatible") // https://github.com/kelloggm/checker-framework/issues/158
    public @GTENegativeOne int indexOf(Object target) {
      // Overridden to prevent a ton of boxing
      if (target instanceof Long) {
        int i = Longs.indexOf(array, (Long) target, start, end);
        if (i >= 0) {
          return i - start;
        }
      }
      return -1;
    }

    @Override
    @SuppressWarnings("lowerbound:return.type.incompatible") // https://github.com/kelloggm/checker-framework/issues/158
    public @GTENegativeOne int lastIndexOf(Object target) {
      // Overridden to prevent a ton of boxing
      if (target instanceof Long) {
        int i = Longs.lastIndexOf(array, (Long) target, start, end);
        if (i >= 0) {
          return i - start;
        }
      }
      return -1;
    }

    @Override
    // array should be @LongerThanEq(value="this", offset="start")
    @SuppressWarnings("upperbound:array.access.unsafe.high") // https://github.com/kelloggm/checker-framework/issues/202
    public Long set(@IndexFor("this") int index, Long element) {
      checkElementIndex(index, size());
      long oldValue = array[start + index];
      // checkNotNull for GWT (do not optimize)
      array[start + index] = checkNotNull(element);
      return oldValue;
    }

    @Override
    // array should be @LongerThanEq(value="this", offset="start")
    @SuppressWarnings("upperbound:argument.type.incompatible") // https://github.com/kelloggm/checker-framework/issues/202
    public List<Long> subList(@IndexOrHigh("this") int fromIndex, @IndexOrHigh("this") int toIndex) {
      int size = size();
      checkPositionIndexes(fromIndex, toIndex, size);
      if (fromIndex == toIndex) {
        return Collections.emptyList();
      }
      return new LongArrayAsList(array, start + fromIndex, start + toIndex);
    }

    @Override
    public boolean equals(@NullableDecl Object object) {
      if (object == this) {
        return true;
      }
      if (object instanceof LongArrayAsList) {
        LongArrayAsList that = (LongArrayAsList) object;
        int size = size();
        if (that.size() != size) {
          return false;
        }
        for (int i = 0; i < size; i++) {
          if (array[start + i] != that.array[that.start + i]) {
            return false;
          }
        }
        return true;
      }
      return super.equals(object);
    }

    @Override
    public int hashCode() {
      int result = 1;
      for (int i = start; i < end; i++) {
        result = 31 * result + Longs.hashCode(array[i]);
      }
      return result;
    }

    @Override
    public String toString() {
      StringBuilder builder = new StringBuilder(size() * 10);
      builder.append('[').append(array[start]);
      for (int i = start + 1; i < end; i++) {
        builder.append(", ").append(array[i]);
      }
      return builder.append(']').toString();
    }

    long[] toLongArray() {
      return Arrays.copyOfRange(array, start, end);
    }

    private static final long serialVersionUID = 0;
  }
}<|MERGE_RESOLUTION|>--- conflicted
+++ resolved
@@ -421,15 +421,9 @@
    * @since 19.0
    */
   @Beta
-<<<<<<< HEAD
-  @Nullable
-  @CheckForNull
+  @NullableDecl
   @SuppressWarnings("upperbound") // https://github.com/kelloggm/checker-framework/issues/201
   public static Long tryParse(String string, @Positive int radix) {
-=======
-  @NullableDecl
-  public static Long tryParse(String string, int radix) {
->>>>>>> d788bc15
     if (checkNotNull(string).isEmpty()) {
       return null;
     }
