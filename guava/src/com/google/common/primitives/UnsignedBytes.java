--- conflicted
+++ resolved
@@ -375,13 +375,8 @@
       }
 
       @Override
-<<<<<<< HEAD
       public int compare(@Unsigned byte[] left, @Unsigned byte[] right) {
-        final int stride = 8;
-=======
-      public int compare(byte[] left, byte[] right) {
         int stride = 8;
->>>>>>> 0a17f4a4
         int minLength = Math.min(left.length, right.length);
         int strideLimit = minLength & ~(stride - 1);
         int i;
@@ -465,11 +460,7 @@
 
         // yes, UnsafeComparator does implement Comparator<byte[]>
         @SuppressWarnings("unchecked")
-<<<<<<< HEAD
-        Comparator<@Unsigned byte[]> comparator = (Comparator<@Unsigned byte[]>) theClass.getEnumConstants()[0];
-=======
-        Comparator<byte[]> comparator = (Comparator<byte[]>) constants[0];
->>>>>>> 0a17f4a4
+        Comparator<@Unsigned byte[]> comparator = (Comparator<@Unsigned byte[]>) constants[0];
         return comparator;
       } catch (Throwable t) { // ensure we really catch *everything*
         return lexicographicalComparatorJavaImpl();
