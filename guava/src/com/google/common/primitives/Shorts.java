--- conflicted
+++ resolved
@@ -31,7 +31,6 @@
 import java.util.Comparator;
 import java.util.List;
 import java.util.RandomAccess;
-<<<<<<< HEAD
 import org.checkerframework.checker.index.qual.IndexFor;
 import org.checkerframework.checker.index.qual.IndexOrHigh;
 import org.checkerframework.checker.index.qual.IndexOrLow;
@@ -40,12 +39,9 @@
 import org.checkerframework.checker.index.qual.NonNegative;
 import org.checkerframework.checker.index.qual.Positive;
 import org.checkerframework.checker.index.qual.SubstringIndexFor;
-import org.checkerframework.checker.nullness.compatqual.NullableDecl;
+import org.checkerframework.checker.nullness.qual.Nullable;
 import org.checkerframework.common.value.qual.IntRange;
 import org.checkerframework.common.value.qual.MinLen;
-=======
-import org.checkerframework.checker.nullness.qual.Nullable;
->>>>>>> c9cf2c3b
 
 /**
  * Static utility methods pertaining to {@code short} primitives, that are not already found in
@@ -621,15 +617,7 @@
     }
 
     @Override
-<<<<<<< HEAD
-    @SuppressWarnings({
-            "lowerbound:return.type.incompatible", // https://github.com/kelloggm/checker-framework/issues/158
-            "upperbound:return.type.incompatible" // custom coll. with size end-start
-    })
-    public @IndexOrLow("this") int indexOf(@NullableDecl Object target) {
-=======
     public int indexOf(@Nullable Object target) {
->>>>>>> c9cf2c3b
       // Overridden to prevent a ton of boxing
       if (target instanceof Short) {
         int i = Shorts.indexOf(array, (Short) target, start, end);
@@ -641,15 +629,7 @@
     }
 
     @Override
-<<<<<<< HEAD
-    @SuppressWarnings({
-            "lowerbound:return.type.incompatible", // https://github.com/kelloggm/checker-framework/issues/158
-            "upperbound:return.type.incompatible" // custom coll. with size end-start
-    })
-    public @IndexOrLow("this") int lastIndexOf(@NullableDecl Object target) {
-=======
     public int lastIndexOf(@Nullable Object target) {
->>>>>>> c9cf2c3b
       // Overridden to prevent a ton of boxing
       if (target instanceof Short) {
         int i = Shorts.lastIndexOf(array, (Short) target, start, end);
