/*
 * Copyright (C) 2008 The Guava Authors
 *
 * Licensed under the Apache License, Version 2.0 (the "License"); you may not use this file except
 * in compliance with the License. You may obtain a copy of the License at
 *
 * http://www.apache.org/licenses/LICENSE-2.0
 *
 * Unless required by applicable law or agreed to in writing, software distributed under the License
 * is distributed on an "AS IS" BASIS, WITHOUT WARRANTIES OR CONDITIONS OF ANY KIND, either express
 * or implied. See the License for the specific language governing permissions and limitations under
 * the License.
 */

package com.google.common.primitives;

import static com.google.common.base.Preconditions.checkArgument;
import static com.google.common.base.Preconditions.checkElementIndex;
import static com.google.common.base.Preconditions.checkNotNull;
import static com.google.common.base.Preconditions.checkPositionIndexes;

import com.google.common.annotations.Beta;
import com.google.common.annotations.GwtCompatible;
import com.google.common.annotations.GwtIncompatible;
import com.google.common.base.Converter;
import java.io.Serializable;
import java.util.AbstractList;
import java.util.Arrays;
import java.util.Collection;
import java.util.Collections;
import java.util.Comparator;
import java.util.List;
import java.util.RandomAccess;
import org.checkerframework.checker.nullness.compatqual.NullableDecl;

import org.checkerframework.checker.index.qual.GTENegativeOne;
import org.checkerframework.checker.index.qual.IndexFor;
import org.checkerframework.checker.index.qual.IndexOrHigh;
import org.checkerframework.checker.index.qual.IndexOrLow;
import org.checkerframework.checker.index.qual.LTEqLengthOf;
import org.checkerframework.checker.index.qual.LTLengthOf;
import org.checkerframework.checker.index.qual.NonNegative;
import org.checkerframework.checker.index.qual.Positive;
import org.checkerframework.checker.index.qual.SubstringIndexFor;
import org.checkerframework.common.value.qual.IntRange;
import org.checkerframework.common.value.qual.MinLen;
import org.checkerframework.framework.qual.AnnotatedFor;

/**
 * Static utility methods pertaining to {@code short} primitives, that are not already found in
 * either {@link Short} or {@link Arrays}.
 *
 * <p>See the Guava User Guide article on <a
 * href="https://github.com/google/guava/wiki/PrimitivesExplained">primitive utilities</a>.
 *
 * @author Kevin Bourrillion
 * @since 1.0
 */
@GwtCompatible(emulated = true)
@AnnotatedFor("index")
public final class Shorts {
  private Shorts() {}

  /**
   * The number of bytes required to represent a primitive {@code short} value.
   *
   * <p><b>Java 8 users:</b> use {@link Short#BYTES} instead.
   */
  public static final int BYTES = Short.SIZE / Byte.SIZE;

  /**
   * The largest power of two that can be represented as a {@code short}.
   *
   * @since 10.0
   */
  public static final short MAX_POWER_OF_TWO = 1 << (Short.SIZE - 2);

  /**
   * Returns a hash code for {@code value}; equal to the result of invoking {@code ((Short)
   * value).hashCode()}.
   *
   * <p><b>Java 8 users:</b> use {@link Short#hashCode(short)} instead.
   *
   * @param value a primitive {@code short} value
   * @return a hash code for the value
   */
  public static int hashCode(short value) {
    return value;
  }

  /**
   * Returns the {@code short} value that is equal to {@code value}, if possible.
   *
   * @param value any value in the range of the {@code short} type
   * @return the {@code short} value that equals {@code value}
   * @throws IllegalArgumentException if {@code value} is greater than {@link Short#MAX_VALUE} or
   *     less than {@link Short#MIN_VALUE}
   */
  public static short checkedCast(@IntRange(from = Short.MIN_VALUE, to = Short.MAX_VALUE) long value) {
    short result = (short) value;
    checkArgument(result == value, "Out of range: %s", value);
    return result;
  }

  /**
   * Returns the {@code short} nearest in value to {@code value}.
   *
   * @param value any {@code long} value
   * @return the same value cast to {@code short} if it is in the range of the {@code short} type,
   *     {@link Short#MAX_VALUE} if it is too large, or {@link Short#MIN_VALUE} if it is too small
   */
  public static short saturatedCast(long value) {
    if (value > Short.MAX_VALUE) {
      return Short.MAX_VALUE;
    }
    if (value < Short.MIN_VALUE) {
      return Short.MIN_VALUE;
    }
    return (short) value;
  }

  /**
   * Compares the two specified {@code short} values. The sign of the value returned is the same as
   * that of {@code ((Short) a).compareTo(b)}.
   *
   * <p><b>Note for Java 7 and later:</b> this method should be treated as deprecated; use the
   * equivalent {@link Short#compare} method instead.
   *
   * @param a the first {@code short} to compare
   * @param b the second {@code short} to compare
   * @return a negative value if {@code a} is less than {@code b}; a positive value if {@code a} is
   *     greater than {@code b}; or zero if they are equal
   */
  public static int compare(short a, short b) {
    return a - b; // safe due to restricted range
  }

  /**
   * Returns {@code true} if {@code target} is present as an element anywhere in {@code array}.
   *
   * @param array an array of {@code short} values, possibly empty
   * @param target a primitive {@code short} value
   * @return {@code true} if {@code array[i] == target} for some value of {@code i}
   */
  public static boolean contains(short[] array, short target) {
    for (short value : array) {
      if (value == target) {
        return true;
      }
    }
    return false;
  }

  /**
   * Returns the index of the first appearance of the value {@code target} in {@code array}.
   *
   * @param array an array of {@code short} values, possibly empty
   * @param target a primitive {@code short} value
   * @return the least index {@code i} for which {@code array[i] == target}, or {@code -1} if no
   *     such index exists.
   */
  public static @IndexOrLow("#1") int indexOf(short[] array, short target) {
    return indexOf(array, target, 0, array.length);
  }

  // TODO(kevinb): consider making this public
  private static @IndexOrLow("#1") int indexOf(short[] array, short target, @IndexOrHigh("#1") int start, @IndexOrHigh("#1") int end) {
    for (int i = start; i < end; i++) {
      if (array[i] == target) {
        return i;
      }
    }
    return -1;
  }

  /**
   * Returns the start position of the first occurrence of the specified {@code target} within
   * {@code array}, or {@code -1} if there is no such occurrence.
   *
   * <p>More formally, returns the lowest index {@code i} such that {@code Arrays.copyOfRange(array,
   * i, i + target.length)} contains exactly the same elements as {@code target}.
   *
   * @param array the array to search for the sequence {@code target}
   * @param target the array to search for as a sub-sequence of {@code array}
   */
  @SuppressWarnings("substringindex:return.type.incompatible") // https://github.com/kelloggm/checker-framework/issues/206 https://github.com/kelloggm/checker-framework/issues/207 https://github.com/kelloggm/checker-framework/issues/208
  public static @LTEqLengthOf("#1") @SubstringIndexFor(value = "#1", offset="#2.length - 1") int indexOf(short[] array, short[] target) {
    checkNotNull(array, "array");
    checkNotNull(target, "target");
    if (target.length == 0) {
      return 0;
    }

    outer:
    for (int i = 0; i < array.length - target.length + 1; i++) {
      for (int j = 0; j < target.length; j++) {
        if (array[i + j] != target[j]) {
          continue outer;
        }
      }
      return i;
    }
    return -1;
  }

  /**
   * Returns the index of the last appearance of the value {@code target} in {@code array}.
   *
   * @param array an array of {@code short} values, possibly empty
   * @param target a primitive {@code short} value
   * @return the greatest index {@code i} for which {@code array[i] == target}, or {@code -1} if no
   *     such index exists.
   */
  public static @IndexOrLow("#1") int lastIndexOf(short[] array, short target) {
    return lastIndexOf(array, target, 0, array.length);
  }

  // TODO(kevinb): consider making this public
  private static @IndexOrLow("#1") int lastIndexOf(short[] array, short target, @IndexOrHigh("#1") int start, @IndexOrHigh("#1") int end) {
    for (int i = end - 1; i >= start; i--) {
      if (array[i] == target) {
        return i;
      }
    }
    return -1;
  }

  /**
   * Returns the least value present in {@code array}.
   *
   * @param array a <i>nonempty</i> array of {@code short} values
   * @return the value present in {@code array} that is less than or equal to every other value in
   *     the array
   * @throws IllegalArgumentException if {@code array} is empty
   */
  public static short min(short @MinLen(1)... array) {
    checkArgument(array.length > 0);
    short min = array[0];
    for (int i = 1; i < array.length; i++) {
      if (array[i] < min) {
        min = array[i];
      }
    }
    return min;
  }

  /**
   * Returns the greatest value present in {@code array}.
   *
   * @param array a <i>nonempty</i> array of {@code short} values
   * @return the value present in {@code array} that is greater than or equal to every other value
   *     in the array
   * @throws IllegalArgumentException if {@code array} is empty
   */
  public static short max(short @MinLen(1)... array) {
    checkArgument(array.length > 0);
    short max = array[0];
    for (int i = 1; i < array.length; i++) {
      if (array[i] > max) {
        max = array[i];
      }
    }
    return max;
  }

  /**
   * Returns the value nearest to {@code value} which is within the closed range {@code [min..max]}.
   *
   * <p>If {@code value} is within the range {@code [min..max]}, {@code value} is returned
   * unchanged. If {@code value} is less than {@code min}, {@code min} is returned, and if {@code
   * value} is greater than {@code max}, {@code max} is returned.
   *
   * @param value the {@code short} value to constrain
   * @param min the lower bound (inclusive) of the range to constrain {@code value} to
   * @param max the upper bound (inclusive) of the range to constrain {@code value} to
   * @throws IllegalArgumentException if {@code min > max}
   * @since 21.0
   */
  @Beta
  public static short constrainToRange(short value, short min, short max) {
    checkArgument(min <= max, "min (%s) must be less than or equal to max (%s)", min, max);
    return value < min ? min : value < max ? value : max;
  }

  /**
   * Returns the values from each provided array combined into a single array. For example, {@code
   * concat(new short[] {a, b}, new short[] {}, new short[] {c}} returns the array {@code {a, b,
   * c}}.
   *
   * @param arrays zero or more {@code short} arrays
   * @return a single array containing all the values from the source arrays, in order
   */
  /* 
   * New array has size that is sum of array lengths.
   * length is a sum of lengths of arrays.
   * pos is increased the same way as length, so pos points to a valid
   * range of length array.length in result.   
   */
  @SuppressWarnings("upperbound:argument.type.incompatible") // sum of lengths
  public static short[] concat(short[]... arrays) {
    int length = 0;
    for (short[] array : arrays) {
      length += array.length;
    }
    short[] result = new short[length];
    int pos = 0;
    for (short[] array : arrays) {
      System.arraycopy(array, 0, result, pos, array.length);
      pos += array.length;
    }
    return result;
  }

  /**
   * Returns a big-endian representation of {@code value} in a 2-element byte array; equivalent to
   * {@code ByteBuffer.allocate(2).putShort(value).array()}. For example, the input value {@code
   * (short) 0x1234} would yield the byte array {@code {0x12, 0x34}}.
   *
   * <p>If you need to convert and concatenate several values (possibly even of different types),
   * use a shared {@link java.nio.ByteBuffer} instance, or use {@link
   * com.google.common.io.ByteStreams#newDataOutput()} to get a growable buffer.
   */
  @GwtIncompatible // doesn't work
  public static byte[] toByteArray(short value) {
    return new byte[] {(byte) (value >> 8), (byte) value};
  }

  /**
   * Returns the {@code short} value whose big-endian representation is stored in the first 2 bytes
   * of {@code bytes}; equivalent to {@code ByteBuffer.wrap(bytes).getShort()}. For example, the
   * input byte array {@code {0x54, 0x32}} would yield the {@code short} value {@code 0x5432}.
   *
   * <p>Arguably, it's preferable to use {@link java.nio.ByteBuffer}; that library exposes much more
   * flexibility at little cost in readability.
   *
   * @throws IllegalArgumentException if {@code bytes} has fewer than 2 elements
   */
  @GwtIncompatible // doesn't work
  public static short fromByteArray(byte @MinLen(Shorts.BYTES)[] bytes) {
    checkArgument(bytes.length >= BYTES, "array too small: %s < %s", bytes.length, BYTES);
    return fromBytes(bytes[0], bytes[1]);
  }

  /**
   * Returns the {@code short} value whose byte representation is the given 2 bytes, in big-endian
   * order; equivalent to {@code Shorts.fromByteArray(new byte[] {b1, b2})}.
   *
   * @since 7.0
   */
  @GwtIncompatible // doesn't work
  public static short fromBytes(byte b1, byte b2) {
    return (short) ((b1 << 8) | (b2 & 0xFF));
  }

  private static final class ShortConverter extends Converter<String, Short>
      implements Serializable {
    static final ShortConverter INSTANCE = new ShortConverter();

    @Override
    protected Short doForward(String value) {
      return Short.decode(value);
    }

    @Override
    protected String doBackward(Short value) {
      return value.toString();
    }

    @Override
    public String toString() {
      return "Shorts.stringConverter()";
    }

    private Object readResolve() {
      return INSTANCE;
    }

    private static final long serialVersionUID = 1;
  }

  /**
   * Returns a serializable converter object that converts between strings and shorts using {@link
   * Short#decode} and {@link Short#toString()}. The returned converter throws {@link
   * NumberFormatException} if the input string is invalid.
   *
   * <p><b>Warning:</b> please see {@link Short#decode} to understand exactly how strings are
   * parsed. For example, the string {@code "0123"} is treated as <i>octal</i> and converted to the
   * value {@code 83}.
   *
   * @since 16.0
   */
  @Beta
  public static Converter<String, Short> stringConverter() {
    return ShortConverter.INSTANCE;
  }

  /**
   * Returns an array containing the same values as {@code array}, but guaranteed to be of a
   * specified minimum length. If {@code array} already has a length of at least {@code minLength},
   * it is returned directly. Otherwise, a new array of size {@code minLength + padding} is
   * returned, containing the values of {@code array}, and zeroes in the remaining places.
   *
   * @param array the source array
   * @param minLength the minimum length the returned array must guarantee
   * @param padding an extra amount to "grow" the array by if growth is necessary
   * @throws IllegalArgumentException if {@code minLength} or {@code padding} is negative
   * @return an array containing the values of {@code array}, with guaranteed minimum length {@code
   *     minLength}
   */
  public static short[] ensureCapacity(short[] array, @NonNegative int minLength, @NonNegative int padding) {
    checkArgument(minLength >= 0, "Invalid minLength: %s", minLength);
    checkArgument(padding >= 0, "Invalid padding: %s", padding);
    return (array.length < minLength) ? Arrays.copyOf(array, minLength + padding) : array;
  }

  /**
   * Returns a string containing the supplied {@code short} values separated by {@code separator}.
   * For example, {@code join("-", (short) 1, (short) 2, (short) 3)} returns the string {@code
   * "1-2-3"}.
   *
   * @param separator the text that should appear between consecutive values in the resulting string
   *     (but not at the start or end)
   * @param array an array of {@code short} values, possibly empty
   */
  public static String join(String separator, short... array) {
    checkNotNull(separator);
    if (array.length == 0) {
      return "";
    }

    // For pre-sizing a builder, just get the right order of magnitude
    StringBuilder builder = new StringBuilder(array.length * 6);
    builder.append(array[0]);
    for (int i = 1; i < array.length; i++) {
      builder.append(separator).append(array[i]);
    }
    return builder.toString();
  }

  /**
   * Returns a comparator that compares two {@code short} arrays <a
   * href="http://en.wikipedia.org/wiki/Lexicographical_order">lexicographically</a>. That is, it
   * compares, using {@link #compare(short, short)}), the first pair of values that follow any
   * common prefix, or when one array is a prefix of the other, treats the shorter array as the
   * lesser. For example, {@code [] < [(short) 1] < [(short) 1, (short) 2] < [(short) 2]}.
   *
   * <p>The returned comparator is inconsistent with {@link Object#equals(Object)} (since arrays
   * support only identity equality), but it is consistent with {@link Arrays#equals(short[],
   * short[])}.
   *
   * @since 2.0
   */
  public static Comparator<short[]> lexicographicalComparator() {
    return LexicographicalComparator.INSTANCE;
  }

  private enum LexicographicalComparator implements Comparator<short[]> {
    INSTANCE;

    @Override
    public int compare(short[] left, short[] right) {
      int minLength = Math.min(left.length, right.length);
      for (int i = 0; i < minLength; i++) {
        int result = Shorts.compare(left[i], right[i]);
        if (result != 0) {
          return result;
        }
      }
      return left.length - right.length;
    }

    @Override
    public String toString() {
      return "Shorts.lexicographicalComparator()";
    }
  }

  /**
   * Sorts the elements of {@code array} in descending order.
   *
   * @since 23.1
   */
  public static void sortDescending(short[] array) {
    checkNotNull(array);
    sortDescending(array, 0, array.length);
  }

  /**
   * Sorts the elements of {@code array} between {@code fromIndex} inclusive and {@code toIndex}
   * exclusive in descending order.
   *
   * @since 23.1
   */
  public static void sortDescending(short[] array, @IndexOrHigh("#1") int fromIndex, @IndexOrHigh("#1") int toIndex) {
    checkNotNull(array);
    checkPositionIndexes(fromIndex, toIndex, array.length);
    Arrays.sort(array, fromIndex, toIndex);
    reverse(array, fromIndex, toIndex);
  }

  /**
   * Reverses the elements of {@code array}. This is equivalent to {@code
   * Collections.reverse(Shorts.asList(array))}, but is likely to be more efficient.
   *
   * @since 23.1
   */
  public static void reverse(short[] array) {
    checkNotNull(array);
    reverse(array, 0, array.length);
  }

  /**
   * Reverses the elements of {@code array} between {@code fromIndex} inclusive and {@code toIndex}
   * exclusive. This is equivalent to {@code
   * Collections.reverse(Shorts.asList(array).subList(fromIndex, toIndex))}, but is likely to be
   * more efficient.
   *
   * @throws IndexOutOfBoundsException if {@code fromIndex < 0}, {@code toIndex > array.length}, or
   *     {@code toIndex > fromIndex}
   * @since 23.1
   */
  public static void reverse(short[] array, @IndexOrHigh("#1") int fromIndex, @IndexOrHigh("#1") int toIndex) {
    checkNotNull(array);
    checkPositionIndexes(fromIndex, toIndex, array.length);
    for (int i = fromIndex, j = toIndex - 1; i < j; i++, j--) {
      short tmp = array[i];
      array[i] = array[j];
      array[j] = tmp;
    }
  }

  /**
   * Returns an array containing each value of {@code collection}, converted to a {@code short}
   * value in the manner of {@link Number#shortValue}.
   *
   * <p>Elements are copied from the argument collection as if by {@code collection.toArray()}.
   * Calling this method is as thread-safe as calling that method.
   *
   * @param collection a collection of {@code Number} instances
   * @return an array containing the same values as {@code collection}, in the same order, converted
   *     to primitives
   * @throws NullPointerException if {@code collection} or any of its elements is null
   * @since 1.0 (parameter was {@code Collection<Short>} before 12.0)
   */
  public static short[] toArray(Collection<? extends Number> collection) {
    if (collection instanceof ShortArrayAsList) {
      return ((ShortArrayAsList) collection).toShortArray();
    }

    Object[] boxedArray = collection.toArray();
    int len = boxedArray.length;
    short[] array = new short[len];
    for (int i = 0; i < len; i++) {
      // checkNotNull for GWT (do not optimize)
      array[i] = ((Number) checkNotNull(boxedArray[i])).shortValue();
    }
    return array;
  }

  /**
   * Returns a fixed-size list backed by the specified array, similar to {@link
   * Arrays#asList(Object[])}. The list supports {@link List#set(int, Object)}, but any attempt to
   * set a value to {@code null} will result in a {@link NullPointerException}.
   *
   * <p>The returned list maintains the values, but not the identities, of {@code Short} objects
   * written to or read from it. For example, whether {@code list.get(0) == list.get(0)} is true for
   * the returned list is unspecified.
   *
   * @param backingArray the array to back the list
   * @return a list view of the array
   */
  public static List<Short> asList(short... backingArray) {
    if (backingArray.length == 0) {
      return Collections.emptyList();
    }
    return new ShortArrayAsList(backingArray);
  }

  @GwtCompatible
  private static class ShortArrayAsList extends AbstractList<Short>
      implements RandomAccess, Serializable {
    final short @MinLen(1)[] array;
    final @IndexFor("array") int start;
    final @IndexOrHigh("array") int end;

    ShortArrayAsList(short @MinLen(1)[] array) {
      this(array, 0, array.length);
    }

    ShortArrayAsList(short @MinLen(1)[] array, @IndexFor("#1") int start, @IndexOrHigh("#1") int end) {
      this.array = array;
      this.start = start;
      this.end = end;
    }

    @Override
    @SuppressWarnings("lowerbound:return.type.incompatible") // https://github.com/kelloggm/checker-framework/issues/158
    public @Positive @LTLengthOf(value = "array", offset="start - 1") int size() { // INDEX: Annotation on a public method refers to private member.
      return end - start;
    }

    @Override
    public boolean isEmpty() {
      return false;
    }

    @Override
    // array should be @LongerThanEq(value="this", offset="start")
    @SuppressWarnings("upperbound:array.access.unsafe.high") // https://github.com/kelloggm/checker-framework/issues/202
    public Short get(@IndexFor("this") int index) {
      checkElementIndex(index, size());
      return array[start + index];
    }

    @Override
    public boolean contains(@NullableDecl Object target) {
      // Overridden to prevent a ton of boxing
      return (target instanceof Short) && Shorts.indexOf(array, (Short) target, start, end) != -1;
    }

    @Override
<<<<<<< HEAD
    @SuppressWarnings("lowerbound:return.type.incompatible") // https://github.com/kelloggm/checker-framework/issues/158
    public @GTENegativeOne int indexOf(Object target) {
=======
    public int indexOf(@NullableDecl Object target) {
>>>>>>> d788bc15
      // Overridden to prevent a ton of boxing
      if (target instanceof Short) {
        int i = Shorts.indexOf(array, (Short) target, start, end);
        if (i >= 0) {
          return i - start;
        }
      }
      return -1;
    }

    @Override
<<<<<<< HEAD
    @SuppressWarnings("lowerbound:return.type.incompatible") // https://github.com/kelloggm/checker-framework/issues/158
    public @GTENegativeOne int lastIndexOf(Object target) {
=======
    public int lastIndexOf(@NullableDecl Object target) {
>>>>>>> d788bc15
      // Overridden to prevent a ton of boxing
      if (target instanceof Short) {
        int i = Shorts.lastIndexOf(array, (Short) target, start, end);
        if (i >= 0) {
          return i - start;
        }
      }
      return -1;
    }

    @Override
    // array should be @LongerThanEq(value="this", offset="start")
    @SuppressWarnings("upperbound:array.access.unsafe.high") // https://github.com/kelloggm/checker-framework/issues/202
    public Short set(@IndexFor("this") int index, Short element) {
      checkElementIndex(index, size());
      short oldValue = array[start + index];
      // checkNotNull for GWT (do not optimize)
      array[start + index] = checkNotNull(element);
      return oldValue;
    }

    @Override
    // array should be @LongerThanEq(value="this", offset="start")
    @SuppressWarnings("upperbound:argument.type.incompatible") // https://github.com/kelloggm/checker-framework/issues/202
    public List<Short> subList(@IndexOrHigh("this") int fromIndex, @IndexOrHigh("this") int toIndex) {
      int size = size();
      checkPositionIndexes(fromIndex, toIndex, size);
      if (fromIndex == toIndex) {
        return Collections.emptyList();
      }
      return new ShortArrayAsList(array, start + fromIndex, start + toIndex);
    }

    @Override
    public boolean equals(@NullableDecl Object object) {
      if (object == this) {
        return true;
      }
      if (object instanceof ShortArrayAsList) {
        ShortArrayAsList that = (ShortArrayAsList) object;
        int size = size();
        if (that.size() != size) {
          return false;
        }
        for (int i = 0; i < size; i++) {
          if (array[start + i] != that.array[that.start + i]) {
            return false;
          }
        }
        return true;
      }
      return super.equals(object);
    }

    @Override
    public int hashCode() {
      int result = 1;
      for (int i = start; i < end; i++) {
        result = 31 * result + Shorts.hashCode(array[i]);
      }
      return result;
    }

    @Override
    public String toString() {
      StringBuilder builder = new StringBuilder(size() * 6);
      builder.append('[').append(array[start]);
      for (int i = start + 1; i < end; i++) {
        builder.append(", ").append(array[i]);
      }
      return builder.append(']').toString();
    }

    short[] toShortArray() {
      return Arrays.copyOfRange(array, start, end);
    }

    private static final long serialVersionUID = 0;
  }
}<|MERGE_RESOLUTION|>--- conflicted
+++ resolved
@@ -619,12 +619,8 @@
     }
 
     @Override
-<<<<<<< HEAD
     @SuppressWarnings("lowerbound:return.type.incompatible") // https://github.com/kelloggm/checker-framework/issues/158
-    public @GTENegativeOne int indexOf(Object target) {
-=======
-    public int indexOf(@NullableDecl Object target) {
->>>>>>> d788bc15
+    public @GTENegativeOne int indexOf(@NullableDecl Object target) {
       // Overridden to prevent a ton of boxing
       if (target instanceof Short) {
         int i = Shorts.indexOf(array, (Short) target, start, end);
@@ -636,12 +632,8 @@
     }
 
     @Override
-<<<<<<< HEAD
     @SuppressWarnings("lowerbound:return.type.incompatible") // https://github.com/kelloggm/checker-framework/issues/158
-    public @GTENegativeOne int lastIndexOf(Object target) {
-=======
-    public int lastIndexOf(@NullableDecl Object target) {
->>>>>>> d788bc15
+    public @GTENegativeOne int lastIndexOf(@NullableDecl Object target) {
       // Overridden to prevent a ton of boxing
       if (target instanceof Short) {
         int i = Shorts.lastIndexOf(array, (Short) target, start, end);
