--- conflicted
+++ resolved
@@ -54,11 +54,7 @@
  * @author Louis Wasserman
  * @since 11.0
  */
-<<<<<<< HEAD
 @AnnotatedFor({"signedness"})
-@Beta
-=======
->>>>>>> 6b1f97ce
 @GwtCompatible
 @ElementTypesAreNonnullByDefault
 public final class UnsignedInts {
