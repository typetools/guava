--- conflicted
+++ resolved
@@ -33,7 +33,7 @@
 import java.util.RandomAccess;
 import java.util.Spliterator;
 import java.util.Spliterators;
-<<<<<<< HEAD
+import javax.annotation.CheckForNull;
 import org.checkerframework.checker.index.qual.IndexFor;
 import org.checkerframework.checker.index.qual.IndexOrHigh;
 import org.checkerframework.checker.index.qual.IndexOrLow;
@@ -48,9 +48,6 @@
 import org.checkerframework.checker.nullness.qual.Nullable;
 import org.checkerframework.common.value.qual.IntRange;
 import org.checkerframework.common.value.qual.MinLen;
-=======
-import javax.annotation.CheckForNull;
->>>>>>> 0a17f4a4
 
 /**
  * Static utility methods pertaining to {@code int} primitives, that are not already found in either
@@ -190,6 +187,7 @@
    * @param array the array to search for the sequence {@code target}
    * @param target the array to search for as a sub-sequence of {@code array}
    */
+  @SuppressWarnings("substringindex:return")
   public static @LTEqLengthOf("#1") @SubstringIndexFor(value = "#1", offset="#2.length - 1") int indexOf(int[] array, int[] target) {
     checkNotNull(array, "array");
     checkNotNull(target, "target");
@@ -305,6 +303,7 @@
    * pos is increased the same way as length, so pos points to a valid
    * range of length array.length in result.
    */
+  @SuppressWarnings("upperbound:argument") // sum of lengths
   public static int[] concat(int[]... arrays) {
     int length = 0;
     for (int[] array : arrays) {
@@ -597,6 +596,7 @@
       this(array, 0, array.length);
     }
 
+    @SuppressWarnings("index:assignment") // these three fields need to be initialized in some order, and any ordering leads to the first two issuing errors - since each field is dependent on at least one of the others
     IntArrayAsList(int @MinLen(1)[] array, @IndexFor("#1") @LessThan("#3") int start, @IndexOrHigh("#1") int end) {
       this.array = array;
       this.start = start;
@@ -625,23 +625,13 @@
     }
 
     @Override
-<<<<<<< HEAD
-    @SuppressWarnings("signedness:argument") // passing @UnknownSignedness Integer to @Signed int
-    public boolean contains(Object target) {
-=======
     public boolean contains(@CheckForNull Object target) {
->>>>>>> 0a17f4a4
       // Overridden to prevent a ton of boxing
       return (target instanceof Integer) && Ints.indexOf(array, (Integer) target, start, end) != -1;
     }
 
     @Override
-<<<<<<< HEAD
-    @SuppressWarnings("signedness:argument") // passing @UnknownSignedness Integer to @Signed int
-    public @IndexOrLow("this") int indexOf(Object target) {
-=======
-    public int indexOf(@CheckForNull Object target) {
->>>>>>> 0a17f4a4
+    public @IndexOrLow("this") int indexOf(@CheckForNull Object target) {
       // Overridden to prevent a ton of boxing
       if (target instanceof Integer) {
         int i = Ints.indexOf(array, (Integer) target, start, end);
@@ -653,12 +643,7 @@
     }
 
     @Override
-<<<<<<< HEAD
-    @SuppressWarnings("signedness:argument") // passing @UnknownSignedness Integer to @Signed int
-    public @IndexOrLow("this")int lastIndexOf(Object target) {
-=======
-    public int lastIndexOf(@CheckForNull Object target) {
->>>>>>> 0a17f4a4
+    public @IndexOrLow("this")int lastIndexOf(@CheckForNull Object target) {
       // Overridden to prevent a ton of boxing
       if (target instanceof Integer) {
         int i = Ints.lastIndexOf(array, (Integer) target, start, end);
@@ -679,6 +664,7 @@
     }
 
     @Override
+    @SuppressWarnings("index:argument") // args to IntArrayAsList
     public List<Integer> subList(@IndexOrHigh("this") int fromIndex, @IndexOrHigh("this") int toIndex) {
       int size = size();
       checkPositionIndexes(fromIndex, toIndex, size);
@@ -779,12 +765,8 @@
    * @since 19.0
    */
   @Beta
-<<<<<<< HEAD
-  public static @Nullable Integer tryParse(String string, @IntRange(from=2, to=36) int radix) {
-=======
   @CheckForNull
-  public static Integer tryParse(String string, int radix) {
->>>>>>> 0a17f4a4
+  public static Integer tryParse(String string, @IntRange(from=2, to=36) int radix) {
     Long result = Longs.tryParse(string, radix);
     if (result == null || result.longValue() != result.intValue()) {
       return null;
