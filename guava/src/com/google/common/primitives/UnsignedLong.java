--- conflicted
+++ resolved
@@ -21,16 +21,13 @@
 import com.google.errorprone.annotations.CanIgnoreReturnValue;
 import java.io.Serializable;
 import java.math.BigInteger;
-<<<<<<< HEAD
+import javax.annotation.CheckForNull;
 import org.checkerframework.checker.index.qual.NonNegative;
 import org.checkerframework.checker.nullness.qual.Nullable;
 import org.checkerframework.checker.signedness.qual.Signed;
 import org.checkerframework.checker.signedness.qual.Unsigned;
 import org.checkerframework.common.value.qual.IntRange;
 import org.checkerframework.common.value.qual.PolyValue;
-=======
-import javax.annotation.CheckForNull;
->>>>>>> 0a17f4a4
 
 /**
  * A wrapper class for unsigned {@code long} values, supporting arithmetic operations.
@@ -206,21 +203,13 @@
    * Returns the value of this {@code UnsignedLong} as a {@code float}, analogous to a widening
    * primitive conversion from {@code long} to {@code float}, and correctly rounded.
    */
-  @Override
-<<<<<<< HEAD
   @SuppressWarnings({
     "signedness:comparison", // unsigned compare
     "value:return" // forDigit
   })
   public @PolyValue float floatValue(@PolyValue UnsignedLong this) {
-    float fValue = (float) (value & UNSIGNED_MASK);
-    if (value < 0) {
-      fValue += 0x1.0p63f;
-=======
-  public float floatValue() {
     if (value >= 0) {
       return (float) value;
->>>>>>> 0a17f4a4
     }
     // The top bit is set, which means that the float value is going to come from the top 24 bits.
     // So we can ignore the bottom 8, except for rounding. See doubleValue() for more.
@@ -232,20 +221,13 @@
    * primitive conversion from {@code long} to {@code double}, and correctly rounded.
    */
   @Override
-<<<<<<< HEAD
   @SuppressWarnings({
     "signedness:comparison", // unsigned compare
     "value:return" // forDigit
   })
   public @PolyValue double doubleValue(@PolyValue UnsignedLong this) {
-    double dValue = (double) (value & UNSIGNED_MASK);
-    if (value < 0) {
-      dValue += 0x1.0p63;
-=======
-  public double doubleValue() {
     if (value >= 0) {
       return (double) value;
->>>>>>> 0a17f4a4
     }
     // The top bit is set, which means that the double value is going to come from the top 53 bits.
     // So we can ignore the bottom 11, except for rounding. We can unsigned-shift right 1, aka
