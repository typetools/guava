/*
 * Copyright (C) 2017 The Guava Authors
 *
 * Licensed under the Apache License, Version 2.0 (the "License"); you may not use this file except
 * in compliance with the License. You may obtain a copy of the License at
 *
 * http://www.apache.org/licenses/LICENSE-2.0
 *
 * Unless required by applicable law or agreed to in writing, software distributed under the License
 * is distributed on an "AS IS" BASIS, WITHOUT WARRANTIES OR CONDITIONS OF ANY KIND, either express
 * or implied. See the License for the specific language governing permissions and limitations under
 * the License.
 */

package com.google.common.primitives;

import static com.google.common.base.Preconditions.checkArgument;
import static com.google.common.base.Preconditions.checkNotNull;

import com.google.common.annotations.Beta;
import com.google.common.annotations.GwtCompatible;
import com.google.common.base.Preconditions;
import com.google.errorprone.annotations.CanIgnoreReturnValue;
import com.google.errorprone.annotations.CheckReturnValue;
import com.google.errorprone.annotations.Immutable;
import java.io.Serializable;
import java.util.AbstractList;
import java.util.Arrays;
import java.util.Collection;
import java.util.List;
import java.util.RandomAccess;
import java.util.Spliterator;
import java.util.Spliterators;
import java.util.function.DoubleConsumer;
import java.util.stream.DoubleStream;
<<<<<<< HEAD
import org.checkerframework.checker.index.qual.EnsuresLTLengthOf;
import org.checkerframework.checker.index.qual.EnsuresLTLengthOfIf;
import org.checkerframework.checker.index.qual.GTENegativeOne;
import org.checkerframework.checker.index.qual.IndexFor;
import org.checkerframework.checker.index.qual.IndexOrHigh;
import org.checkerframework.checker.index.qual.IndexOrLow;
import org.checkerframework.checker.index.qual.LTLengthOf;
import org.checkerframework.checker.index.qual.NonNegative;
import org.checkerframework.checker.index.qual.SameLen;
import org.checkerframework.checker.nullness.compatqual.NullableDecl;
import org.checkerframework.dataflow.qual.Pure;
=======
import org.checkerframework.checker.nullness.qual.Nullable;
>>>>>>> c9cf2c3b

/**
 * An immutable array of {@code double} values, with an API resembling {@link List}.
 *
 * <p>Advantages compared to {@code double[]}:
 *
 * <ul>
 *   <li>All the many well-known advantages of immutability (read <i>Effective Java</i>, second
 *       edition, Item 15).
 *   <li>Has the value-based (not identity-based) {@link #equals}, {@link #hashCode}, and {@link
 *       #toString} behavior you expect.
 *   <li>Offers useful operations beyond just {@code get} and {@code length}, so you don't have to
 *       hunt through classes like {@link Arrays} and {@link Doubles} for them.
 *   <li>Supports a copy-free {@link #subArray} view, so methods that accept this type don't need to
 *       add overloads that accept start and end indexes.
 *   <li>Can be streamed without "breaking the chain": {@code foo.getBarDoubles().stream()...}.
 *   <li>Access to all collection-based utilities via {@link #asList} (though at the cost of
 *       allocating garbage).
 * </ul>
 *
 * <p>Disadvantages compared to {@code double[]}:
 *
 * <ul>
 *   <li>Memory footprint has a fixed overhead (about 24 bytes per instance).
 *   <li><i>Some</i> construction use cases force the data to be copied (though several construction
 *       APIs are offered that don't).
 *   <li>Can't be passed directly to methods that expect {@code double[]} (though the most common
 *       utilities do have replacements here).
 *   <li>Dependency on {@code com.google.common} / Guava.
 * </ul>
 *
 * <p>Advantages compared to {@link com.google.common.collect.ImmutableList ImmutableList}{@code
 * <Double>}:
 *
 * <ul>
 *   <li>Improved memory compactness and locality.
 *   <li>Can be queried without allocating garbage.
 *   <li>Access to {@code DoubleStream} features (like {@link DoubleStream#sum}) using {@code
 *       stream()} instead of the awkward {@code stream().mapToDouble(v -> v)}.
 * </ul>
 *
 * <p>Disadvantages compared to {@code ImmutableList<Double>}:
 *
 * <ul>
 *   <li>Can't be passed directly to methods that expect {@code Iterable}, {@code Collection}, or
 *       {@code List} (though the most common utilities do have replacements here, and there is a
 *       lazy {@link #asList} view).
 * </ul>
 *
 * @since 22.0
 */
@Beta
@GwtCompatible
@Immutable
public final class ImmutableDoubleArray implements Serializable {
  private static final ImmutableDoubleArray EMPTY = new ImmutableDoubleArray(new double[0]);

  /** Returns the empty array. */
  public static ImmutableDoubleArray of() {
    return EMPTY;
  }

  /** Returns an immutable array containing a single value. */
  public static ImmutableDoubleArray of(double e0) {
    return new ImmutableDoubleArray(new double[] {e0});
  }

  /** Returns an immutable array containing the given values, in order. */
  public static ImmutableDoubleArray of(double e0, double e1) {
    return new ImmutableDoubleArray(new double[] {e0, e1});
  }

  /** Returns an immutable array containing the given values, in order. */
  public static ImmutableDoubleArray of(double e0, double e1, double e2) {
    return new ImmutableDoubleArray(new double[] {e0, e1, e2});
  }

  /** Returns an immutable array containing the given values, in order. */
  public static ImmutableDoubleArray of(double e0, double e1, double e2, double e3) {
    return new ImmutableDoubleArray(new double[] {e0, e1, e2, e3});
  }

  /** Returns an immutable array containing the given values, in order. */
  public static ImmutableDoubleArray of(double e0, double e1, double e2, double e3, double e4) {
    return new ImmutableDoubleArray(new double[] {e0, e1, e2, e3, e4});
  }

  /** Returns an immutable array containing the given values, in order. */
  public static ImmutableDoubleArray of(
      double e0, double e1, double e2, double e3, double e4, double e5) {
    return new ImmutableDoubleArray(new double[] {e0, e1, e2, e3, e4, e5});
  }

  // TODO(kevinb): go up to 11?

  /**
   * Returns an immutable array containing the given values, in order.
   *
   * <p>The array {@code rest} must not be longer than {@code Integer.MAX_VALUE - 1}.
   */
  // Use (first, rest) so that `of(someDoubleArray)` won't compile (they should use copyOf), which
  // is okay since we have to copy the just-created array anyway.
  @SuppressWarnings("upperbound:array.access.unsafe.high.constant") // https://github.com/kelloggm/checker-framework/issues/182
  public static ImmutableDoubleArray of(double first, double... rest) {
    checkArgument(
        rest.length <= Integer.MAX_VALUE - 1,
        "the total number of elements must fit in an int");
    double[] array = new double[rest.length + 1];
    array[0] = first;
    System.arraycopy(rest, 0, array, 1, rest.length);
    return new ImmutableDoubleArray(array);
  }

  /** Returns an immutable array containing the given values, in order. */
  public static ImmutableDoubleArray copyOf(double[] values) {
    return values.length == 0
        ? EMPTY
        : new ImmutableDoubleArray(Arrays.copyOf(values, values.length));
  }

  /** Returns an immutable array containing the given values, in order. */
  public static ImmutableDoubleArray copyOf(Collection<Double> values) {
    return values.isEmpty() ? EMPTY : new ImmutableDoubleArray(Doubles.toArray(values));
  }

  /**
   * Returns an immutable array containing the given values, in order.
   *
   * <p><b>Performance note:</b> this method delegates to {@link #copyOf(Collection)} if {@code
   * values} is a {@link Collection}. Otherwise it creates a {@link #builder} and uses {@link
   * Builder#addAll(Iterable)}, with all the performance implications associated with that.
   */
  public static ImmutableDoubleArray copyOf(Iterable<Double> values) {
    if (values instanceof Collection) {
      return copyOf((Collection<Double>) values);
    }
    return builder().addAll(values).build();
  }

  /** Returns an immutable array containing all the values from {@code stream}, in order. */
  public static ImmutableDoubleArray copyOf(DoubleStream stream) {
    // Note this uses very different growth behavior from copyOf(Iterable) and the builder.
    double[] array = stream.toArray();
    return (array.length == 0) ? EMPTY : new ImmutableDoubleArray(array);
  }

  /**
   * Returns a new, empty builder for {@link ImmutableDoubleArray} instances, sized to hold up to
   * {@code initialCapacity} values without resizing. The returned builder is not thread-safe.
   *
   * <p><b>Performance note:</b> When feasible, {@code initialCapacity} should be the exact number
   * of values that will be added, if that knowledge is readily available. It is better to guess a
   * value slightly too high than slightly too low. If the value is not exact, the {@link
   * ImmutableDoubleArray} that is built will very likely occupy more memory than strictly
   * necessary; to trim memory usage, build using {@code builder.build().trimmed()}.
   */
  public static Builder builder(@NonNegative int initialCapacity) {
    checkArgument(initialCapacity >= 0, "Invalid initialCapacity: %s", initialCapacity);
    return new Builder(initialCapacity);
  }

  /**
   * Returns a new, empty builder for {@link ImmutableDoubleArray} instances, with a default initial
   * capacity. The returned builder is not thread-safe.
   *
   * <p><b>Performance note:</b> The {@link ImmutableDoubleArray} that is built will very likely
   * occupy more memory than necessary; to trim memory usage, build using {@code
   * builder.build().trimmed()}.
   */
  public static Builder builder() {
    return new Builder(10);
  }

  /**
   * A builder for {@link ImmutableDoubleArray} instances; obtained using {@link
   * ImmutableDoubleArray#builder}.
   */
  @CanIgnoreReturnValue
  public static final class Builder {
    private double[] array;
    private @IndexOrHigh("array") int count = 0; // <= array.length

    Builder(@NonNegative int initialCapacity) {
      array = new double[initialCapacity];
    }

    /**
     * Appends {@code value} to the end of the values the built {@link ImmutableDoubleArray} will
     * contain.
     */
    public Builder add(double value) {
      ensureRoomFor(1);
      array[count] = value;
      count += 1;
      return this;
    }

    /**
     * Appends {@code values}, in order, to the end of the values the built {@link
     * ImmutableDoubleArray} will contain.
     */
    /*
     * Calling ensureRoomFor(values.length) ensures that count is @LTLengthOf(value="array", offset="values.length-1").
     * That also implies that values.length is @LTLengthOf(value="array", offset="count-1")
     */
    @SuppressWarnings("upperbound:argument.type.incompatible") // https://github.com/typetools/checker-framework/issues/1975 or https://github.com/typetools/checker-framework/issues/1976
    public Builder addAll(double[] values) {
      ensureRoomFor(values.length);
      System.arraycopy(values, 0, array, count, values.length);
      count += values.length;
      return this;
    }

    /**
     * Appends {@code values}, in order, to the end of the values the built {@link
     * ImmutableDoubleArray} will contain.
     */
    public Builder addAll(Iterable<Double> values) {
      if (values instanceof Collection) {
        return addAll((Collection<Double>) values);
      }
      for (Double value : values) {
        add(value);
      }
      return this;
    }

    /**
     * Appends {@code values}, in order, to the end of the values the built {@link
     * ImmutableDoubleArray} will contain.
     */
    /*
     * Iterating through collection elements and incrementing separate index.
     * Incrementing count in a for-each loop of values means that count is increased by at most values.size()
     * To typecheck, this code also needs a fix for:
     *   https://github.com/kelloggm/checker-framework/issues/197
     */
    @SuppressWarnings("upperbound") // increment index in for-each for Collection
    public Builder addAll(Collection<Double> values) {
      ensureRoomFor(values.size());
      for (Double value : values) {
        array[count++] = value;
      }
      return this;
    }

    /**
     * Appends all values from {@code stream}, in order, to the end of the values the built {@link
     * ImmutableDoubleArray} will contain.
     */
    public Builder addAll(DoubleStream stream) {
      Spliterator.OfDouble spliterator = stream.spliterator();
      long size = spliterator.getExactSizeIfKnown();
      if (size > 0) { // known *and* nonempty
        ensureRoomFor(Ints.saturatedCast(size));
      }
      spliterator.forEachRemaining((DoubleConsumer) this::add);
      return this;
    }

    /**
     * Appends {@code values}, in order, to the end of the values the built {@link
     * ImmutableDoubleArray} will contain.
     */
    @SuppressWarnings(
      /*
       * count is @LTLengthOf(value="array",offset="values.length()-1"), which implies
       * values.length() is @LTLengthOf(value="array",offset="count-1")
       */
      "upperbound:argument.type.incompatible" // LTLengthOf inversion
    )
    public Builder addAll(ImmutableDoubleArray values) {
      ensureRoomFor(values.length());
      System.arraycopy(values.array, values.start, array, count, values.length());
      count += values.length();
      return this;
    }

    /*
     * expandedCapacity(array.length, newCount) >= newCount
     * newArray.length >= array.length
     * therefore, count is an index for newArray
     * Possibly could be solved by combination of:
     *   https://github.com/kelloggm/checker-framework/issues/202
     *   https://github.com/kelloggm/checker-framework/issues/158
     */
    @SuppressWarnings({
      "upperbound:argument.type.incompatible", // https://github.com/kelloggm/checker-framework/issues/158
      "contracts.postcondition.not.satisfied", // postcondition
    })
    @EnsuresLTLengthOf(value="count", targetValue="array", offset="#1 - 1")
    private void ensureRoomFor(@NonNegative int numberToAdd) {
      int newCount = count + numberToAdd; // TODO(kevinb): check overflow now?
      if (newCount > array.length) {
        double[] newArray = new double[expandedCapacity(array.length, newCount)];
        System.arraycopy(array, 0, newArray, 0, count);
        this.array = newArray;
      }
    }

    // Unfortunately this is pasted from ImmutableCollection.Builder.
    private static @NonNegative int expandedCapacity(@NonNegative int oldCapacity, @NonNegative int minCapacity) {
      if (minCapacity < 0) {
        throw new AssertionError("cannot store more than MAX_VALUE elements");
      }
      // careful of overflow!
      int newCapacity = oldCapacity + (oldCapacity >> 1) + 1;
      if (newCapacity < minCapacity) {
        newCapacity = Integer.highestOneBit(minCapacity - 1) << 1;
      }
      if (newCapacity < 0) {
        newCapacity = Integer.MAX_VALUE; // guaranteed to be >= newCapacity
      }
      return newCapacity;
    }

    /**
     * Returns a new immutable array. The builder can continue to be used after this call, to append
     * more values and build again.
     *
     * <p><b>Performance note:</b> the returned array is backed by the same array as the builder, so
     * no data is copied as part of this step, but this may occupy more memory than strictly
     * necessary. To copy the data to a right-sized backing array, use {@code .build().trimmed()}.
     */
    @CheckReturnValue
    public ImmutableDoubleArray build() {
      return count == 0 ? EMPTY : new ImmutableDoubleArray(array, 0, count);
    }
  }

  // Instance stuff here

  // The array is never mutated after storing in this field and the construction strategies ensure
  // it doesn't escape this class
  @SuppressWarnings("Immutable")
  private final double[] array;

  /*
   * TODO(kevinb): evaluate the trade-offs of going bimorphic to save these two fields from most
   * instances. Note that the instances that would get smaller are the right set to care about
   * optimizing, because the rest have the option of calling `trimmed`.
   */

  private final transient @IndexOrHigh("array") int start; // it happens that we only serialize instances where this is 0
  private final @IndexOrHigh("array") int end; // exclusive

  private ImmutableDoubleArray(double[] array) {
    this(array, 0, array.length);
  }

  private ImmutableDoubleArray(double[] array, @IndexOrHigh("#1") int start, @IndexOrHigh("#1") int end) {
    this.array = array;
    this.start = start;
    this.end = end;
  }

  /** Returns the number of values in this array. */
  @SuppressWarnings({
    "lowerbound:return.type.incompatible", // https://github.com/kelloggm/checker-framework/issues/158
    /*
     * In a fixed-size collection whose length is defined as end-start,
     * end-start is IndexOrHigh("this")
     */
    "upperbound:return.type.incompatible" // custom coll. with size end-start
  })
  @Pure
  public @NonNegative @LTLengthOf(value = {"array", "this"}, offset = {"start-1", "-1"}) int length() { // INDEX: Annotation on a public method refers to private member.
    return end - start;
  }

  /** Returns {@code true} if there are no values in this array ({@link #length} is zero). */
  @SuppressWarnings("contracts.conditional.postcondition.not.satisfied") // postcondition
  @EnsuresLTLengthOfIf(result = false, expression = "start", targetValue = "array")
  public boolean isEmpty() {
    return end == start;
  }

  /**
   * Returns the {@code double} value present at the given index.
   *
   * @throws IndexOutOfBoundsException if {@code index} is negative, or greater than or equal to
   *     {@link #length}
   */
  /*
   * In a fixed-size collection whosle length is defined as end-start,
   * where i is IndexFor("this")
   * i+start is IndexFor("array")
   */
  @SuppressWarnings("upperbound:array.access.unsafe.high") // custom coll. with size end-start
  @Pure
  public double get(@IndexFor("this") int index) {
    Preconditions.checkElementIndex(index, length());
    return array[start + index];
  }

  /**
   * Returns the smallest index for which {@link #get} returns {@code target}, or {@code -1} if no
   * such index exists. Values are compared as if by {@link Double#equals}. Equivalent to {@code
   * asList().indexOf(target)}.
   */
  @SuppressWarnings({
    "lowerbound:return.type.incompatible", // https://github.com/kelloggm/checker-framework/issues/158
    /*
     * In a fixed-size collection whose length is defined as end-start,
     * where i is less than end,
     * i-start is IndexFor("this")
     * Might require: https://github.com/kelloggm/checker-framework/issues/158
     */
    "upperbound:return.type.incompatible" // custom coll. with size end-start
  })
  public @IndexOrLow("this") int indexOf(double target) {
    for (int i = start; i < end; i++) {
      if (areEqual(array[i], target)) {
        return i - start;
      }
    }
    return -1;
  }

  /**
   * Returns the largest index for which {@link #get} returns {@code target}, or {@code -1} if no
   * such index exists. Values are compared as if by {@link Double#equals}. Equivalent to {@code
   * asList().lastIndexOf(target)}.
   */
  @SuppressWarnings({
    "lowerbound:return.type.incompatible", // https://github.com/kelloggm/checker-framework/issues/158
    /*
     * In a fixed-size collection whose length is defined as end-start,
     * where i is less than end,
     * i-start is IndexFor("this")
     * Might require: https://github.com/kelloggm/checker-framework/issues/158
     */
    "upperbound:return.type.incompatible" // custom coll. with size end-start
  })
  public @IndexOrLow("this") int lastIndexOf(double target) {
    for (int i = end - 1; i >= start; i--) {
      if (areEqual(array[i], target)) {
        return i - start;
      }
    }
    return -1;
  }

  /**
   * Returns {@code true} if {@code target} is present at any index in this array. Values are
   * compared as if by {@link Double#equals}. Equivalent to {@code asList().contains(target)}.
   */
  public boolean contains(double target) {
    return indexOf(target) >= 0;
  }

  /** Invokes {@code consumer} for each value contained in this array, in order. */
  public void forEach(DoubleConsumer consumer) {
    checkNotNull(consumer);
    for (int i = start; i < end; i++) {
      consumer.accept(array[i]);
    }
  }

  /** Returns a stream over the values in this array, in order. */
  public DoubleStream stream() {
    return Arrays.stream(array, start, end);
  }

  /** Returns a new, mutable copy of this array's values, as a primitive {@code double[]}. */
  public double[] toArray() {
    return Arrays.copyOfRange(array, start, end);
  }

  /**
   * Returns a new immutable array containing the values in the specified range.
   *
   * <p><b>Performance note:</b> The returned array has the same full memory footprint as this one
   * does (no actual copying is performed). To reduce memory usage, use {@code subArray(start,
   * end).trimmed()}.
   */
  // array should be @LongerThanEq(value="this", offset="start")
  @SuppressWarnings("upperbound:argument.type.incompatible") // custom coll. with size end-start
  public ImmutableDoubleArray subArray(@IndexOrHigh("this") int startIndex, @IndexOrHigh("this") int endIndex) {
    Preconditions.checkPositionIndexes(startIndex, endIndex, length());
    return startIndex == endIndex
        ? EMPTY
        : new ImmutableDoubleArray(array, start + startIndex, start + endIndex);
  }

  private Spliterator.OfDouble spliterator() {
    return Spliterators.spliterator(array, start, end, Spliterator.IMMUTABLE | Spliterator.ORDERED);
  }

  /**
   * Returns an immutable <i>view</i> of this array's values as a {@code List}; note that {@code
   * double} values are boxed into {@link Double} instances on demand, which can be very expensive.
   * The returned list should be used once and discarded. For any usages beyond that, pass the
   * returned list to {@link com.google.common.collect.ImmutableList#copyOf(Collection)
   * ImmutableList.copyOf} and use that list instead.
   */
  public List<Double> asList() {
    /*
     * Typically we cache this kind of thing, but much repeated use of this view is a performance
     * anti-pattern anyway. If we cache, then everyone pays a price in memory footprint even if
     * they never use this method.
     */
    return new AsList(this);
  }

  static class AsList extends AbstractList<Double> implements RandomAccess, Serializable {
    private final @SameLen("this") ImmutableDoubleArray parent;

    @SuppressWarnings("samelen:assignment.type.incompatible") // SameLen("this") field
    private AsList(ImmutableDoubleArray parent) {
      this.parent = parent;
    }

    // inherit: isEmpty, containsAll, toArray x2, iterator, listIterator, stream, forEach, mutations

    @Override
    public @NonNegative int size() {
      return parent.length();
    }

    @Override
    public Double get(@IndexFor("this") int index) {
      return parent.get(index);
    }

    @Override
    public boolean contains(Object target) {
      return indexOf(target) >= 0;
    }

    @Override
    public @GTENegativeOne int indexOf(Object target) {
      return target instanceof Double ? parent.indexOf((Double) target) : -1;
    }

    @Override
    public @GTENegativeOne int lastIndexOf(Object target) {
      return target instanceof Double ? parent.lastIndexOf((Double) target) : -1;
    }

    @Override
    public List<Double> subList(@IndexOrHigh("this") int fromIndex, @IndexOrHigh("this") int toIndex) {
      return parent.subArray(fromIndex, toIndex).asList();
    }

    // The default List spliterator is not efficiently splittable
    @Override
    public Spliterator<Double> spliterator() {
      return parent.spliterator();
    }

    @Override
<<<<<<< HEAD
    /*
     * Iterating through collection elements and incrementing separate index.
     * i is incremented in a for-each loop by that, and that has the same size as parent.array
     * therefore i is an index for parent.array
     */
    @SuppressWarnings("upperbound:array.access.unsafe.high.range") // index incremented in for-each over list of same length
    public boolean equals(@NullableDecl Object object) {
=======
    public boolean equals(@Nullable Object object) {
>>>>>>> c9cf2c3b
      if (object instanceof AsList) {
        AsList that = (AsList) object;
        return this.parent.equals(that.parent);
      }
      // We could delegate to super now but it would still box too much
      if (!(object instanceof List)) {
        return false;
      }
      List<?> that = (List<?>) object;
      if (this.size() != that.size()) {
        return false;
      }
      int i = parent.start;
      // Since `that` is very likely RandomAccess we could avoid allocating this iterator...
      for (Object element : that) {
        if (!(element instanceof Double) || !areEqual(parent.array[i++], (Double) element)) {
          return false;
        }
      }
      return true;
    }

    // Because we happen to use the same formula. If that changes, just don't override this.
    @Override
    public int hashCode() {
      return parent.hashCode();
    }

    @Override
    public String toString() {
      return parent.toString();
    }
  }

  /**
   * Returns {@code true} if {@code object} is an {@code ImmutableDoubleArray} containing the same
   * values as this one, in the same order. Values are compared as if by {@link Double#equals}.
   */
  @Override
  public boolean equals(@Nullable Object object) {
    if (object == this) {
      return true;
    }
    if (!(object instanceof ImmutableDoubleArray)) {
      return false;
    }
    ImmutableDoubleArray that = (ImmutableDoubleArray) object;
    if (this.length() != that.length()) {
      return false;
    }
    for (int i = 0; i < length(); i++) {
      if (!areEqual(this.get(i), that.get(i))) {
        return false;
      }
    }
    return true;
  }

  // Match the behavior of Double.equals()
  @Pure
  private static boolean areEqual(double a, double b) {
    return Double.doubleToLongBits(a) == Double.doubleToLongBits(b);
  }

  /** Returns an unspecified hash code for the contents of this immutable array. */
  @Override
  public int hashCode() {
    int hash = 1;
    for (int i = start; i < end; i++) {
      hash *= 31;
      hash += Doubles.hashCode(array[i]);
    }
    return hash;
  }

  /**
   * Returns a string representation of this array in the same form as {@link
   * Arrays#toString(double[])}, for example {@code "[1, 2, 3]"}.
   */
  @Override
  public String toString() {
    if (isEmpty()) {
      return "[]";
    }
    StringBuilder builder = new StringBuilder(length() * 5); // rough estimate is fine
    builder.append('[').append(array[start]);

    for (int i = start + 1; i < end; i++) {
      builder.append(", ").append(array[i]);
    }
    builder.append(']');
    return builder.toString();
  }

  /**
   * Returns an immutable array containing the same values as {@code this} array. This is logically
   * a no-op, and in some circumstances {@code this} itself is returned. However, if this instance
   * is a {@link #subArray} view of a larger array, this method will copy only the appropriate range
   * of values, resulting in an equivalent array with a smaller memory footprint.
   */
  public ImmutableDoubleArray trimmed() {
    return isPartialView() ? new ImmutableDoubleArray(toArray()) : this;
  }

  private boolean isPartialView() {
    return start > 0 || end < array.length;
  }

  Object writeReplace() {
    return trimmed();
  }

  Object readResolve() {
    return isEmpty() ? EMPTY : this;
  }
}<|MERGE_RESOLUTION|>--- conflicted
+++ resolved
@@ -33,7 +33,6 @@
 import java.util.Spliterators;
 import java.util.function.DoubleConsumer;
 import java.util.stream.DoubleStream;
-<<<<<<< HEAD
 import org.checkerframework.checker.index.qual.EnsuresLTLengthOf;
 import org.checkerframework.checker.index.qual.EnsuresLTLengthOfIf;
 import org.checkerframework.checker.index.qual.GTENegativeOne;
@@ -43,11 +42,8 @@
 import org.checkerframework.checker.index.qual.LTLengthOf;
 import org.checkerframework.checker.index.qual.NonNegative;
 import org.checkerframework.checker.index.qual.SameLen;
-import org.checkerframework.checker.nullness.compatqual.NullableDecl;
+import org.checkerframework.checker.nullness.qual.Nullable;
 import org.checkerframework.dataflow.qual.Pure;
-=======
-import org.checkerframework.checker.nullness.qual.Nullable;
->>>>>>> c9cf2c3b
 
 /**
  * An immutable array of {@code double} values, with an API resembling {@link List}.
@@ -600,17 +596,13 @@
     }
 
     @Override
-<<<<<<< HEAD
     /*
      * Iterating through collection elements and incrementing separate index.
      * i is incremented in a for-each loop by that, and that has the same size as parent.array
      * therefore i is an index for parent.array
      */
     @SuppressWarnings("upperbound:array.access.unsafe.high.range") // index incremented in for-each over list of same length
-    public boolean equals(@NullableDecl Object object) {
-=======
     public boolean equals(@Nullable Object object) {
->>>>>>> c9cf2c3b
       if (object instanceof AsList) {
         AsList that = (AsList) object;
         return this.parent.equals(that.parent);
