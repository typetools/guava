/*
 * Copyright (C) 2017 The Guava Authors
 *
 * Licensed under the Apache License, Version 2.0 (the "License"); you may not use this file except
 * in compliance with the License. You may obtain a copy of the License at
 *
 * http://www.apache.org/licenses/LICENSE-2.0
 *
 * Unless required by applicable law or agreed to in writing, software distributed under the License
 * is distributed on an "AS IS" BASIS, WITHOUT WARRANTIES OR CONDITIONS OF ANY KIND, either express
 * or implied. See the License for the specific language governing permissions and limitations under
 * the License.
 */

package com.google.common.primitives;

import static com.google.common.base.Preconditions.checkArgument;
import static com.google.common.base.Preconditions.checkNotNull;

import com.google.common.annotations.Beta;
import com.google.common.annotations.GwtCompatible;
import com.google.common.base.Preconditions;
import com.google.errorprone.annotations.CanIgnoreReturnValue;
import com.google.errorprone.annotations.CheckReturnValue;
import com.google.errorprone.annotations.Immutable;
import java.io.Serializable;
import java.util.AbstractList;
import java.util.Arrays;
import java.util.Collection;
import java.util.List;
import java.util.RandomAccess;
import java.util.Spliterator;
import java.util.Spliterators;
import java.util.function.IntConsumer;
import java.util.stream.IntStream;
<<<<<<< HEAD
import org.checkerframework.checker.index.qual.EnsuresLTLengthOf;
import org.checkerframework.checker.index.qual.EnsuresLTLengthOfIf;
import org.checkerframework.checker.index.qual.GTENegativeOne;
import org.checkerframework.checker.index.qual.IndexFor;
import org.checkerframework.checker.index.qual.IndexOrHigh;
import org.checkerframework.checker.index.qual.IndexOrLow;
import org.checkerframework.checker.index.qual.LTLengthOf;
import org.checkerframework.checker.index.qual.NonNegative;
import org.checkerframework.checker.index.qual.SameLen;
import org.checkerframework.checker.index.qual.HasSubsequence;
import org.checkerframework.checker.index.qual.LessThan;
import org.checkerframework.checker.nullness.qual.Nullable;
import org.checkerframework.dataflow.qual.Pure;
=======
import javax.annotation.CheckForNull;
>>>>>>> 0a17f4a4

/**
 * An immutable array of {@code int} values, with an API resembling {@link List}.
 *
 * <p>Advantages compared to {@code int[]}:
 *
 * <ul>
 *   <li>All the many well-known advantages of immutability (read <i>Effective Java</i>, third
 *       edition, Item 17).
 *   <li>Has the value-based (not identity-based) {@link #equals}, {@link #hashCode}, and {@link
 *       #toString} behavior you expect.
 *   <li>Offers useful operations beyond just {@code get} and {@code length}, so you don't have to
 *       hunt through classes like {@link Arrays} and {@link Ints} for them.
 *   <li>Supports a copy-free {@link #subArray} view, so methods that accept this type don't need to
 *       add overloads that accept start and end indexes.
 *   <li>Can be streamed without "breaking the chain": {@code foo.getBarInts().stream()...}.
 *   <li>Access to all collection-based utilities via {@link #asList} (though at the cost of
 *       allocating garbage).
 * </ul>
 *
 * <p>Disadvantages compared to {@code int[]}:
 *
 * <ul>
 *   <li>Memory footprint has a fixed overhead (about 24 bytes per instance).
 *   <li><i>Some</i> construction use cases force the data to be copied (though several construction
 *       APIs are offered that don't).
 *   <li>Can't be passed directly to methods that expect {@code int[]} (though the most common
 *       utilities do have replacements here).
 *   <li>Dependency on {@code com.google.common} / Guava.
 * </ul>
 *
 * <p>Advantages compared to {@link com.google.common.collect.ImmutableList ImmutableList}{@code
 * <Integer>}:
 *
 * <ul>
 *   <li>Improved memory compactness and locality.
 *   <li>Can be queried without allocating garbage.
 *   <li>Access to {@code IntStream} features (like {@link IntStream#sum}) using {@code stream()}
 *       instead of the awkward {@code stream().mapToInt(v -> v)}.
 * </ul>
 *
 * <p>Disadvantages compared to {@code ImmutableList<Integer>}:
 *
 * <ul>
 *   <li>Can't be passed directly to methods that expect {@code Iterable}, {@code Collection}, or
 *       {@code List} (though the most common utilities do have replacements here, and there is a
 *       lazy {@link #asList} view).
 * </ul>
 *
 * @since 22.0
 */
@Beta
@GwtCompatible
@Immutable
@ElementTypesAreNonnullByDefault
public final class ImmutableIntArray implements Serializable {
  private static final ImmutableIntArray EMPTY = new ImmutableIntArray(new int[0]);

  /** Returns the empty array. */
  public static ImmutableIntArray of() {
    return EMPTY;
  }

  /** Returns an immutable array containing a single value. */
  public static ImmutableIntArray of(int e0) {
    return new ImmutableIntArray(new int[] {e0});
  }

  /** Returns an immutable array containing the given values, in order. */
  public static ImmutableIntArray of(int e0, int e1) {
    return new ImmutableIntArray(new int[] {e0, e1});
  }

  /** Returns an immutable array containing the given values, in order. */
  public static ImmutableIntArray of(int e0, int e1, int e2) {
    return new ImmutableIntArray(new int[] {e0, e1, e2});
  }

  /** Returns an immutable array containing the given values, in order. */
  public static ImmutableIntArray of(int e0, int e1, int e2, int e3) {
    return new ImmutableIntArray(new int[] {e0, e1, e2, e3});
  }

  /** Returns an immutable array containing the given values, in order. */
  public static ImmutableIntArray of(int e0, int e1, int e2, int e3, int e4) {
    return new ImmutableIntArray(new int[] {e0, e1, e2, e3, e4});
  }

  /** Returns an immutable array containing the given values, in order. */
  public static ImmutableIntArray of(int e0, int e1, int e2, int e3, int e4, int e5) {
    return new ImmutableIntArray(new int[] {e0, e1, e2, e3, e4, e5});
  }

  // TODO(kevinb): go up to 11?

  /**
   * Returns an immutable array containing the given values, in order.
   *
   * <p>The array {@code rest} must not be longer than {@code Integer.MAX_VALUE - 1}.
   */
  // Use (first, rest) so that `of(someIntArray)` won't compile (they should use copyOf), which is
  // okay since we have to copy the just-created array anyway.
  @SuppressWarnings("upperbound:array.access.unsafe.high.constant") // https://github.com/kelloggm/checker-framework/issues/182
  public static ImmutableIntArray of(int first, int... rest) {
    checkArgument(
        rest.length <= Integer.MAX_VALUE - 1, "the total number of elements must fit in an int");
    int[] array = new int[rest.length + 1];
    array[0] = first;
    System.arraycopy(rest, 0, array, 1, rest.length);
    return new ImmutableIntArray(array);
  }

  /** Returns an immutable array containing the given values, in order. */
  public static ImmutableIntArray copyOf(int[] values) {
    return values.length == 0 ? EMPTY : new ImmutableIntArray(Arrays.copyOf(values, values.length));
  }

  /** Returns an immutable array containing the given values, in order. */
  public static ImmutableIntArray copyOf(Collection<Integer> values) {
    return values.isEmpty() ? EMPTY : new ImmutableIntArray(Ints.toArray(values));
  }

  /**
   * Returns an immutable array containing the given values, in order.
   *
   * <p><b>Performance note:</b> this method delegates to {@link #copyOf(Collection)} if {@code
   * values} is a {@link Collection}. Otherwise it creates a {@link #builder} and uses {@link
   * Builder#addAll(Iterable)}, with all the performance implications associated with that.
   */
  public static ImmutableIntArray copyOf(Iterable<Integer> values) {
    if (values instanceof Collection) {
      return copyOf((Collection<Integer>) values);
    }
    return builder().addAll(values).build();
  }

  /** Returns an immutable array containing all the values from {@code stream}, in order. */
  public static ImmutableIntArray copyOf(IntStream stream) {
    // Note this uses very different growth behavior from copyOf(Iterable) and the builder.
    int[] array = stream.toArray();
    return (array.length == 0) ? EMPTY : new ImmutableIntArray(array);
  }

  /**
   * Returns a new, empty builder for {@link ImmutableIntArray} instances, sized to hold up to
   * {@code initialCapacity} values without resizing. The returned builder is not thread-safe.
   *
   * <p><b>Performance note:</b> When feasible, {@code initialCapacity} should be the exact number
   * of values that will be added, if that knowledge is readily available. It is better to guess a
   * value slightly too high than slightly too low. If the value is not exact, the {@link
   * ImmutableIntArray} that is built will very likely occupy more memory than strictly necessary;
   * to trim memory usage, build using {@code builder.build().trimmed()}.
   */
  public static Builder builder(@NonNegative int initialCapacity) {
    checkArgument(initialCapacity >= 0, "Invalid initialCapacity: %s", initialCapacity);
    return new Builder(initialCapacity);
  }

  /**
   * Returns a new, empty builder for {@link ImmutableIntArray} instances, with a default initial
   * capacity. The returned builder is not thread-safe.
   *
   * <p><b>Performance note:</b> The {@link ImmutableIntArray} that is built will very likely occupy
   * more memory than necessary; to trim memory usage, build using {@code
   * builder.build().trimmed()}.
   */
  public static Builder builder() {
    return new Builder(10);
  }

  /**
   * A builder for {@link ImmutableIntArray} instances; obtained using {@link
   * ImmutableIntArray#builder}.
   */
  @CanIgnoreReturnValue
  public static final class Builder {
    private int[] array;
    private @IndexOrHigh("array") int count = 0; // <= array.length

    Builder(@NonNegative int initialCapacity) {
      array = new int[initialCapacity];
    }

    /**
     * Appends {@code value} to the end of the values the built {@link ImmutableIntArray} will
     * contain.
     */
    public Builder add(int value) {
      ensureRoomFor(1);
      array[count] = value;
      count += 1;
      return this;
    }

    /**
     * Appends {@code values}, in order, to the end of the values the built {@link
     * ImmutableIntArray} will contain.
     */
    /*
     * Calling ensureRoomFor(values.length) ensures that count is @LTLengthOf(value="array", offset="values.length-1").
     * That also implies that values.length is @LTLengthOf(value="array", offset="count-1")
     */
    public Builder addAll(int[] values) {
      ensureRoomFor(values.length);
      System.arraycopy(values, 0, array, count, values.length);
      count += values.length;
      return this;
    }

    /**
     * Appends {@code values}, in order, to the end of the values the built {@link
     * ImmutableIntArray} will contain.
     */
    public Builder addAll(Iterable<Integer> values) {
      if (values instanceof Collection) {
        return addAll((Collection<Integer>) values);
      }
      for (Integer value : values) {
        add(value);
      }
      return this;
    }

    /**
     * Appends {@code values}, in order, to the end of the values the built {@link
     * ImmutableIntArray} will contain.
     */
    /*
     * Iterating through collection elements and incrementing separate index.
     * Incrementing count in a for-each loop of values means that count is increased by at most values.size()
     * To typecheck, this code also needs a fix for:
     *   https://github.com/kelloggm/checker-framework/issues/197
     */
    @SuppressWarnings("upperbound") // increment index in for-each for Collection
    public Builder addAll(Collection<Integer> values) {
      ensureRoomFor(values.size());
      for (Integer value : values) {
        array[count++] = value;
      }
      return this;
    }

    /**
     * Appends all values from {@code stream}, in order, to the end of the values the built {@link
     * ImmutableIntArray} will contain.
     */
    public Builder addAll(IntStream stream) {
      Spliterator.OfInt spliterator = stream.spliterator();
      long size = spliterator.getExactSizeIfKnown();
      if (size > 0) { // known *and* nonempty
        ensureRoomFor(Ints.saturatedCast(size));
      }
      spliterator.forEachRemaining((IntConsumer) this::add);
      return this;
    }

    /**
     * Appends {@code values}, in order, to the end of the values the built {@link
     * ImmutableIntArray} will contain.
     */
    @SuppressWarnings(
        /*
         * count is @LTLengthOf(value="array",offset="values.length()-1"), which implies
         * values.length() is @LTLengthOf(value="array",offset="count-1")
         */
        "upperbound:argument.type.incompatible" // LTLengthOf inversion
      )
    public Builder addAll(ImmutableIntArray values) {
      ensureRoomFor(values.length());
      System.arraycopy(values.array, values.start, array, count, values.length());
      count += values.length();
      return this;
    }

    /*
     * expandedCapacity(array.length, newCount) is at least newCount
     * newArray is at least as long as array
     * therefore, count is an index for newArray
     * Possibly could be solved by combination of:
     *   https://github.com/kelloggm/checker-framework/issues/202
     *   https://github.com/kelloggm/checker-framework/issues/158
     */
    @SuppressWarnings({
      "upperbound:argument.type.incompatible", // https://github.com/kelloggm/checker-framework/issues/158
      "contracts.postcondition.not.satisfied", // postcondition
    })
    @EnsuresLTLengthOf(value = {"count", "#1"}, targetValue = {"array", "array"}, offset = {"#1 - 1","count - 1"})
    private void ensureRoomFor(@NonNegative int numberToAdd) {
      int newCount = count + numberToAdd; // TODO(kevinb): check overflow now?
      if (newCount > array.length) {
        array = Arrays.copyOf(array, expandedCapacity(array.length, newCount));
      }
    }

    // Unfortunately this is pasted from ImmutableCollection.Builder.
    private static @NonNegative int expandedCapacity(@NonNegative int oldCapacity, @NonNegative int minCapacity) {
      if (minCapacity < 0) {
        throw new AssertionError("cannot store more than MAX_VALUE elements");
      }
      // careful of overflow!
      int newCapacity = oldCapacity + (oldCapacity >> 1) + 1;
      if (newCapacity < minCapacity) {
        newCapacity = Integer.highestOneBit(minCapacity - 1) << 1;
      }
      if (newCapacity < 0) {
        newCapacity = Integer.MAX_VALUE; // guaranteed to be >= newCapacity
      }
      return newCapacity;
    }

    /**
     * Returns a new immutable array. The builder can continue to be used after this call, to append
     * more values and build again.
     *
     * <p><b>Performance note:</b> the returned array is backed by the same array as the builder, so
     * no data is copied as part of this step, but this may occupy more memory than strictly
     * necessary. To copy the data to a right-sized backing array, use {@code .build().trimmed()}.
     */
    @CheckReturnValue
    public ImmutableIntArray build() {
      return count == 0 ? EMPTY : new ImmutableIntArray(array, 0, count);
    }
  }

  // Instance stuff here

  // The array is never mutated after storing in this field and the construction strategies ensure
  // it doesn't escape this class
  @SuppressWarnings("Immutable")
  @HasSubsequence(subsequence="this", from="this.start", to="this.end")
  private final int [] array;

  /*
   * TODO(kevinb): evaluate the trade-offs of going bimorphic to save these two fields from most
   * instances. Note that the instances that would get smaller are the right set to care about
   * optimizing, because the rest have the option of calling `trimmed`.
   */

  private final transient @IndexOrHigh("array") @LessThan("this.end + 1") int start; // it happens that we only serialize instances where this is 0
  private final @IndexOrHigh("array") int end; // exclusive

  private ImmutableIntArray(int[] array) {
    this(array, 0, array.length);
  }

  @SuppressWarnings(
          "index") // these three fields need to be initialized in some order, and any ordering leads to the first two issuing errors - since each field is dependent on at least one of the others
  private ImmutableIntArray(int[] array, @IndexOrHigh("#1") @LessThan("#3 + 1") int start, @IndexOrHigh("#1") int end) {
    this.array = array;
    this.start = start;
    this.end = end;
  }

  /** Returns the number of values in this array. */
  @Pure
  public @NonNegative @LTLengthOf(value = {"array", "this"}, offset = {"start-1", "-1"}) int length() { // INDEX: Annotation on a public method refers to private member.
    return end - start;
  }

  /** Returns {@code true} if there are no values in this array ({@link #length} is zero). */
  @SuppressWarnings("contracts.conditional.postcondition.not.satisfied") // postcondition
  @EnsuresLTLengthOfIf(result = false, expression = "start", targetValue = "array")
  public boolean isEmpty() {
    return end == start;
  }

  /**
   * Returns the {@code int} value present at the given index.
   *
   * @throws IndexOutOfBoundsException if {@code index} is negative, or greater than or equal to
   *     {@link #length}
   */
  /*
   * In a fixed-size collection whosle length is defined as end-start,
   * where i is IndexFor("this")
   * i+start is IndexFor("array")
   */
  @Pure
  public int get(@IndexFor("this") int index) {
    Preconditions.checkElementIndex(index, length());
    return array[start + index];
  }

  /**
   * Returns the smallest index for which {@link #get} returns {@code target}, or {@code -1} if no
   * such index exists. Equivalent to {@code asList().indexOf(target)}.
   */
  @SuppressWarnings("lowerbound:return.type.incompatible") // https://github.com/kelloggm/checker-framework/issues/232
  public @IndexOrLow("this") int indexOf(int target) {
    for (int i = start; i < end; i++) {
      if (array[i] == target) {
        return i - start;
      }
    }
    return -1;
  }

  /**
   * Returns the largest index for which {@link #get} returns {@code target}, or {@code -1} if no
   * such index exists. Equivalent to {@code asList().lastIndexOf(target)}.
   */
  public @IndexOrLow("this") int lastIndexOf(int target) {
    for (int i = end - 1; i >= start; i--) {
      if (array[i] == target) {
        return i - start;
      }
    }
    return -1;
  }

  /**
   * Returns {@code true} if {@code target} is present at any index in this array. Equivalent to
   * {@code asList().contains(target)}.
   */
  public boolean contains(int target) {
    return indexOf(target) >= 0;
  }

  /** Invokes {@code consumer} for each value contained in this array, in order. */
  public void forEach(IntConsumer consumer) {
    checkNotNull(consumer);
    for (int i = start; i < end; i++) {
      consumer.accept(array[i]);
    }
  }

  /** Returns a stream over the values in this array, in order. */
  public IntStream stream() {
    return Arrays.stream(array, start, end);
  }

  /** Returns a new, mutable copy of this array's values, as a primitive {@code int[]}. */
  public int[] toArray() {
    return Arrays.copyOfRange(array, start, end);
  }

  /**
   * Returns a new immutable array containing the values in the specified range.
   *
   * <p><b>Performance note:</b> The returned array has the same full memory footprint as this one
   * does (no actual copying is performed). To reduce memory usage, use {@code subArray(start,
   * end).trimmed()}.
   */
  @SuppressWarnings("index") // needs https://github.com/kelloggm/checker-framework/issues/229
  public ImmutableIntArray subArray(@IndexOrHigh("this") int startIndex, @IndexOrHigh("this") int endIndex) {
    Preconditions.checkPositionIndexes(startIndex, endIndex, length());
    return startIndex == endIndex
        ? EMPTY
        : new ImmutableIntArray(array, start + startIndex, start + endIndex);
  }

  private Spliterator.OfInt spliterator() {
    return Spliterators.spliterator(array, start, end, Spliterator.IMMUTABLE | Spliterator.ORDERED);
  }

  /**
   * Returns an immutable <i>view</i> of this array's values as a {@code List}; note that {@code
   * int} values are boxed into {@link Integer} instances on demand, which can be very expensive.
   * The returned list should be used once and discarded. For any usages beyond that, pass the
   * returned list to {@link com.google.common.collect.ImmutableList#copyOf(Collection)
   * ImmutableList.copyOf} and use that list instead.
   */
  public List<Integer> asList() {
    /*
     * Typically we cache this kind of thing, but much repeated use of this view is a performance
     * anti-pattern anyway. If we cache, then everyone pays a price in memory footprint even if
     * they never use this method.
     */
    return new AsList(this);
  }

  static class AsList extends AbstractList<Integer> implements RandomAccess, Serializable {
    private final @SameLen("this") ImmutableIntArray parent;

    @SuppressWarnings("samelen:assignment.type.incompatible") // SameLen("this") field
    private AsList(ImmutableIntArray parent) {
      this.parent = parent;
    }

    // inherit: isEmpty, containsAll, toArray x2, iterator, listIterator, stream, forEach, mutations

    @Override
    public @NonNegative int size() {
      return parent.length();
    }

    @Override
    public Integer get(@IndexFor("this") int index) {
      return parent.get(index);
    }

    @Override
    public boolean contains(@CheckForNull Object target) {
      return indexOf(target) >= 0;
    }

    @Override
<<<<<<< HEAD
    public @GTENegativeOne int indexOf(Object target) {
=======
    public int indexOf(@CheckForNull Object target) {
>>>>>>> 0a17f4a4
      return target instanceof Integer ? parent.indexOf((Integer) target) : -1;
    }

    @Override
<<<<<<< HEAD
    public @GTENegativeOne int lastIndexOf(Object target) {
=======
    public int lastIndexOf(@CheckForNull Object target) {
>>>>>>> 0a17f4a4
      return target instanceof Integer ? parent.lastIndexOf((Integer) target) : -1;
    }

    @Override
    public List<Integer> subList(@IndexOrHigh("this") int fromIndex, @IndexOrHigh("this") int toIndex) {
      return parent.subArray(fromIndex, toIndex).asList();
    }

    // The default List spliterator is not efficiently splittable
    @Override
    public Spliterator<Integer> spliterator() {
      return parent.spliterator();
    }

    @Override
<<<<<<< HEAD
    /*
     * Iterating through collection elements and incrementing separate index.
     * i is incremented in a for-each loop by that, and that has the same size as parent.array
     * therefore i is an index for parent.array
     */
    @SuppressWarnings("upperbound:array.access.unsafe.high") // index incremented in for-each over list of same length
    public boolean equals(@Nullable Object object) {
=======
    public boolean equals(@CheckForNull Object object) {
>>>>>>> 0a17f4a4
      if (object instanceof AsList) {
        AsList that = (AsList) object;
        return this.parent.equals(that.parent);
      }
      // We could delegate to super now but it would still box too much
      if (!(object instanceof List)) {
        return false;
      }
      List<?> that = (List<?>) object;
      if (this.size() != that.size()) {
        return false;
      }
      int i = parent.start;
      // Since `that` is very likely RandomAccess we could avoid allocating this iterator...
      for (Object element : that) {
        if (!(element instanceof Integer) || parent.array[i++] != (Integer) element) {
          return false;
        }
      }
      return true;
    }

    // Because we happen to use the same formula. If that changes, just don't override this.
    @Override
    public int hashCode() {
      return parent.hashCode();
    }

    @Override
    public String toString() {
      return parent.toString();
    }
  }

  /**
   * Returns {@code true} if {@code object} is an {@code ImmutableIntArray} containing the same
   * values as this one, in the same order.
   */
  @Override
  public boolean equals(@CheckForNull Object object) {
    if (object == this) {
      return true;
    }
    if (!(object instanceof ImmutableIntArray)) {
      return false;
    }
    ImmutableIntArray that = (ImmutableIntArray) object;
    if (this.length() != that.length()) {
      return false;
    }
    for (int i = 0; i < length(); i++) {
      if (this.get(i) != that.get(i)) {
        return false;
      }
    }
    return true;
  }

  /** Returns an unspecified hash code for the contents of this immutable array. */
  @Override
  public int hashCode() {
    int hash = 1;
    for (int i = start; i < end; i++) {
      hash *= 31;
      hash += Ints.hashCode(array[i]);
    }
    return hash;
  }

  /**
   * Returns a string representation of this array in the same form as {@link
   * Arrays#toString(int[])}, for example {@code "[1, 2, 3]"}.
   */
  @Override
  public String toString() {
    if (isEmpty()) {
      return "[]";
    }
    StringBuilder builder = new StringBuilder(length() * 5); // rough estimate is fine
    builder.append('[').append(array[start]);

    for (int i = start + 1; i < end; i++) {
      builder.append(", ").append(array[i]);
    }
    builder.append(']');
    return builder.toString();
  }

  /**
   * Returns an immutable array containing the same values as {@code this} array. This is logically
   * a no-op, and in some circumstances {@code this} itself is returned. However, if this instance
   * is a {@link #subArray} view of a larger array, this method will copy only the appropriate range
   * of values, resulting in an equivalent array with a smaller memory footprint.
   */
  public ImmutableIntArray trimmed() {
    return isPartialView() ? new ImmutableIntArray(toArray()) : this;
  }

  private boolean isPartialView() {
    return start > 0 || end < array.length;
  }

  Object writeReplace() {
    return trimmed();
  }

  Object readResolve() {
    return isEmpty() ? EMPTY : this;
  }
}<|MERGE_RESOLUTION|>--- conflicted
+++ resolved
@@ -33,7 +33,7 @@
 import java.util.Spliterators;
 import java.util.function.IntConsumer;
 import java.util.stream.IntStream;
-<<<<<<< HEAD
+import javax.annotation.CheckForNull;
 import org.checkerframework.checker.index.qual.EnsuresLTLengthOf;
 import org.checkerframework.checker.index.qual.EnsuresLTLengthOfIf;
 import org.checkerframework.checker.index.qual.GTENegativeOne;
@@ -47,9 +47,6 @@
 import org.checkerframework.checker.index.qual.LessThan;
 import org.checkerframework.checker.nullness.qual.Nullable;
 import org.checkerframework.dataflow.qual.Pure;
-=======
-import javax.annotation.CheckForNull;
->>>>>>> 0a17f4a4
 
 /**
  * An immutable array of {@code int} values, with an API resembling {@link List}.
@@ -315,7 +312,7 @@
          * count is @LTLengthOf(value="array",offset="values.length()-1"), which implies
          * values.length() is @LTLengthOf(value="array",offset="count-1")
          */
-        "upperbound:argument.type.incompatible" // LTLengthOf inversion
+        "upperbound:argument" // LTLengthOf inversion
       )
     public Builder addAll(ImmutableIntArray values) {
       ensureRoomFor(values.length());
@@ -333,8 +330,7 @@
      *   https://github.com/kelloggm/checker-framework/issues/158
      */
     @SuppressWarnings({
-      "upperbound:argument.type.incompatible", // https://github.com/kelloggm/checker-framework/issues/158
-      "contracts.postcondition.not.satisfied", // postcondition
+      "index:contracts.postcondition", // postcondition
     })
     @EnsuresLTLengthOf(value = {"count", "#1"}, targetValue = {"array", "array"}, offset = {"#1 - 1","count - 1"})
     private void ensureRoomFor(@NonNegative int numberToAdd) {
@@ -410,7 +406,7 @@
   }
 
   /** Returns {@code true} if there are no values in this array ({@link #length} is zero). */
-  @SuppressWarnings("contracts.conditional.postcondition.not.satisfied") // postcondition
+  @SuppressWarnings("index:contracts.conditional.postcondition") // postcondition
   @EnsuresLTLengthOfIf(result = false, expression = "start", targetValue = "array")
   public boolean isEmpty() {
     return end == start;
@@ -437,7 +433,7 @@
    * Returns the smallest index for which {@link #get} returns {@code target}, or {@code -1} if no
    * such index exists. Equivalent to {@code asList().indexOf(target)}.
    */
-  @SuppressWarnings("lowerbound:return.type.incompatible") // https://github.com/kelloggm/checker-framework/issues/232
+  @SuppressWarnings("lowerbound:return") // https://github.com/kelloggm/checker-framework/issues/232
   public @IndexOrLow("this") int indexOf(int target) {
     for (int i = start; i < end; i++) {
       if (array[i] == target) {
@@ -524,7 +520,7 @@
   static class AsList extends AbstractList<Integer> implements RandomAccess, Serializable {
     private final @SameLen("this") ImmutableIntArray parent;
 
-    @SuppressWarnings("samelen:assignment.type.incompatible") // SameLen("this") field
+    @SuppressWarnings("samelen:assignment") // SameLen("this") field
     private AsList(ImmutableIntArray parent) {
       this.parent = parent;
     }
@@ -547,20 +543,12 @@
     }
 
     @Override
-<<<<<<< HEAD
-    public @GTENegativeOne int indexOf(Object target) {
-=======
-    public int indexOf(@CheckForNull Object target) {
->>>>>>> 0a17f4a4
+    public @GTENegativeOne int indexOf(@CheckForNull Object target) {
       return target instanceof Integer ? parent.indexOf((Integer) target) : -1;
     }
 
     @Override
-<<<<<<< HEAD
-    public @GTENegativeOne int lastIndexOf(Object target) {
-=======
-    public int lastIndexOf(@CheckForNull Object target) {
->>>>>>> 0a17f4a4
+    public @GTENegativeOne int lastIndexOf(@CheckForNull Object target) {
       return target instanceof Integer ? parent.lastIndexOf((Integer) target) : -1;
     }
 
@@ -576,17 +564,13 @@
     }
 
     @Override
-<<<<<<< HEAD
     /*
      * Iterating through collection elements and incrementing separate index.
      * i is incremented in a for-each loop by that, and that has the same size as parent.array
      * therefore i is an index for parent.array
      */
     @SuppressWarnings("upperbound:array.access.unsafe.high") // index incremented in for-each over list of same length
-    public boolean equals(@Nullable Object object) {
-=======
     public boolean equals(@CheckForNull Object object) {
->>>>>>> 0a17f4a4
       if (object instanceof AsList) {
         AsList that = (AsList) object;
         return this.parent.equals(that.parent);
