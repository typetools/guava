/*
 * Copyright (C) 2008 The Guava Authors
 *
 * Licensed under the Apache License, Version 2.0 (the "License"); you may not use this file except
 * in compliance with the License. You may obtain a copy of the License at
 *
 * http://www.apache.org/licenses/LICENSE-2.0
 *
 * Unless required by applicable law or agreed to in writing, software distributed under the License
 * is distributed on an "AS IS" BASIS, WITHOUT WARRANTIES OR CONDITIONS OF ANY KIND, either express
 * or implied. See the License for the specific language governing permissions and limitations under
 * the License.
 */

package com.google.common.primitives;

import static com.google.common.base.Preconditions.checkArgument;
import static com.google.common.base.Preconditions.checkElementIndex;
import static com.google.common.base.Preconditions.checkNotNull;
import static com.google.common.base.Preconditions.checkPositionIndexes;

import com.google.common.annotations.GwtCompatible;
import java.io.Serializable;
import java.util.AbstractList;
import java.util.Arrays;
import java.util.Collection;
import java.util.Collections;
import java.util.List;
import java.util.RandomAccess;
<<<<<<< HEAD
import org.checkerframework.checker.index.qual.IndexFor;
import org.checkerframework.checker.index.qual.IndexOrHigh;
import org.checkerframework.checker.index.qual.IndexOrLow;
import org.checkerframework.checker.index.qual.LTEqLengthOf;
import org.checkerframework.checker.index.qual.LTLengthOf;
import org.checkerframework.checker.index.qual.NonNegative;
import org.checkerframework.checker.index.qual.Positive;
import org.checkerframework.checker.index.qual.SubstringIndexFor;
import org.checkerframework.checker.index.qual.HasSubsequence;
import org.checkerframework.checker.index.qual.LessThan;
import org.checkerframework.checker.nullness.qual.Nullable;
import org.checkerframework.common.value.qual.MinLen;
=======
import javax.annotation.CheckForNull;
>>>>>>> 0a17f4a4

/**
 * Static utility methods pertaining to {@code byte} primitives, that are not already found in
 * either {@link Byte} or {@link Arrays}, <i>and interpret bytes as neither signed nor unsigned</i>.
 * The methods which specifically treat bytes as signed or unsigned are found in {@link SignedBytes}
 * and {@link UnsignedBytes}.
 *
 * <p>See the Guava User Guide article on <a
 * href="https://github.com/google/guava/wiki/PrimitivesExplained">primitive utilities</a>.
 *
 * @author Kevin Bourrillion
 * @since 1.0
 */
// TODO(kevinb): how to prevent warning on UnsignedBytes when building GWT
// javadoc?
@GwtCompatible
@ElementTypesAreNonnullByDefault
public final class Bytes {
  private Bytes() {}

  /**
   * Returns a hash code for {@code value}; equal to the result of invoking {@code ((Byte)
   * value).hashCode()}.
   *
   * <p><b>Java 8 users:</b> use {@link Byte#hashCode(byte)} instead.
   *
   * @param value a primitive {@code byte} value
   * @return a hash code for the value
   */
  public static int hashCode(byte value) {
    return value;
  }

  /**
   * Returns {@code true} if {@code target} is present as an element anywhere in {@code array}.
   *
   * @param array an array of {@code byte} values, possibly empty
   * @param target a primitive {@code byte} value
   * @return {@code true} if {@code array[i] == target} for some value of {@code i}
   */
  public static boolean contains(byte[] array, byte target) {
    for (byte value : array) {
      if (value == target) {
        return true;
      }
    }
    return false;
  }

  /**
   * Returns the index of the first appearance of the value {@code target} in {@code array}.
   *
   * @param array an array of {@code byte} values, possibly empty
   * @param target a primitive {@code byte} value
   * @return the least index {@code i} for which {@code array[i] == target}, or {@code -1} if no
   *     such index exists.
   */
  public static @IndexOrLow("#1") int indexOf(byte[] array, byte target) {
    return indexOf(array, target, 0, array.length);
  }

  // TODO(kevinb): consider making this public
  private static @IndexOrLow("#1") @LessThan("#4") int indexOf(byte[] array, byte target, @IndexOrHigh("#1") int start, @IndexOrHigh("#1") int end) {
    for (int i = start; i < end; i++) {
      if (array[i] == target) {
        return i;
      }
    }
    return -1;
  }

  /**
   * Returns the start position of the first occurrence of the specified {@code target} within
   * {@code array}, or {@code -1} if there is no such occurrence.
   *
   * <p>More formally, returns the lowest index {@code i} such that {@code Arrays.copyOfRange(array,
   * i, i + target.length)} contains exactly the same elements as {@code target}.
   *
   * @param array the array to search for the sequence {@code target}
   * @param target the array to search for as a sub-sequence of {@code array}
   */
  @SuppressWarnings("substringindex:return.type.incompatible") // https://github.com/kelloggm/checker-framework/issues/206 https://github.com/kelloggm/checker-framework/issues/207 https://github.com/kelloggm/checker-framework/issues/208
  public static @LTEqLengthOf("#1") @SubstringIndexFor(value = "#1", offset = "#2.length - 1") int indexOf(byte[] array, byte[] target) {
    checkNotNull(array, "array");
    checkNotNull(target, "target");
    if (target.length == 0) {
      return 0;
    }

    outer:
    for (int i = 0; i < array.length - target.length + 1; i++) {
      for (int j = 0; j < target.length; j++) {
        if (array[i + j] != target[j]) {
          continue outer;
        }
      }
      return i;
    }
    return -1;
  }

  /**
   * Returns the index of the last appearance of the value {@code target} in {@code array}.
   *
   * @param array an array of {@code byte} values, possibly empty
   * @param target a primitive {@code byte} value
   * @return the greatest index {@code i} for which {@code array[i] == target}, or {@code -1} if no
   *     such index exists.
   */
  public static @IndexOrLow("#1") int lastIndexOf(byte[] array, byte target) {
    return lastIndexOf(array, target, 0, array.length);
  }

  // TODO(kevinb): consider making this public
  private static @IndexOrLow("#1") @LessThan("#4") int lastIndexOf(byte[] array, byte target, @IndexOrHigh("#1") int start, @IndexOrHigh("#1") int end) {
    for (int i = end - 1; i >= start; i--) {
      if (array[i] == target) {
        return i;
      }
    }
    return -1;
  }

  /**
   * Returns the values from each provided array combined into a single array. For example, {@code
   * concat(new byte[] {a, b}, new byte[] {}, new byte[] {c}} returns the array {@code {a, b, c}}.
   *
   * @param arrays zero or more {@code byte} arrays
   * @return a single array containing all the values from the source arrays, in order
   */
  /*
   * New array has size that is sum of array lengths.
   * length is a sum of lengths of arrays.
   * pos is increased the same way as length, so pos points to a valid
   * range of length array.length in result.
   */
  @SuppressWarnings("upperbound:argument.type.incompatible") // sum of lengths
  public static byte[] concat(byte[]... arrays) {
    int length = 0;
    for (byte[] array : arrays) {
      length += array.length;
    }
    byte[] result = new byte[length];
    int pos = 0;
    for (byte[] array : arrays) {
      System.arraycopy(array, 0, result, pos, array.length);
      pos += array.length;
    }
    return result;
  }

  /**
   * Returns an array containing the same values as {@code array}, but guaranteed to be of a
   * specified minimum length. If {@code array} already has a length of at least {@code minLength},
   * it is returned directly. Otherwise, a new array of size {@code minLength + padding} is
   * returned, containing the values of {@code array}, and zeroes in the remaining places.
   *
   * @param array the source array
   * @param minLength the minimum length the returned array must guarantee
   * @param padding an extra amount to "grow" the array by if growth is necessary
   * @throws IllegalArgumentException if {@code minLength} or {@code padding} is negative
   * @return an array containing the values of {@code array}, with guaranteed minimum length {@code
   *     minLength}
   */
  public static byte[] ensureCapacity(byte[] array, @NonNegative int minLength, @NonNegative int padding) {
    checkArgument(minLength >= 0, "Invalid minLength: %s", minLength);
    checkArgument(padding >= 0, "Invalid padding: %s", padding);
    return (array.length < minLength) ? Arrays.copyOf(array, minLength + padding) : array;
  }

  /**
   * Returns an array containing each value of {@code collection}, converted to a {@code byte} value
   * in the manner of {@link Number#byteValue}.
   *
   * <p>Elements are copied from the argument collection as if by {@code collection.toArray()}.
   * Calling this method is as thread-safe as calling that method.
   *
   * @param collection a collection of {@code Number} instances
   * @return an array containing the same values as {@code collection}, in the same order, converted
   *     to primitives
   * @throws NullPointerException if {@code collection} or any of its elements is null
   * @since 1.0 (parameter was {@code Collection<Byte>} before 12.0)
   */
  public static byte[] toArray(Collection<? extends Number> collection) {
    if (collection instanceof ByteArrayAsList) {
      return ((ByteArrayAsList) collection).toByteArray();
    }

    Object[] boxedArray = collection.toArray();
    int len = boxedArray.length;
    byte[] array = new byte[len];
    for (int i = 0; i < len; i++) {
      // checkNotNull for GWT (do not optimize)
      array[i] = ((Number) checkNotNull(boxedArray[i])).byteValue();
    }
    return array;
  }

  /**
   * Returns a fixed-size list backed by the specified array, similar to {@link
   * Arrays#asList(Object[])}. The list supports {@link List#set(int, Object)}, but any attempt to
   * set a value to {@code null} will result in a {@link NullPointerException}.
   *
   * <p>The returned list maintains the values, but not the identities, of {@code Byte} objects
   * written to or read from it. For example, whether {@code list.get(0) == list.get(0)} is true for
   * the returned list is unspecified.
   *
   * @param backingArray the array to back the list
   * @return a list view of the array
   */
  public static List<Byte> asList(byte... backingArray) {
    if (backingArray.length == 0) {
      return Collections.emptyList();
    }
    return new ByteArrayAsList(backingArray);
  }

  @GwtCompatible
  private static class ByteArrayAsList extends AbstractList<Byte>
      implements RandomAccess, Serializable {
    @HasSubsequence(subsequence="this", from="this.start", to="this.end")
    final byte @MinLen(1) [] array;
    final @IndexFor("array") @LessThan("this.end") int start;
    final @IndexOrHigh("array") int end;

    ByteArrayAsList(byte @MinLen(1)[] array) {
      this(array, 0, array.length);
    }

    @SuppressWarnings(
            "index") // these three fields need to be initialized in some order, and any ordering leads to the first two issuing errors - since each field is dependent on at least one of the others
    ByteArrayAsList(byte @MinLen(1)[] array, @IndexFor("#1") @LessThan("#3") int start, @IndexOrHigh("#1") int end) {
      this.array = array;
      this.start = start;
      this.end = end;
    }

    @Override
    public @Positive @LTLengthOf(value = {"this","array"}, offset = {"-1","start - 1"}) int size() { // INDEX: Annotation on a public method refers to private member.
      return end - start;
    }

    @Override
    public boolean isEmpty() {
      return false;
    }

    @Override
    public Byte get(@IndexFor("this") int index) {
      checkElementIndex(index, size());
      return array[start + index];
    }

    @Override
    public boolean contains(@CheckForNull Object target) {
      // Overridden to prevent a ton of boxing
      return (target instanceof Byte) && Bytes.indexOf(array, (Byte) target, start, end) != -1;
    }

    @Override
<<<<<<< HEAD
    @SuppressWarnings(
            "lowerbound:return.type.incompatible") // needs https://github.com/kelloggm/checker-framework/issues/227 on static indexOf method
    public @IndexOrLow("this") int indexOf(Object target) {
=======
    public int indexOf(@CheckForNull Object target) {
>>>>>>> 0a17f4a4
      // Overridden to prevent a ton of boxing
      if (target instanceof Byte) {
        int i = Bytes.indexOf(array, (Byte) target, start, end);
        if (i >= 0) {
          return i - start;
        }
      }
      return -1;
    }

    @Override
<<<<<<< HEAD
    @SuppressWarnings(
            "lowerbound:return.type.incompatible") // needs https://github.com/kelloggm/checker-framework/issues/227 on static indexOf method
    public @IndexOrLow("this") int lastIndexOf(Object target) {
=======
    public int lastIndexOf(@CheckForNull Object target) {
>>>>>>> 0a17f4a4
      // Overridden to prevent a ton of boxing
      if (target instanceof Byte) {
        int i = Bytes.lastIndexOf(array, (Byte) target, start, end);
        if (i >= 0) {
          return i - start;
        }
      }
      return -1;
    }

    @Override
    public Byte set(@IndexFor("this") int index, Byte element) {
      checkElementIndex(index, size());
      byte oldValue = array[start + index];
      // checkNotNull for GWT (do not optimize)
      array[start + index] = checkNotNull(element);
      return oldValue;
    }

    @Override
    @SuppressWarnings("index") // needs https://github.com/kelloggm/checker-framework/issues/229
    public List<Byte> subList(@IndexOrHigh("this") int fromIndex, @IndexOrHigh("this") int toIndex) {
      int size = size();
      checkPositionIndexes(fromIndex, toIndex, size);
      if (fromIndex == toIndex) {
        return Collections.emptyList();
      }
      return new ByteArrayAsList(array, start + fromIndex, start + toIndex);
    }

    @Override
    public boolean equals(@CheckForNull Object object) {
      if (object == this) {
        return true;
      }
      if (object instanceof ByteArrayAsList) {
        ByteArrayAsList that = (ByteArrayAsList) object;
        int size = size();
        if (that.size() != size) {
          return false;
        }
        for (int i = 0; i < size; i++) {
          if (array[start + i] != that.array[that.start + i]) {
            return false;
          }
        }
        return true;
      }
      return super.equals(object);
    }

    @Override
    public int hashCode() {
      int result = 1;
      for (int i = start; i < end; i++) {
        result = 31 * result + Bytes.hashCode(array[i]);
      }
      return result;
    }

    @Override
    public String toString() {
      StringBuilder builder = new StringBuilder(size() * 5);
      builder.append('[').append(array[start]);
      for (int i = start + 1; i < end; i++) {
        builder.append(", ").append(array[i]);
      }
      return builder.append(']').toString();
    }

    byte[] toByteArray() {
      return Arrays.copyOfRange(array, start, end);
    }

    private static final long serialVersionUID = 0;
  }

  /**
   * Reverses the elements of {@code array}. This is equivalent to {@code
   * Collections.reverse(Bytes.asList(array))}, but is likely to be more efficient.
   *
   * @since 23.1
   */
  public static void reverse(byte[] array) {
    checkNotNull(array);
    reverse(array, 0, array.length);
  }

  /**
   * Reverses the elements of {@code array} between {@code fromIndex} inclusive and {@code toIndex}
   * exclusive. This is equivalent to {@code
   * Collections.reverse(Bytes.asList(array).subList(fromIndex, toIndex))}, but is likely to be more
   * efficient.
   *
   * @throws IndexOutOfBoundsException if {@code fromIndex < 0}, {@code toIndex > array.length}, or
   *     {@code toIndex > fromIndex}
   * @since 23.1
   */
  public static void reverse(byte[] array, @IndexOrHigh("#1") int fromIndex, @IndexOrHigh("#1") int toIndex) {
    checkNotNull(array);
    checkPositionIndexes(fromIndex, toIndex, array.length);
    for (int i = fromIndex, j = toIndex - 1; i < j; i++, j--) {
      byte tmp = array[i];
      array[i] = array[j];
      array[j] = tmp;
    }
  }
}<|MERGE_RESOLUTION|>--- conflicted
+++ resolved
@@ -27,7 +27,7 @@
 import java.util.Collections;
 import java.util.List;
 import java.util.RandomAccess;
-<<<<<<< HEAD
+import javax.annotation.CheckForNull;
 import org.checkerframework.checker.index.qual.IndexFor;
 import org.checkerframework.checker.index.qual.IndexOrHigh;
 import org.checkerframework.checker.index.qual.IndexOrLow;
@@ -40,9 +40,6 @@
 import org.checkerframework.checker.index.qual.LessThan;
 import org.checkerframework.checker.nullness.qual.Nullable;
 import org.checkerframework.common.value.qual.MinLen;
-=======
-import javax.annotation.CheckForNull;
->>>>>>> 0a17f4a4
 
 /**
  * Static utility methods pertaining to {@code byte} primitives, that are not already found in
@@ -124,7 +121,7 @@
    * @param array the array to search for the sequence {@code target}
    * @param target the array to search for as a sub-sequence of {@code array}
    */
-  @SuppressWarnings("substringindex:return.type.incompatible") // https://github.com/kelloggm/checker-framework/issues/206 https://github.com/kelloggm/checker-framework/issues/207 https://github.com/kelloggm/checker-framework/issues/208
+  @SuppressWarnings("substringindex:return") // https://github.com/kelloggm/checker-framework/issues/206, 207 and 208
   public static @LTEqLengthOf("#1") @SubstringIndexFor(value = "#1", offset = "#2.length - 1") int indexOf(byte[] array, byte[] target) {
     checkNotNull(array, "array");
     checkNotNull(target, "target");
@@ -179,7 +176,7 @@
    * pos is increased the same way as length, so pos points to a valid
    * range of length array.length in result.
    */
-  @SuppressWarnings("upperbound:argument.type.incompatible") // sum of lengths
+  @SuppressWarnings("upperbound:argument") // sum of lengths
   public static byte[] concat(byte[]... arrays) {
     int length = 0;
     for (byte[] array : arrays) {
@@ -303,13 +300,8 @@
     }
 
     @Override
-<<<<<<< HEAD
-    @SuppressWarnings(
-            "lowerbound:return.type.incompatible") // needs https://github.com/kelloggm/checker-framework/issues/227 on static indexOf method
-    public @IndexOrLow("this") int indexOf(Object target) {
-=======
-    public int indexOf(@CheckForNull Object target) {
->>>>>>> 0a17f4a4
+    @SuppressWarnings("index:return")
+    public @IndexOrLow("this") int indexOf(@CheckForNull Object target) {
       // Overridden to prevent a ton of boxing
       if (target instanceof Byte) {
         int i = Bytes.indexOf(array, (Byte) target, start, end);
@@ -321,13 +313,8 @@
     }
 
     @Override
-<<<<<<< HEAD
-    @SuppressWarnings(
-            "lowerbound:return.type.incompatible") // needs https://github.com/kelloggm/checker-framework/issues/227 on static indexOf method
-    public @IndexOrLow("this") int lastIndexOf(Object target) {
-=======
-    public int lastIndexOf(@CheckForNull Object target) {
->>>>>>> 0a17f4a4
+    @SuppressWarnings("index:return")
+    public @IndexOrLow("this") int lastIndexOf(@CheckForNull Object target) {
       // Overridden to prevent a ton of boxing
       if (target instanceof Byte) {
         int i = Bytes.lastIndexOf(array, (Byte) target, start, end);
