/*
 * Copyright (C) 2017 The Guava Authors
 *
 * Licensed under the Apache License, Version 2.0 (the "License"); you may not use this file except
 * in compliance with the License. You may obtain a copy of the License at
 *
 * http://www.apache.org/licenses/LICENSE-2.0
 *
 * Unless required by applicable law or agreed to in writing, software distributed under the License
 * is distributed on an "AS IS" BASIS, WITHOUT WARRANTIES OR CONDITIONS OF ANY KIND, either express
 * or implied. See the License for the specific language governing permissions and limitations under
 * the License.
 */

package com.google.common.primitives;

import static com.google.common.base.Preconditions.checkArgument;
import static com.google.common.base.Preconditions.checkNotNull;

import com.google.common.annotations.Beta;
import com.google.common.annotations.GwtCompatible;
import com.google.common.base.Preconditions;
import com.google.errorprone.annotations.CanIgnoreReturnValue;
import com.google.errorprone.annotations.CheckReturnValue;
import com.google.errorprone.annotations.Immutable;
import java.io.Serializable;
import java.util.AbstractList;
import java.util.Arrays;
import java.util.Collection;
import java.util.List;
import java.util.RandomAccess;
import java.util.Spliterator;
import java.util.Spliterators;
import java.util.function.LongConsumer;
import java.util.stream.LongStream;
import javax.annotation.CheckForNull;
import org.checkerframework.checker.index.qual.EnsuresLTLengthOf;
import org.checkerframework.checker.index.qual.EnsuresLTLengthOfIf;
import org.checkerframework.checker.index.qual.GTENegativeOne;
import org.checkerframework.checker.index.qual.HasSubsequence;
import org.checkerframework.checker.index.qual.IndexFor;
import org.checkerframework.checker.index.qual.IndexOrHigh;
import org.checkerframework.checker.index.qual.IndexOrLow;
import org.checkerframework.checker.index.qual.LTLengthOf;
import org.checkerframework.checker.index.qual.LessThan;
import org.checkerframework.checker.index.qual.NonNegative;
import org.checkerframework.checker.index.qual.SameLen;
import org.checkerframework.checker.nullness.qual.Nullable;
import org.checkerframework.checker.signedness.qual.Signed;
import org.checkerframework.checker.signedness.qual.UnknownSignedness;
import org.checkerframework.dataflow.qual.Pure;
import org.checkerframework.framework.qual.AnnotatedFor;
import org.checkerframework.framework.qual.CFComment;

/**
 * An immutable array of {@code long} values, with an API resembling {@link List}.
 *
 * <p>Advantages compared to {@code long[]}:
 *
 * <ul>
 *   <li>All the many well-known advantages of immutability (read <i>Effective Java</i>, third
 *       edition, Item 17).
 *   <li>Has the value-based (not identity-based) {@link #equals}, {@link #hashCode}, and {@link
 *       #toString} behavior you expect.
 *   <li>Offers useful operations beyond just {@code get} and {@code length}, so you don't have to
 *       hunt through classes like {@link Arrays} and {@link Longs} for them.
 *   <li>Supports a copy-free {@link #subArray} view, so methods that accept this type don't need to
 *       add overloads that accept start and end indexes.
 *   <li>Can be streamed without "breaking the chain": {@code foo.getBarLongs().stream()...}.
 *   <li>Access to all collection-based utilities via {@link #asList} (though at the cost of
 *       allocating garbage).
 * </ul>
 *
 * <p>Disadvantages compared to {@code long[]}:
 *
 * <ul>
 *   <li>Memory footprint has a fixed overhead (about 24 bytes per instance).
 *   <li><i>Some</i> construction use cases force the data to be copied (though several construction
 *       APIs are offered that don't).
 *   <li>Can't be passed directly to methods that expect {@code long[]} (though the most common
 *       utilities do have replacements here).
 *   <li>Dependency on {@code com.google.common} / Guava.
 * </ul>
 *
 * <p>Advantages compared to {@link com.google.common.collect.ImmutableList ImmutableList}{@code
 * <Long>}:
 *
 * <ul>
 *   <li>Improved memory compactness and locality.
 *   <li>Can be queried without allocating garbage.
 *   <li>Access to {@code LongStream} features (like {@link LongStream#sum}) using {@code stream()}
 *       instead of the awkward {@code stream().mapToLong(v -> v)}.
 * </ul>
 *
 * <p>Disadvantages compared to {@code ImmutableList<Long>}:
 *
 * <ul>
 *   <li>Can't be passed directly to methods that expect {@code Iterable}, {@code Collection}, or
 *       {@code List} (though the most common utilities do have replacements here, and there is a
 *       lazy {@link #asList} view).
 * </ul>
 *
 * @since 22.0
 */
@AnnotatedFor({"signedness"})
@Beta
@GwtCompatible
@Immutable
@ElementTypesAreNonnullByDefault
public final class ImmutableLongArray implements Serializable {
  private static final ImmutableLongArray EMPTY = new ImmutableLongArray(new long[0]);

  /** Returns the empty array. */
  public static ImmutableLongArray of() {
    return EMPTY;
  }

  /** Returns an immutable array containing a single value. */
  public static ImmutableLongArray of(long e0) {
    return new ImmutableLongArray(new long[] {e0});
  }

  /** Returns an immutable array containing the given values, in order. */
  public static ImmutableLongArray of(long e0, long e1) {
    return new ImmutableLongArray(new long[] {e0, e1});
  }

  /** Returns an immutable array containing the given values, in order. */
  public static ImmutableLongArray of(long e0, long e1, long e2) {
    return new ImmutableLongArray(new long[] {e0, e1, e2});
  }

  /** Returns an immutable array containing the given values, in order. */
  public static ImmutableLongArray of(long e0, long e1, long e2, long e3) {
    return new ImmutableLongArray(new long[] {e0, e1, e2, e3});
  }

  /** Returns an immutable array containing the given values, in order. */
  public static ImmutableLongArray of(long e0, long e1, long e2, long e3, long e4) {
    return new ImmutableLongArray(new long[] {e0, e1, e2, e3, e4});
  }

  /** Returns an immutable array containing the given values, in order. */
  public static ImmutableLongArray of(long e0, long e1, long e2, long e3, long e4, long e5) {
    return new ImmutableLongArray(new long[] {e0, e1, e2, e3, e4, e5});
  }

  // TODO(kevinb): go up to 11?

  /**
   * Returns an immutable array containing the given values, in order.
   *
   * <p>The array {@code rest} must not be longer than {@code Integer.MAX_VALUE - 1}.
   */
  // Use (first, rest) so that `of(someLongArray)` won't compile (they should use copyOf), which is
  // okay since we have to copy the just-created array anyway.
  @SuppressWarnings("upperbound:array.access.unsafe.high.constant") // https://github.com/kelloggm/checker-framework/issues/182
  public static ImmutableLongArray of(long first, long... rest) {
    checkArgument(
        rest.length <= Integer.MAX_VALUE - 1, "the total number of elements must fit in an int");
    long[] array = new long[rest.length + 1];
    array[0] = first;
    System.arraycopy(rest, 0, array, 1, rest.length);
    return new ImmutableLongArray(array);
  }

  /** Returns an immutable array containing the given values, in order. */
  public static ImmutableLongArray copyOf(long[] values) {
    return values.length == 0
        ? EMPTY
        : new ImmutableLongArray(Arrays.copyOf(values, values.length));
  }

  /** Returns an immutable array containing the given values, in order. */
  public static ImmutableLongArray copyOf(Collection<Long> values) {
    return values.isEmpty() ? EMPTY : new ImmutableLongArray(Longs.toArray(values));
  }

  /**
   * Returns an immutable array containing the given values, in order.
   *
   * <p><b>Performance note:</b> this method delegates to {@link #copyOf(Collection)} if {@code
   * values} is a {@link Collection}. Otherwise it creates a {@link #builder} and uses {@link
   * Builder#addAll(Iterable)}, with all the performance implications associated with that.
   */
  public static ImmutableLongArray copyOf(Iterable<Long> values) {
    if (values instanceof Collection) {
      return copyOf((Collection<Long>) values);
    }
    return builder().addAll(values).build();
  }

  /** Returns an immutable array containing all the values from {@code stream}, in order. */
  public static ImmutableLongArray copyOf(LongStream stream) {
    // Note this uses very different growth behavior from copyOf(Iterable) and the builder.
    long[] array = stream.toArray();
    return (array.length == 0) ? EMPTY : new ImmutableLongArray(array);
  }

  /**
   * Returns a new, empty builder for {@link ImmutableLongArray} instances, sized to hold up to
   * {@code initialCapacity} values without resizing. The returned builder is not thread-safe.
   *
   * <p><b>Performance note:</b> When feasible, {@code initialCapacity} should be the exact number
   * of values that will be added, if that knowledge is readily available. It is better to guess a
   * value slightly too high than slightly too low. If the value is not exact, the {@link
   * ImmutableLongArray} that is built will very likely occupy more memory than strictly necessary;
   * to trim memory usage, build using {@code builder.build().trimmed()}.
   */
  public static Builder builder(@NonNegative int initialCapacity) {
    checkArgument(initialCapacity >= 0, "Invalid initialCapacity: %s", initialCapacity);
    return new Builder(initialCapacity);
  }

  /**
   * Returns a new, empty builder for {@link ImmutableLongArray} instances, with a default initial
   * capacity. The returned builder is not thread-safe.
   *
   * <p><b>Performance note:</b> The {@link ImmutableLongArray} that is built will very likely
   * occupy more memory than necessary; to trim memory usage, build using {@code
   * builder.build().trimmed()}.
   */
  public static Builder builder() {
    return new Builder(10);
  }

  /**
   * A builder for {@link ImmutableLongArray} instances; obtained using {@link
   * ImmutableLongArray#builder}.
   */
  @CanIgnoreReturnValue
  public static final class Builder {
    private long[] array;
    private @IndexOrHigh("array") int count = 0; // <= array.length

    Builder(@NonNegative int initialCapacity) {
      array = new long[initialCapacity];
    }

    /**
     * Appends {@code value} to the end of the values the built {@link ImmutableLongArray} will
     * contain.
     */
    public Builder add(long value) {
      ensureRoomFor(1);
      array[count] = value;
      count += 1;
      return this;
    }

    /**
     * Appends {@code values}, in order, to the end of the values the built {@link
     * ImmutableLongArray} will contain.
     */
    /*
     * Calling ensureRoomFor(values.length) ensures that count is @LTLengthOf(value="array", offset="values.length-1").
     * That also implies that values.length is @LTLengthOf(value="array", offset="count-1")
     */
    public Builder addAll(long[] values) {
      ensureRoomFor(values.length);
      System.arraycopy(values, 0, array, count, values.length);
      count += values.length;
      return this;
    }

    /**
     * Appends {@code values}, in order, to the end of the values the built {@link
     * ImmutableLongArray} will contain.
     */
    public Builder addAll(Iterable<Long> values) {
      if (values instanceof Collection) {
        return addAll((Collection<Long>) values);
      }
      for (Long value : values) {
        add(value);
      }
      return this;
    }

    /**
     * Appends {@code values}, in order, to the end of the values the built {@link
     * ImmutableLongArray} will contain.
     */
    /*
     * Iterating through collection elements and incrementing separate index.
     * Incrementing count in a for-each loop of values means that count is increased by at most values.size()
     * To typecheck, this code also needs a fix for:
     *   https://github.com/kelloggm/checker-framework/issues/197
     */
    @SuppressWarnings("upperbound") // increment index in for-each for Collection
    public Builder addAll(Collection<Long> values) {
      ensureRoomFor(values.size());
      for (Long value : values) {
        array[count++] = value;
      }
      return this;
    }

    /**
     * Appends all values from {@code stream}, in order, to the end of the values the built {@link
     * ImmutableLongArray} will contain.
     */
    public Builder addAll(LongStream stream) {
      Spliterator.OfLong spliterator = stream.spliterator();
      long size = spliterator.getExactSizeIfKnown();
      if (size > 0) { // known *and* nonempty
        ensureRoomFor(Ints.saturatedCast(size));
      }
      spliterator.forEachRemaining((LongConsumer) this::add);
      return this;
    }

    /**
     * Appends {@code values}, in order, to the end of the values the built {@link
     * ImmutableLongArray} will contain.
     */
    @SuppressWarnings(
        /*
         * count is @LTLengthOf(value="array",offset="values.length()-1"), which implies
         * values.length() is @LTLengthOf(value="array",offset="count-1")
         */
        "upperbound:argument" // LTLengthOf inversion
      )
    public Builder addAll(ImmutableLongArray values) {
      ensureRoomFor(values.length());
      System.arraycopy(values.array, values.start, array, count, values.length());
      count += values.length();
      return this;
    }

    /*
     * expandedCapacity(array.length, newCount) is at least newCount
     * newArray is at least as long as array
     * therefore, count is an index for newArray
     * Possibly could be solved by combination of:
     *   https://github.com/kelloggm/checker-framework/issues/202
     *   https://github.com/kelloggm/checker-framework/issues/158
     */
    @SuppressWarnings({
      "index:contracts.postcondition", // postcondition
    })
    @EnsuresLTLengthOf(value = {"count", "#1"}, targetValue = {"array", "array"}, offset = {"#1 - 1","count - 1"})
    private void ensureRoomFor(@NonNegative int numberToAdd) {
      int newCount = count + numberToAdd; // TODO(kevinb): check overflow now?
      if (newCount > array.length) {
        array = Arrays.copyOf(array, expandedCapacity(array.length, newCount));
      }
    }

    // Unfortunately this is pasted from ImmutableCollection.Builder.
    private static @NonNegative int expandedCapacity(@NonNegative int oldCapacity, @NonNegative int minCapacity) {
      if (minCapacity < 0) {
        throw new AssertionError("cannot store more than MAX_VALUE elements");
      }
      // careful of overflow!
      int newCapacity = oldCapacity + (oldCapacity >> 1) + 1;
      if (newCapacity < minCapacity) {
        newCapacity = Integer.highestOneBit(minCapacity - 1) << 1;
      }
      if (newCapacity < 0) {
        newCapacity = Integer.MAX_VALUE; // guaranteed to be >= newCapacity
      }
      return newCapacity;
    }

    /**
     * Returns a new immutable array. The builder can continue to be used after this call, to append
     * more values and build again.
     *
     * <p><b>Performance note:</b> the returned array is backed by the same array as the builder, so
     * no data is copied as part of this step, but this may occupy more memory than strictly
     * necessary. To copy the data to a right-sized backing array, use {@code .build().trimmed()}.
     */
    @CheckReturnValue
    public ImmutableLongArray build() {
      return count == 0 ? EMPTY : new ImmutableLongArray(array, 0, count);
    }
  }

  // Instance stuff here

  // The array is never mutated after storing in this field and the construction strategies ensure
  // it doesn't escape this class
  @SuppressWarnings("Immutable")
  @HasSubsequence(subsequence="this", from="this.start", to="this.end")
  private final long [] array;

  /*
   * TODO(kevinb): evaluate the trade-offs of going bimorphic to save these two fields from most
   * instances. Note that the instances that would get smaller are the right set to care about
   * optimizing, because the rest have the option of calling `trimmed`.
   */

  private final transient @IndexOrHigh("array") @LessThan("this.end + 1") int start; // it happens that we only serialize instances where this is 0
  private final @IndexOrHigh("array") int end; // exclusive

  private ImmutableLongArray(long[] array) {
    this(array, 0, array.length);
  }

  @SuppressWarnings(
<<<<<<< HEAD
          "index" // these three fields need to be initialized in some order,
          // and any ordering leads to the first two issuing errors - since
          // each field is dependent on at least one of the others
                      )
=======
      "index" // these three fields need to be initialized in some order, and any ordering
  // leads to the first two issuing errors - since each field is dependent on
  // at least one of the others
  )
>>>>>>> 936ac065
  private ImmutableLongArray(long[] array, @IndexOrHigh("#1") int start, @IndexOrHigh("#1") int end) {
    this.array = array;
    this.start = start;
    this.end = end;
  }

  /** Returns the number of values in this array. */
  @Pure
  public @NonNegative @LTLengthOf(value = {"array", "this"}, offset = {"start-1", "-1"}) int length() { // INDEX: Annotation on a public method refers to private member.
    return end - start;
  }

  /** Returns {@code true} if there are no values in this array ({@link #length} is zero). */
  @SuppressWarnings("index:contracts.conditional.postcondition") // postcondition
  @EnsuresLTLengthOfIf(result = false, expression = "start", targetValue = "array")
  public boolean isEmpty() {
    return end == start;
  }

  /**
   * Returns the {@code long} value present at the given index.
   *
   * @throws IndexOutOfBoundsException if {@code index} is negative, or greater than or equal to
   *     {@link #length}
   */
  /*
   * In a fixed-size collection whosle length is defined as end-start,
   * where i is IndexFor("this")
   * i+start is IndexFor("array")
   */
  @Pure
  public long get(@IndexFor("this") int index) {
    Preconditions.checkElementIndex(index, length());
    return array[start + index];
  }

  /**
   * Returns the smallest index for which {@link #get} returns {@code target}, or {@code -1} if no
   * such index exists. Equivalent to {@code asList().indexOf(target)}.
   */
  @SuppressWarnings("lowerbound:return") // https://github.com/kelloggm/checker-framework/issues/232
  public @IndexOrLow("this") int indexOf(long target) {
    for (int i = start; i < end; i++) {
      if (array[i] == target) {
        return i - start;
      }
    }
    return -1;
  }

  /**
   * Returns the largest index for which {@link #get} returns {@code target}, or {@code -1} if no
   * such index exists. Equivalent to {@code asList().lastIndexOf(target)}.
   */
  public @IndexOrLow("this") int lastIndexOf(long target) {
    for (int i = end - 1; i >= start; i--) {
      if (array[i] == target) {
        return i - start;
      }
    }
    return -1;
  }

  /**
   * Returns {@code true} if {@code target} is present at any index in this array. Equivalent to
   * {@code asList().contains(target)}.
   */
  public boolean contains(long target) {
    return indexOf(target) >= 0;
  }

  /** Invokes {@code consumer} for each value contained in this array, in order. */
  public void forEach(LongConsumer consumer) {
    checkNotNull(consumer);
    for (int i = start; i < end; i++) {
      consumer.accept(array[i]);
    }
  }

  /** Returns a stream over the values in this array, in order. */
  public LongStream stream() {
    return Arrays.stream(array, start, end);
  }

  /** Returns a new, mutable copy of this array's values, as a primitive {@code long[]}. */
  public long[] toArray() {
    return Arrays.copyOfRange(array, start, end);
  }

  /**
   * Returns a new immutable array containing the values in the specified range.
   *
   * <p><b>Performance note:</b> The returned array has the same full memory footprint as this one
   * does (no actual copying is performed). To reduce memory usage, use {@code subArray(start,
   * end).trimmed()}.
   */
  @SuppressWarnings("index") // needs https://github.com/kelloggm/checker-framework/issues/229
  public ImmutableLongArray subArray(@IndexOrHigh("this") int startIndex, @IndexOrHigh("this") int endIndex) {
    Preconditions.checkPositionIndexes(startIndex, endIndex, length());
    return startIndex == endIndex
        ? EMPTY
        : new ImmutableLongArray(array, start + startIndex, start + endIndex);
  }

  private Spliterator.OfLong spliterator() {
    return Spliterators.spliterator(array, start, end, Spliterator.IMMUTABLE | Spliterator.ORDERED);
  }

  /**
   * Returns an immutable <i>view</i> of this array's values as a {@code List}; note that {@code
   * long} values are boxed into {@link Long} instances on demand, which can be very expensive. The
   * returned list should be used once and discarded. For any usages beyond that, pass the returned
   * list to {@link com.google.common.collect.ImmutableList#copyOf(Collection) ImmutableList.copyOf}
   * and use that list instead.
   */
  public List<Long> asList() {
    /*
     * Typically we cache this kind of thing, but much repeated use of this view is a performance
     * anti-pattern anyway. If we cache, then everyone pays a price in memory footprint even if
     * they never use this method.
     */
    return new AsList(this);
  }

  @CFComment({"signedness: A non-generic container class permits only signed values.",
              "Clients must suppress warnings when storing unsigned values."})
  static class AsList extends AbstractList<Long> implements RandomAccess, Serializable {
    private final @SameLen("this") ImmutableLongArray parent;

    @SuppressWarnings("samelen:assignment") // https://github.com/kelloggm/checker-framework/issues/213
    private AsList(ImmutableLongArray parent) {
      this.parent = parent;
    }

    // inherit: isEmpty, containsAll, toArray x2, iterator, listIterator, stream, forEach, mutations

    @Override
    public @NonNegative int size() {
      return parent.length();
    }

    @Override
    public Long get(@IndexFor("this") int index) {
      return parent.get(index);
    }

    @Override
    public boolean contains(@CheckForNull @UnknownSignedness Object target) {
      return indexOf(target) >= 0;
    }

    @Override
    @SuppressWarnings("signedness:cast.unsafe")
    public @GTENegativeOne int indexOf(@CheckForNull @UnknownSignedness Object target) {
      return target instanceof Long ? parent.indexOf((@Signed Long) target) : -1;
    }

    @Override
    @SuppressWarnings("signedness:cast.unsafe")
    public @GTENegativeOne int lastIndexOf(@CheckForNull @UnknownSignedness Object target) {
      return target instanceof Long ? parent.lastIndexOf((@Signed Long) target) : -1;
    }

    @Override
    public List<Long> subList(@IndexOrHigh("this") int fromIndex, @IndexOrHigh("this") int toIndex) {
      return parent.subArray(fromIndex, toIndex).asList();
    }

    // The default List spliterator is not efficiently splittable
    @Override
    public Spliterator<Long> spliterator() {
      return parent.spliterator();
    }

    @Override
    /*
     * Iterating through collection elements and incrementing separate index.
     * i is incremented in a for-each loop by that, and that has the same size as parent.array
     * therefore i is an index for parent.array
     */
    @SuppressWarnings("upperbound:array.access.unsafe.high") // index incremented in for-each over list of same length
    public boolean equals(@CheckForNull @UnknownSignedness Object object) {
      if (object instanceof AsList) {
        AsList that = (AsList) object;
        return this.parent.equals(that.parent);
      }
      // We could delegate to super now but it would still box too much
      if (!(object instanceof List)) {
        return false;
      }
      List<?> that = (List<?>) object;
      if (this.size() != that.size()) {
        return false;
      }
      int i = parent.start;
      // Since `that` is very likely RandomAccess we could avoid allocating this iterator...
      for (Object element : that) {
        if (!(element instanceof Long) || parent.array[i++] != (Long) element) {
          return false;
        }
      }
      return true;
    }

    // Because we happen to use the same formula. If that changes, just don't override this.
    @Override
    public int hashCode() {
      return parent.hashCode();
    }

    @Override
    public String toString() {
      return parent.toString();
    }
  }

  /**
   * Returns {@code true} if {@code object} is an {@code ImmutableLongArray} containing the same
   * values as this one, in the same order.
   */
  @Override
  public boolean equals(@CheckForNull Object object) {
    if (object == this) {
      return true;
    }
    if (!(object instanceof ImmutableLongArray)) {
      return false;
    }
    ImmutableLongArray that = (ImmutableLongArray) object;
    if (this.length() != that.length()) {
      return false;
    }
    for (int i = 0; i < length(); i++) {
      if (this.get(i) != that.get(i)) {
        return false;
      }
    }
    return true;
  }

  /** Returns an unspecified hash code for the contents of this immutable array. */
  @Override
  public int hashCode() {
    int hash = 1;
    for (int i = start; i < end; i++) {
      hash *= 31;
      hash += Longs.hashCode(array[i]);
    }
    return hash;
  }

  /**
   * Returns a string representation of this array in the same form as {@link
   * Arrays#toString(long[])}, for example {@code "[1, 2, 3]"}.
   */
  @Override
  public String toString() {
    if (isEmpty()) {
      return "[]";
    }
    StringBuilder builder = new StringBuilder(length() * 5); // rough estimate is fine
    builder.append('[').append(array[start]);

    for (int i = start + 1; i < end; i++) {
      builder.append(", ").append(array[i]);
    }
    builder.append(']');
    return builder.toString();
  }

  /**
   * Returns an immutable array containing the same values as {@code this} array. This is logically
   * a no-op, and in some circumstances {@code this} itself is returned. However, if this instance
   * is a {@link #subArray} view of a larger array, this method will copy only the appropriate range
   * of values, resulting in an equivalent array with a smaller memory footprint.
   */
  public ImmutableLongArray trimmed() {
    return isPartialView() ? new ImmutableLongArray(toArray()) : this;
  }

  private boolean isPartialView() {
    return start > 0 || end < array.length;
  }

  Object writeReplace() {
    return trimmed();
  }

  Object readResolve() {
    return isEmpty() ? EMPTY : this;
  }
}<|MERGE_RESOLUTION|>--- conflicted
+++ resolved
@@ -399,17 +399,10 @@
   }
 
   @SuppressWarnings(
-<<<<<<< HEAD
-          "index" // these three fields need to be initialized in some order,
-          // and any ordering leads to the first two issuing errors - since
-          // each field is dependent on at least one of the others
-                      )
-=======
       "index" // these three fields need to be initialized in some order, and any ordering
   // leads to the first two issuing errors - since each field is dependent on
   // at least one of the others
   )
->>>>>>> 936ac065
   private ImmutableLongArray(long[] array, @IndexOrHigh("#1") int start, @IndexOrHigh("#1") int end) {
     this.array = array;
     this.start = start;
