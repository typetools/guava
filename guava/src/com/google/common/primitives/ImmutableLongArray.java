/*
 * Copyright (C) 2017 The Guava Authors
 *
 * Licensed under the Apache License, Version 2.0 (the "License"); you may not use this file except
 * in compliance with the License. You may obtain a copy of the License at
 *
 * http://www.apache.org/licenses/LICENSE-2.0
 *
 * Unless required by applicable law or agreed to in writing, software distributed under the License
 * is distributed on an "AS IS" BASIS, WITHOUT WARRANTIES OR CONDITIONS OF ANY KIND, either express
 * or implied. See the License for the specific language governing permissions and limitations under
 * the License.
 */

package com.google.common.primitives;

import static com.google.common.base.Preconditions.checkArgument;
import static com.google.common.base.Preconditions.checkNotNull;

import com.google.common.annotations.Beta;
import com.google.common.annotations.GwtCompatible;
import com.google.common.base.Preconditions;
import com.google.errorprone.annotations.CanIgnoreReturnValue;
import com.google.errorprone.annotations.CheckReturnValue;
import com.google.errorprone.annotations.Immutable;
import java.io.Serializable;
import java.util.AbstractList;
import java.util.Arrays;
import java.util.Collection;
import java.util.List;
import java.util.RandomAccess;
import java.util.Spliterator;
import java.util.Spliterators;
import java.util.function.LongConsumer;
import java.util.stream.LongStream;
import org.checkerframework.checker.nullness.compatqual.NullableDecl;

import org.checkerframework.checker.index.qual.GTENegativeOne;
import org.checkerframework.checker.index.qual.IndexFor;
import org.checkerframework.checker.index.qual.IndexOrHigh;
import org.checkerframework.checker.index.qual.IndexOrLow;
import org.checkerframework.checker.index.qual.LTLengthOf;
import org.checkerframework.checker.index.qual.LengthOf;
import org.checkerframework.checker.index.qual.NonNegative;
import org.checkerframework.checker.index.qual.SameLen;
import org.checkerframework.framework.qual.AnnotatedFor;

/**
 * An immutable array of {@code long} values, with an API resembling {@link List}.
 *
 * <p>Advantages compared to {@code long[]}:
 *
 * <ul>
 *   <li>All the many well-known advantages of immutability (read <i>Effective Java</i>, second
 *       edition, Item 15).
 *   <li>Has the value-based (not identity-based) {@link #equals}, {@link #hashCode}, and {@link
 *       #toString} behavior you expect.
 *   <li>Offers useful operations beyond just {@code get} and {@code length}, so you don't have to
 *       hunt through classes like {@link Arrays} and {@link Longs} for them.
 *   <li>Supports a copy-free {@link #subArray} view, so methods that accept this type don't need to
 *       add overloads that accept start and end indexes.
 *   <li>Can be streamed without "breaking the chain": {@code foo.getBarLongs().stream()...}.
 *   <li>Access to all collection-based utilities via {@link #asList} (though at the cost of
 *       allocating garbage).
 * </ul>
 *
 * <p>Disadvantages compared to {@code long[]}:
 *
 * <ul>
 *   <li>Memory footprint has a fixed overhead (about 24 bytes per instance).
 *   <li><i>Some</i> construction use cases force the data to be copied (though several construction
 *       APIs are offered that don't).
 *   <li>Can't be passed directly to methods that expect {@code long[]} (though the most common
 *       utilities do have replacements here).
 *   <li>Dependency on {@code com.google.common} / Guava.
 * </ul>
 *
 * <p>Advantages compared to {@link com.google.common.collect.ImmutableList ImmutableList}{@code
 * <Long>}:
 *
 * <ul>
 *   <li>Improved memory compactness and locality.
 *   <li>Can be queried without allocating garbage.
 *   <li>Access to {@code LongStream} features (like {@link LongStream#sum}) using {@code stream()}
 *       instead of the awkward {@code stream().mapToLong(v -> v)}.
 * </ul>
 *
 * <p>Disadvantages compared to {@code ImmutableList<Long>}:
 *
 * <ul>
 *   <li>Can't be passed directly to methods that expect {@code Iterable}, {@code Collection}, or
 *       {@code List} (though the most common utilities do have replacements here, and there is a
 *       lazy {@link #asList} view).
 * </ul>
 *
 * @since 22.0
 */
@Beta
@GwtCompatible
@Immutable
@AnnotatedFor("index")
public final class ImmutableLongArray implements Serializable {
  private static final ImmutableLongArray EMPTY = new ImmutableLongArray(new long[0]);

  /** Returns the empty array. */
  public static ImmutableLongArray of() {
    return EMPTY;
  }

  /** Returns an immutable array containing a single value. */
  public static ImmutableLongArray of(long e0) {
    return new ImmutableLongArray(new long[] {e0});
  }

  /** Returns an immutable array containing the given values, in order. */
  public static ImmutableLongArray of(long e0, long e1) {
    return new ImmutableLongArray(new long[] {e0, e1});
  }

  /** Returns an immutable array containing the given values, in order. */
  public static ImmutableLongArray of(long e0, long e1, long e2) {
    return new ImmutableLongArray(new long[] {e0, e1, e2});
  }

  /** Returns an immutable array containing the given values, in order. */
  public static ImmutableLongArray of(long e0, long e1, long e2, long e3) {
    return new ImmutableLongArray(new long[] {e0, e1, e2, e3});
  }

  /** Returns an immutable array containing the given values, in order. */
  public static ImmutableLongArray of(long e0, long e1, long e2, long e3, long e4) {
    return new ImmutableLongArray(new long[] {e0, e1, e2, e3, e4});
  }

  /** Returns an immutable array containing the given values, in order. */
  public static ImmutableLongArray of(long e0, long e1, long e2, long e3, long e4, long e5) {
    return new ImmutableLongArray(new long[] {e0, e1, e2, e3, e4, e5});
  }

  // TODO(kevinb): go up to 11?

  /** Returns an immutable array containing the given values, in order. */
  // Use (first, rest) so that `of(someLongArray)` won't compile (they should use copyOf), which is
  // okay since we have to copy the just-created array anyway.
  //TODO INDEX: if rest has Integer.MAX_VALUE elements, will attempt to create negative-size array
  @SuppressWarnings("upperbound:array.access.unsafe.high.constant") // https://github.com/kelloggm/checker-framework/issues/182
  public static ImmutableLongArray of(long first, long... rest) {
    long[] array = new long[rest.length + 1];
    array[0] = first;
    System.arraycopy(rest, 0, array, 1, rest.length);
    return new ImmutableLongArray(array);
  }

  /** Returns an immutable array containing the given values, in order. */
  public static ImmutableLongArray copyOf(long[] values) {
    return values.length == 0
        ? EMPTY
        : new ImmutableLongArray(Arrays.copyOf(values, values.length));
  }

  /** Returns an immutable array containing the given values, in order. */
  public static ImmutableLongArray copyOf(Collection<Long> values) {
    return values.isEmpty() ? EMPTY : new ImmutableLongArray(Longs.toArray(values));
  }

  /**
   * Returns an immutable array containing the given values, in order.
   *
   * <p><b>Performance note:</b> this method delegates to {@link #copyOf(Collection)} if {@code
   * values} is a {@link Collection}. Otherwise it creates a {@link #builder} and uses {@link
   * Builder#addAll(Iterable)}, with all the performance implications associated with that.
   */
  public static ImmutableLongArray copyOf(Iterable<Long> values) {
    if (values instanceof Collection) {
      return copyOf((Collection<Long>) values);
    }
    return builder().addAll(values).build();
  }

  /** Returns an immutable array containing all the values from {@code stream}, in order. */
  public static ImmutableLongArray copyOf(LongStream stream) {
    // Note this uses very different growth behavior from copyOf(Iterable) and the builder.
    long[] array = stream.toArray();
    return (array.length == 0) ? EMPTY : new ImmutableLongArray(array);
  }

  /**
   * Returns a new, empty builder for {@link ImmutableLongArray} instances, sized to hold up to
   * {@code initialCapacity} values without resizing. The returned builder is not thread-safe.
   *
   * <p><b>Performance note:</b> When feasible, {@code initialCapacity} should be the exact number
   * of values that will be added, if that knowledge is readily available. It is better to guess a
   * value slightly too high than slightly too low. If the value is not exact, the {@link
   * ImmutableLongArray} that is built will very likely occupy more memory than strictly necessary;
   * to trim memory usage, build using {@code builder.build().trimmed()}.
   */
  public static Builder builder(@NonNegative int initialCapacity) {
    checkArgument(initialCapacity >= 0, "Invalid initialCapacity: %s", initialCapacity);
    return new Builder(initialCapacity);
  }

  /**
   * Returns a new, empty builder for {@link ImmutableLongArray} instances, with a default initial
   * capacity. The returned builder is not thread-safe.
   *
   * <p><b>Performance note:</b> The {@link ImmutableLongArray} that is built will very likely
   * occupy more memory than necessary; to trim memory usage, build using {@code
   * builder.build().trimmed()}.
   */
  public static Builder builder() {
    return new Builder(10);
  }

  /**
   * A builder for {@link ImmutableLongArray} instances; obtained using {@link
   * ImmutableLongArray#builder}.
   */
  @CanIgnoreReturnValue
  public static final class Builder {
    private long[] array;
    private @IndexOrHigh("array") int count = 0; // <= array.length

    Builder(@NonNegative int initialCapacity) {
      array = new long[initialCapacity];
    }

    /**
     * Appends {@code value} to the end of the values the built {@link ImmutableLongArray} will
     * contain.
     */
    /*
     * Calling ensureRoomFor(1) ensures that count is IndexFor("array")
     * Need ensures annotation for @LTLengthOf, for example @EnsuresLTLengthOf.
     * ensureRoomFor should be
     * @EnsuresLTLengthOf(expression="count", value="array", offset="#1 - 1")
     * To typecheck, this code also needs a fix for:
     * https://github.com/kelloggm/checker-framework/issues/176
     */
    @SuppressWarnings("upperbound") // https://github.com/kelloggm/checker-framework/issues/200
    public Builder add(long value) {
      ensureRoomFor(1);
      array[count] = value;
      count += 1;
      return this;
    }

    /**
     * Appends {@code values}, in order, to the end of the values the built {@link
     * ImmutableLongArray} will contain.
     */
    /*
     * Calling ensureRoomFor(values.length) ensures that count is LTLengthOf(value="array", offset="values.length-1")
     * Need ensures annotation for @LTLengthOf, for example @EnsuresLTLengthOf.
     * ensureRoomFor should be
     * @EnsuresLTLengthOf(expression="count", value="array", offset="#1 - 1")
     * To typecheck, this code also needs a fix for:
     * https://github.com/kelloggm/checker-framework/issues/176
     */
    @SuppressWarnings("upperbound") // https://github.com/kelloggm/checker-framework/issues/200
    public Builder addAll(long[] values) {
      ensureRoomFor(values.length);
      System.arraycopy(values, 0, array, count, values.length);
      count += values.length;
      return this;
    }

    /**
     * Appends {@code values}, in order, to the end of the values the built {@link
     * ImmutableLongArray} will contain.
     */
    public Builder addAll(Iterable<Long> values) {
      if (values instanceof Collection) {
        return addAll((Collection<Long>) values);
      }
      for (Long value : values) {
        add(value);
      }
      return this;
    }

    /**
     * Appends {@code values}, in order, to the end of the values the built {@link
     * ImmutableLongArray} will contain.
     */
    /*
     * Calling ensureRoomFor(values.size()) ensures that count is LTLengthOf(value="array", offset="values.size()-1")
     * Need ensures annotation for @LTLengthOf, for example @EnsuresLTLengthOf.
     * ensureRoomFor should be
     * @EnsuresLTLengthOf(expression="count", value="array", offset="#1 - 1")
     * To typecheck, this code also needs a fix for:
     *   https://github.com/kelloggm/checker-framework/issues/176
     * 
     * Iterating through collection elements and incrementing separate index.
     * Incrementing count in a for-each loop of values means that count is increased by at most values.size()
     * To typecheck, this code also needs a fix for:
     *   https://github.com/kelloggm/checker-framework/issues/197
     */
    @SuppressWarnings("upperbound") // increment index in for-each for Collection
    public Builder addAll(Collection<Long> values) {
      ensureRoomFor(values.size());
      for (Long value : values) {
        array[count++] = value;
      }
      return this;
    }

    /**
     * Appends all values from {@code stream}, in order, to the end of the values the built {@link
     * ImmutableLongArray} will contain.
     */
    public Builder addAll(LongStream stream) {
      Spliterator.OfLong spliterator = stream.spliterator();
      long size = spliterator.getExactSizeIfKnown();
      if (size > 0) { // known *and* nonempty
        ensureRoomFor(Ints.saturatedCast(size));
      }
      spliterator.forEachRemaining((LongConsumer) this::add);
      return this;
    }

    /**
     * Appends {@code values}, in order, to the end of the values the built {@link
     * ImmutableLongArray} will contain.
     */
    @SuppressWarnings({
        /*
         * Calling ensureRoomFor(values.length()) ensures that count is @LTLengthOf(value="array",offset="values.length()-1")
         * Need ensures annotation for @LTLengthOf, for example @EnsuresLTLengthOf.
         * ensureRoomFor should be
         * @EnsuresLTLengthOf(expression="count", value="array", offset="#1 - 1")
         * To typecheck, this code also needs a fix for:
         * https://github.com/kelloggm/checker-framework/issues/176
         */
        "upperbound:compound.assignment.type.incompatible", // https://github.com/kelloggm/checker-framework/issues/200
        /*
         * count is @LTLengthOf(value="array",offset="values.length()-1"), which implies
         * values.length() is @LTLengthOf(value="array",offset="count-1") 
         */
        "upperbound:argument.type.incompatible" // LTLengthOf inversion
      })
    public Builder addAll(ImmutableLongArray values) {
      ensureRoomFor(values.length());
      System.arraycopy(values.array, values.start, array, count, values.length());
      count += values.length();
      return this;
    }

    /* 
     * expandedCapacity(array.length, newCount) is at least newCount
     * newArray is at least as long as array
     * therefore, count is an index for newArray
     * Possibly could be solved by combination of: 
     *   https://github.com/kelloggm/checker-framework/issues/202
     *   https://github.com/kelloggm/checker-framework/issues/158
     */
    @SuppressWarnings("upperbound:argument.type.incompatible") // https://github.com/kelloggm/checker-framework/issues/158
    private void ensureRoomFor(@NonNegative int numberToAdd) {
      int newCount = count + numberToAdd; // TODO(kevinb): check overflow now?
      if (newCount > array.length) {
        long[] newArray = new long[expandedCapacity(array.length, newCount)];
        System.arraycopy(array, 0, newArray, 0, count);
        this.array = newArray;
      }
    }

    // Unfortunately this is pasted from ImmutableCollection.Builder.
    private static @NonNegative int expandedCapacity(@NonNegative int oldCapacity, @NonNegative int minCapacity) {
      if (minCapacity < 0) {
        throw new AssertionError("cannot store more than MAX_VALUE elements");
      }
      // careful of overflow!
      int newCapacity = oldCapacity + (oldCapacity >> 1) + 1;
      if (newCapacity < minCapacity) {
        newCapacity = Integer.highestOneBit(minCapacity - 1) << 1;
      }
      if (newCapacity < 0) {
        newCapacity = Integer.MAX_VALUE; // guaranteed to be >= newCapacity
      }
      return newCapacity;
    }

    /**
     * Returns a new immutable array. The builder can continue to be used after this call, to append
     * more values and build again.
     *
     * <p><b>Performance note:</b> the returned array is backed by the same array as the builder, so
     * no data is copied as part of this step, but this may occupy more memory than strictly
     * necessary. To copy the data to a right-sized backing array, use {@code .build().trimmed()}.
     */
    @CheckReturnValue
    public ImmutableLongArray build() {
      return count == 0 ? EMPTY : new ImmutableLongArray(array, 0, count);
    }
  }

  // Instance stuff here

  // The array is never mutated after storing in this field and the construction strategies ensure
  // it doesn't escape this class
  @SuppressWarnings("Immutable")
  private final long[] array;

  /*
   * TODO(kevinb): evaluate the trade-offs of going bimorphic to save these two fields from most
   * instances. Note that the instances that would get smaller are the right set to care about
   * optimizing, because the rest have the option of calling `trimmed`.
   */

  private final transient @IndexOrHigh("array") int start; // it happens that we only serialize instances where this is 0
  private final @IndexOrHigh("array") int end; // exclusive

  private ImmutableLongArray(long[] array) {
    this(array, 0, array.length);
  }

  private ImmutableLongArray(long[] array, @IndexOrHigh("#1") int start, @IndexOrHigh("#1") int end) {
    this.array = array;
    this.start = start;
    this.end = end;
  }

  /** Returns the number of values in this array. */
  @SuppressWarnings({
    "lowerbound:return.type.incompatible", // https://github.com/kelloggm/checker-framework/issues/158
    /*
     * In a fixed-size collection whose length is defined as end-start,
     * end-start is IndexOrHigh("this")
     */
    "upperbound:return.type.incompatible" // custom coll. with size end-start
  }) 
  public @NonNegative @LTLengthOf(value = {"array", "this"}, offset = {"start-1", "-1"}) int length() { // INDEX: Annotation on a public method refers to private member.
    return end - start;
  }

  /** Returns {@code true} if there are no values in this array ({@link #length} is zero). */
  public boolean isEmpty() {
    return end == start;
  }

  /**
   * Returns the {@code long} value present at the given index.
   *
   * @throws IndexOutOfBoundsException if {@code index} is negative, or greater than or equal to
   *     {@link #length}
   */
  /*
   * In a fixed-size collection whosle length is defined as end-start,
   * where i is IndexFor("this")
   * i+start is IndexFor("array")
   */
  @SuppressWarnings("upperbound:array.access.unsafe.high") // custom coll. with size end-start
  public long get(@IndexFor("this") int index) {
    Preconditions.checkElementIndex(index, length());
    return array[start + index];
  }

  /**
   * Returns the smallest index for which {@link #get} returns {@code target}, or {@code -1} if no
   * such index exists. Equivalent to {@code asList().indexOf(target)}.
   */
  @SuppressWarnings({
    "lowerbound:return.type.incompatible", // https://github.com/kelloggm/checker-framework/issues/158
    /*
     * In a fixed-size collection whose length is defined as end-start,
     * where i is less than end,
     * i-start is IndexFor("this")
     * Might require: https://github.com/kelloggm/checker-framework/issues/158
     */
    "upperbound:return.type.incompatible" // custom coll. with size end-start
  })
  public @IndexOrLow("this") int indexOf(long target) {
    for (int i = start; i < end; i++) {
      if (array[i] == target) {
        return i - start;
      }
    }
    return -1;
  }

  /**
   * Returns the largest index for which {@link #get} returns {@code target}, or {@code -1} if no
   * such index exists. Equivalent to {@code asList().lastIndexOf(target)}.
   */
  @SuppressWarnings({
    "lowerbound:return.type.incompatible", // https://github.com/kelloggm/checker-framework/issues/158
    /*
     * In a fixed-size collection whose length is defined as end-start,
     * where i is less than end,
     * i-start is IndexFor("this")
     * Might require: https://github.com/kelloggm/checker-framework/issues/158
     */
    "upperbound:return.type.incompatible" // custom coll. with size end-start
  })
  public @IndexOrLow("this") int lastIndexOf(long target) {
    for (int i = end - 1; i >= start; i--) {
      if (array[i] == target) {
        return i - start;
      }
    }
    return -1;
  }

  /**
   * Returns {@code true} if {@code target} is present at any index in this array. Equivalent to
   * {@code asList().contains(target)}.
   */
  public boolean contains(long target) {
    return indexOf(target) >= 0;
  }

  /** Invokes {@code consumer} for each value contained in this array, in order. */
  public void forEach(LongConsumer consumer) {
    checkNotNull(consumer);
    for (int i = start; i < end; i++) {
      consumer.accept(array[i]);
    }
  }

  /** Returns a stream over the values in this array, in order. */
  public LongStream stream() {
    return Arrays.stream(array, start, end);
  }

  /** Returns a new, mutable copy of this array's values, as a primitive {@code long[]}. */
  @SuppressWarnings({
    /*
     * length of this is defined as end-start,
     * Arrays.copyOfRange returns an array of length end-start,
     * ẗherefore the result is SameLen("this")
     */
    "samelen:return.type.incompatible", // SameLen for custom coll. with size end-start
  }) 
  public @SameLen("this") long[] toArray() {
    return Arrays.copyOfRange(array, start, end);
  }

  /**
   * Returns a new immutable array containing the values in the specified range.
   *
   * <p><b>Performance note:</b> The returned array has the same full memory footprint as this one
   * does (no actual copying is performed). To reduce memory usage, use {@code subArray(start,
   * end).trimmed()}.
   */
  // array should be @LongerThanEq(value="this", offset="start")
  @SuppressWarnings("upperbound:argument.type.incompatible") // https://github.com/kelloggm/checker-framework/issues/202
  public ImmutableLongArray subArray(@NonNegative int startIndex, @NonNegative int endIndex) {
    Preconditions.checkPositionIndexes(startIndex, endIndex, length());
    return startIndex == endIndex
        ? EMPTY
        : new ImmutableLongArray(array, start + startIndex, start + endIndex);
  }

  private Spliterator.OfLong spliterator() {
    return Spliterators.spliterator(array, start, end, Spliterator.IMMUTABLE | Spliterator.ORDERED);
  }

  /**
   * Returns an immutable <i>view</i> of this array's values as a {@code List}; note that {@code
   * long} values are boxed into {@link Long} instances on demand, which can be very expensive. The
   * returned list should be used once and discarded. For any usages beyond that, pass the returned
   * list to {@link com.google.common.collect.ImmutableList#copyOf(Collection) ImmutableList.copyOf}
   * and use that list instead.
   */
  public List<Long> asList() {
    /*
     * Typically we cache this kind of thing, but much repeated use of this view is a performance
     * anti-pattern anyway. If we cache, then everyone pays a price in memory footprint even if
     * they never use this method.
     */
    return new AsList(this);
  }

  static class AsList extends AbstractList<Long> implements RandomAccess, Serializable {
    private final @SameLen("this") ImmutableLongArray parent;

    @SuppressWarnings("samelen:assignment.type.incompatible") // SameLen("this") field
    private AsList(ImmutableLongArray parent) {
      this.parent = parent;
    }

    // inherit: isEmpty, containsAll, toArray x2, iterator, listIterator, stream, forEach, mutations

    @Override
    public @NonNegative int size() {
      return parent.length();
    }

    @Override
    public Long get(@IndexFor("this") int index) {
      return parent.get(index);
    }

    @Override
    public boolean contains(Object target) {
      return indexOf(target) >= 0;
    }

    @Override
    public @GTENegativeOne int indexOf(Object target) {
      return target instanceof Long ? parent.indexOf((Long) target) : -1;
    }

    @Override
    public @GTENegativeOne int lastIndexOf(Object target) {
      return target instanceof Long ? parent.lastIndexOf((Long) target) : -1;
    }

    @Override
    public List<Long> subList(@IndexOrHigh("this") int fromIndex, @IndexOrHigh("this") int toIndex) {
      return parent.subArray(fromIndex, toIndex).asList();
    }

    // The default List spliterator is not efficiently splittable
    @Override
    public Spliterator<Long> spliterator() {
      return parent.spliterator();
    }

    @Override
<<<<<<< HEAD
    /* 
     * Iterating through collection elements and incrementing separate index.
     * i is incremented in a for-each loop by that, and that has the same size as parent.array
     * therefore i is an index for parent.array
     */
    @SuppressWarnings("upperbound:array.access.unsafe.high.range") // index incremented in for-each over list of same length
    public boolean equals(@Nullable Object object) {
=======
    public boolean equals(@NullableDecl Object object) {
>>>>>>> d788bc15
      if (object instanceof AsList) {
        AsList that = (AsList) object;
        return this.parent.equals(that.parent);
      }
      // We could delegate to super now but it would still box too much
      if (!(object instanceof List)) {
        return false;
      }
      List<?> that = (List<?>) object;
      if (this.size() != that.size()) {
        return false;
      }
      int i = parent.start;
      // Since `that` is very likely RandomAccess we could avoid allocating this iterator...
      for (Object element : that) {
        if (!(element instanceof Long) || parent.array[i++] != (Long) element) {
          return false;
        }
      }
      return true;
    }

    // Because we happen to use the same formula. If that changes, just don't override this.
    @Override
    public int hashCode() {
      return parent.hashCode();
    }

    @Override
    public String toString() {
      return parent.toString();
    }
  }

  /**
   * Returns {@code true} if {@code object} is an {@code ImmutableLongArray} containing the same
   * values as this one, in the same order.
   */
  @Override
<<<<<<< HEAD
  @SuppressWarnings("upperbound:argument.type.incompatible") // https://github.com/kelloggm/checker-framework/issues/194
  public boolean equals(@Nullable Object object) {
=======
  public boolean equals(@NullableDecl Object object) {
>>>>>>> d788bc15
    if (object == this) {
      return true;
    }
    if (!(object instanceof ImmutableLongArray)) {
      return false;
    }
    ImmutableLongArray that = (ImmutableLongArray) object;
    if (this.length() != that.length()) {
      return false;
    }
    for (int i = 0; i < length(); i++) {
      if (this.get(i) != that.get(i)) {
        return false;
      }
    }
    return true;
  }

  /** Returns an unspecified hash code for the contents of this immutable array. */
  @Override
  public int hashCode() {
    int hash = 1;
    for (int i = start; i < end; i++) {
      hash *= 31;
      hash += Longs.hashCode(array[i]);
    }
    return hash;
  }

  /**
   * Returns a string representation of this array in the same form as {@link
   * Arrays#toString(long[])}, for example {@code "[1, 2, 3]"}.
   */
  @Override
  /*
   * After checking !isEmpty(), start is IndexFor("this.array").
   * Needs annotation EnsuresQualifierIf with arguments.
   * Related:
   *   https://github.com/kelloggm/checker-framework/issues/201
   */
  @SuppressWarnings("upperbound:array.access.unsafe.high") // https://github.com/kelloggm/checker-framework/issues/200
  public String toString() {
    if (isEmpty()) {
      return "[]";
    }
    StringBuilder builder = new StringBuilder(length() * 5); // rough estimate is fine
    builder.append('[').append(array[start]);

    for (int i = start + 1; i < end; i++) {
      builder.append(", ").append(array[i]);
    }
    builder.append(']');
    return builder.toString();
  }

  /**
   * Returns an immutable array containing the same values as {@code this} array. This is logically
   * a no-op, and in some circumstances {@code this} itself is returned. However, if this instance
   * is a {@link #subArray} view of a larger array, this method will copy only the appropriate range
   * of values, resulting in an equivalent array with a smaller memory footprint.
   */
  public ImmutableLongArray trimmed() {
    return isPartialView() ? new ImmutableLongArray(toArray()) : this;
  }

  private boolean isPartialView() {
    return start > 0 || end < array.length;
  }

  Object writeReplace() {
    return trimmed();
  }

  Object readResolve() {
    return isEmpty() ? EMPTY : this;
  }
}<|MERGE_RESOLUTION|>--- conflicted
+++ resolved
@@ -617,17 +617,13 @@
     }
 
     @Override
-<<<<<<< HEAD
     /* 
      * Iterating through collection elements and incrementing separate index.
      * i is incremented in a for-each loop by that, and that has the same size as parent.array
      * therefore i is an index for parent.array
      */
     @SuppressWarnings("upperbound:array.access.unsafe.high.range") // index incremented in for-each over list of same length
-    public boolean equals(@Nullable Object object) {
-=======
     public boolean equals(@NullableDecl Object object) {
->>>>>>> d788bc15
       if (object instanceof AsList) {
         AsList that = (AsList) object;
         return this.parent.equals(that.parent);
@@ -667,12 +663,8 @@
    * values as this one, in the same order.
    */
   @Override
-<<<<<<< HEAD
   @SuppressWarnings("upperbound:argument.type.incompatible") // https://github.com/kelloggm/checker-framework/issues/194
-  public boolean equals(@Nullable Object object) {
-=======
   public boolean equals(@NullableDecl Object object) {
->>>>>>> d788bc15
     if (object == this) {
       return true;
     }
