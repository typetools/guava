--- conflicted
+++ resolved
@@ -30,7 +30,7 @@
 import java.util.Comparator;
 import java.util.List;
 import java.util.RandomAccess;
-<<<<<<< HEAD
+import javax.annotation.CheckForNull;
 import org.checkerframework.checker.index.qual.IndexFor;
 import org.checkerframework.checker.index.qual.IndexOrHigh;
 import org.checkerframework.checker.index.qual.IndexOrLow;
@@ -44,9 +44,6 @@
 import org.checkerframework.checker.nullness.qual.Nullable;
 import org.checkerframework.common.value.qual.IntRange;
 import org.checkerframework.common.value.qual.MinLen;
-=======
-import javax.annotation.CheckForNull;
->>>>>>> 0a17f4a4
 
 /**
  * Static utility methods pertaining to {@code char} primitives, that are not already found in
@@ -182,7 +179,7 @@
    * @param array the array to search for the sequence {@code target}
    * @param target the array to search for as a sub-sequence of {@code array}
    */
-  @SuppressWarnings("substringindex:return.type.incompatible") // https://github.com/kelloggm/checker-framework/issues/206 https://github.com/kelloggm/checker-framework/issues/207 https://github.com/kelloggm/checker-framework/issues/208
+  @SuppressWarnings("substringindex:return") // https://github.com/kelloggm/checker-framework/issues/206, 207 and 208
   public static @LTEqLengthOf("#1") @SubstringIndexFor(value = "#1", offset="#2.length - 1") int indexOf(char[] array, char[] target) {
     checkNotNull(array, "array");
     checkNotNull(target, "target");
@@ -294,7 +291,7 @@
    * pos is increased the same way as length, so pos points to a valid
    * range of length array.length in result.
    */
-  @SuppressWarnings("upperbound:argument.type.incompatible") // sum of lengths
+  @SuppressWarnings("upperbound:argument") // sum of lengths
   public static char[] concat(char[]... arrays) {
     int length = 0;
     for (char[] array : arrays) {
@@ -577,13 +574,8 @@
     }
 
     @Override
-<<<<<<< HEAD
-    @SuppressWarnings(
-            "lowerbound:return.type.incompatible") // needs https://github.com/kelloggm/checker-framework/issues/227 on static indexOf method
-    public @IndexOrLow("this") int indexOf(Object target) {
-=======
-    public int indexOf(@CheckForNull Object target) {
->>>>>>> 0a17f4a4
+    @SuppressWarnings("lowerbound:return")
+    public @IndexOrLow("this") int indexOf(@CheckForNull Object target) {
       // Overridden to prevent a ton of boxing
       if (target instanceof Character) {
         int i = Chars.indexOf(array, (Character) target, start, end);
@@ -595,13 +587,8 @@
     }
 
     @Override
-<<<<<<< HEAD
-    @SuppressWarnings(
-            "lowerbound:return.type.incompatible") // needs https://github.com/kelloggm/checker-framework/issues/227 on static indexOf method
-    public @IndexOrLow("this") int lastIndexOf(Object target) {
-=======
-    public int lastIndexOf(@CheckForNull Object target) {
->>>>>>> 0a17f4a4
+    @SuppressWarnings("lowerbound:return")
+    public @IndexOrLow("this") int lastIndexOf(@CheckForNull Object target) {
       // Overridden to prevent a ton of boxing
       if (target instanceof Character) {
         int i = Chars.lastIndexOf(array, (Character) target, start, end);
