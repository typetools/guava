--- conflicted
+++ resolved
@@ -76,12 +76,8 @@
    * <p><b>Note for Java 7 and later:</b> This method should be treated as deprecated; use {@link
    * java.util.Objects#hash} instead.
    */
-<<<<<<< HEAD
   @Pure
-  public static int hashCode(Object @Nullable ... objects) {
-=======
   public static int hashCode(@Nullable Object @Nullable ... objects) {
->>>>>>> e30495f4
     return Arrays.hashCode(objects);
   }
 }