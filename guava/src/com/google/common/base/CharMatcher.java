--- conflicted
+++ resolved
@@ -20,6 +20,7 @@
 
 import com.google.common.annotations.GwtCompatible;
 import com.google.common.annotations.GwtIncompatible;
+import com.google.common.annotations.J2ktIncompatible;
 import com.google.common.annotations.VisibleForTesting;
 import java.util.Arrays;
 import java.util.BitSet;
@@ -453,11 +454,7 @@
   /**
    * Helper method for {@link #precomputedInternal} that doesn't test if the negation is cheaper.
    */
-<<<<<<< HEAD
   @SuppressWarnings("signedness:cast.unsafe")  // distance between true bits will fit in char
-  @J2ktIncompatible
-=======
->>>>>>> f3e095c3
   @GwtIncompatible // SmallCharMatcher
   private static CharMatcher precomputedPositive(
       int totalCharacters, BitSet table, String description) {
@@ -1846,8 +1843,9 @@
       return predicate.apply(c);
     }
 
-    @Override
-    @SuppressWarnings("signature.argument")
+    @SuppressWarnings({"deprecation", // intentional; deprecation is for callers primarily
+            "signature.argument"})
+    @Override
     public boolean apply(Character character) {
       return predicate.apply(checkNotNull(character));
     }
