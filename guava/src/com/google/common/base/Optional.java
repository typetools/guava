/*
 * Copyright (C) 2011 The Guava Authors
 *
 * Licensed under the Apache License, Version 2.0 (the "License"); you may not use this file except
 * in compliance with the License. You may obtain a copy of the License at
 *
 * http://www.apache.org/licenses/LICENSE-2.0
 *
 * Unless required by applicable law or agreed to in writing, software distributed under the License
 * is distributed on an "AS IS" BASIS, WITHOUT WARRANTIES OR CONDITIONS OF ANY KIND, either express
 * or implied. See the License for the specific language governing permissions and limitations under
 * the License.
 */

package com.google.common.base;

import static com.google.common.base.Preconditions.checkNotNull;

import com.google.common.annotations.Beta;
import com.google.common.annotations.GwtCompatible;
import com.google.errorprone.annotations.DoNotMock;
import java.io.Serializable;
import java.util.Iterator;
import java.util.Set;
<<<<<<< HEAD
import org.checkerframework.checker.nullness.qual.NonNull;
import org.checkerframework.checker.nullness.qual.Nullable;
import org.checkerframework.checker.nullness.qual.PolyNull;
import org.checkerframework.framework.qual.AnnotatedFor;
import org.checkerframework.framework.qual.Covariant;
=======
import javax.annotation.CheckForNull;
>>>>>>> 0a17f4a4

/**
 * An immutable object that may contain a non-null reference to another object. Each instance of
 * this type either contains a non-null reference, or contains nothing (in which case we say that
 * the reference is "absent"); it is never said to "contain {@code null}".
 *
 * <p>A non-null {@code Optional<T>} reference can be used as a replacement for a nullable {@code T}
 * reference. It allows you to represent "a {@code T} that must be present" and a "a {@code T} that
 * might be absent" as two distinct types in your program, which can aid clarity.
 *
 * <p>Some uses of this class include
 *
 * <ul>
 *   <li>As a method return type, as an alternative to returning {@code null} to indicate that no
 *       value was available
 *   <li>To distinguish between "unknown" (for example, not present in a map) and "known to have no
 *       value" (present in the map, with value {@code Optional.absent()})
 *   <li>To wrap nullable references for storage in a collection that does not support {@code null}
 *       (though there are <a
 *       href="https://github.com/google/guava/wiki/LivingWithNullHostileCollections">several other
 *       approaches to this</a> that should be considered first)
 * </ul>
 *
 * <p>A common alternative to using this class is to find or create a suitable <a
 * href="http://en.wikipedia.org/wiki/Null_Object_pattern">null object</a> for the type in question.
 *
 * <p>This class is not intended as a direct analogue of any existing "option" or "maybe" construct
 * from other programming environments, though it may bear some similarities.
 *
 * <p><b>Comparison to {@code java.util.Optional} (JDK 8 and higher):</b> A new {@code Optional}
 * class was added for Java 8. The two classes are extremely similar, but incompatible (they cannot
 * share a common supertype). <i>All</i> known differences are listed either here or with the
 * relevant methods below.
 *
 * <ul>
 *   <li>This class is serializable; {@code java.util.Optional} is not.
 *   <li>{@code java.util.Optional} has the additional methods {@code ifPresent}, {@code filter},
 *       {@code flatMap}, and {@code orElseThrow}.
 *   <li>{@code java.util} offers the primitive-specialized versions {@code OptionalInt}, {@code
 *       OptionalLong} and {@code OptionalDouble}, the use of which is recommended; Guava does not
 *       have these.
 * </ul>
 *
 * <p><b>There are no plans to deprecate this class in the foreseeable future.</b> However, we do
 * gently recommend that you prefer the new, standard Java class whenever possible.
 *
 * <p>See the Guava User Guide article on <a
 * href="https://github.com/google/guava/wiki/UsingAndAvoidingNullExplained#optional">using {@code
 * Optional}</a>.
 *
 * @param <T> the type of instance that can be contained. {@code Optional} is naturally covariant on
 *     this type, so it is safe to cast an {@code Optional<T>} to {@code Optional<S>} for any
 *     supertype {@code S} of {@code T}.
 * @author Kurt Alfred Kluever
 * @author Kevin Bourrillion
 * @since 10.0
 */
@AnnotatedFor({"nullness"})
@Covariant(0)
@DoNotMock("Use Optional.of(value) or Optional.absent()")
@GwtCompatible(serializable = true)
<<<<<<< HEAD
public abstract @NonNull class Optional<T> implements Serializable {
=======
@ElementTypesAreNonnullByDefault
public abstract class Optional<T> implements Serializable {
>>>>>>> 0a17f4a4
  /**
   * Returns an {@code Optional} instance with no contained reference.
   *
   * <p><b>Comparison to {@code java.util.Optional}:</b> this method is equivalent to Java 8's
   * {@code Optional.empty}.
   */
  public static <T> Optional<T> absent() {
    return Absent.withType();
  }

  /**
   * Returns an {@code Optional} instance containing the given non-null reference. To have {@code
   * null} treated as {@link #absent}, use {@link #fromNullable} instead.
   *
   * <p><b>Comparison to {@code java.util.Optional}:</b> no differences.
   *
   * @throws NullPointerException if {@code reference} is null
   */
  public static <T> Optional<T> of(@NonNull T reference) {
    return new Present<T>(checkNotNull(reference));
  }

  /**
   * If {@code nullableReference} is non-null, returns an {@code Optional} instance containing that
   * reference; otherwise returns {@link Optional#absent}.
   *
   * <p><b>Comparison to {@code java.util.Optional}:</b> this method is equivalent to Java 8's
   * {@code Optional.ofNullable}.
   */
  public static <T> Optional<T> fromNullable(@CheckForNull T nullableReference) {
    return (nullableReference == null) ? Optional.<T>absent() : new Present<T>(nullableReference);
  }

  /**
   * Returns the equivalent {@code com.google.common.base.Optional} value to the given {@code
   * java.util.Optional}, or {@code null} if the argument is null.
   *
   * @since 21.0
   */
<<<<<<< HEAD
  @SuppressWarnings("nullness:return.type.incompatible") // Known issue with behaviour of @PolyNull
  // with ternary operator, see: https://github.com/typetools/checker-framework/issues/1170
  public static <T> @PolyNull Optional<T> fromJavaUtil(
      java.util.@PolyNull Optional<T> javaUtilOptional) {
=======
  @CheckForNull
  public static <T> Optional<T> fromJavaUtil(@CheckForNull java.util.Optional<T> javaUtilOptional) {
>>>>>>> 0a17f4a4
    return (javaUtilOptional == null) ? null : fromNullable(javaUtilOptional.orElse(null));
  }

  /**
   * Returns the equivalent {@code java.util.Optional} value to the given {@code
   * com.google.common.base.Optional}, or {@code null} if the argument is null.
   *
   * <p>If {@code googleOptional} is known to be non-null, use {@code googleOptional.toJavaUtil()}
   * instead.
   *
   * <p>Unfortunately, the method reference {@code Optional::toJavaUtil} will not work, because it
   * could refer to either the static or instance version of this method. Write out the lambda
   * expression {@code o -> Optional.toJavaUtil(o)} instead.
   *
   * @since 21.0
   */
<<<<<<< HEAD
  @SuppressWarnings("nullness:return.type.incompatible") // Known issue with behaviour of @PolyNull
  // with ternary operator, see: https://github.com/typetools/checker-framework/issues/1170
  public static <T> java.util.@PolyNull Optional<T> toJavaUtil(
      @PolyNull Optional<T> googleOptional) {
=======
  @CheckForNull
  public static <T> java.util.Optional<T> toJavaUtil(@CheckForNull Optional<T> googleOptional) {
>>>>>>> 0a17f4a4
    return googleOptional == null ? null : googleOptional.toJavaUtil();
  }

  /**
   * Returns the equivalent {@code java.util.Optional} value to this optional.
   *
   * <p>Unfortunately, the method reference {@code Optional::toJavaUtil} will not work, because it
   * could refer to either the static or instance version of this method. Write out the lambda
   * expression {@code o -> o.toJavaUtil()} instead.
   *
   * @since 21.0
   */
  public java.util.Optional<T> toJavaUtil() {
    return java.util.Optional.ofNullable(orNull());
  }

  Optional() {}

  /**
   * Returns {@code true} if this holder contains a (non-null) instance.
   *
   * <p><b>Comparison to {@code java.util.Optional}:</b> no differences.
   */
  public abstract boolean isPresent();

  /**
   * Returns the contained instance, which must be present. If the instance might be absent, use
   * {@link #or(Object)} or {@link #orNull} instead.
   *
   * <p><b>Comparison to {@code java.util.Optional}:</b> when the value is absent, this method
   * throws {@link IllegalStateException}, whereas the Java 8 counterpart throws {@link
   * java.util.NoSuchElementException NoSuchElementException}.
   *
   * @throws IllegalStateException if the instance is absent ({@link #isPresent} returns {@code
   *     false}); depending on this <i>specific</i> exception type (over the more general {@link
   *     RuntimeException}) is discouraged
   */
  public abstract @NonNull T get();

  /**
   * Returns the contained instance if it is present; {@code defaultValue} otherwise. If no default
   * value should be required because the instance is known to be present, use {@link #get()}
   * instead. For a default value of {@code null}, use {@link #orNull}.
   *
   * <p>Note about generics: The signature {@code public T or(T defaultValue)} is overly
   * restrictive. However, the ideal signature, {@code public <S super T> S or(S)}, is not legal
   * Java. As a result, some sensible operations involving subtypes are compile errors:
   *
   * <pre>{@code
   * Optional<Integer> optionalInt = getSomeOptionalInt();
   * Number value = optionalInt.or(0.5); // error
   *
   * FluentIterable<? extends Number> numbers = getSomeNumbers();
   * Optional<? extends Number> first = numbers.first();
   * Number value = first.or(0.5); // error
   * }</pre>
   *
   * <p>As a workaround, it is always safe to cast an {@code Optional<? extends T>} to {@code
   * Optional<T>}. Casting either of the above example {@code Optional} instances to {@code
   * Optional<Number>} (where {@code Number} is the desired output type) solves the problem:
   *
   * <pre>{@code
   * Optional<Number> optionalInt = (Optional) getSomeOptionalInt();
   * Number value = optionalInt.or(0.5); // fine
   *
   * FluentIterable<? extends Number> numbers = getSomeNumbers();
   * Optional<Number> first = (Optional) numbers.first();
   * Number value = first.or(0.5); // fine
   * }</pre>
   *
   * <p><b>Comparison to {@code java.util.Optional}:</b> this method is similar to Java 8's {@code
   * Optional.orElse}, but will not accept {@code null} as a {@code defaultValue} ({@link #orNull}
   * must be used instead). As a result, the value returned by this method is guaranteed non-null,
   * which is not the case for the {@code java.util} equivalent.
   */
  public abstract @NonNull T or(@NonNull T defaultValue);

  /**
   * Returns this {@code Optional} if it has a value present; {@code secondChoice} otherwise.
   *
   * <p><b>Comparison to {@code java.util.Optional}:</b> this method has no equivalent in Java 8's
   * {@code Optional} class; write {@code thisOptional.isPresent() ? thisOptional : secondChoice}
   * instead.
   */
  public abstract Optional<T> or(Optional<? extends T> secondChoice);

  /**
   * Returns the contained instance if it is present; {@code supplier.get()} otherwise.
   *
   * <p><b>Comparison to {@code java.util.Optional}:</b> this method is similar to Java 8's {@code
   * Optional.orElseGet}, except when {@code supplier} returns {@code null}. In this case this
   * method throws an exception, whereas the Java 8 method returns the {@code null} to the caller.
   *
   * @throws NullPointerException if this optional's value is absent and the supplier returns {@code
   *     null}
   */
  @Beta
  public abstract @NonNull T or(Supplier<? extends @NonNull T> supplier);

  /**
   * Returns the contained instance if it is present; {@code null} otherwise. If the instance is
   * known to be present, use {@link #get()} instead.
   *
   * <p><b>Comparison to {@code java.util.Optional}:</b> this method is equivalent to Java 8's
   * {@code Optional.orElse(null)}.
   */
  @CheckForNull
  public abstract T orNull();

  /**
   * Returns an immutable singleton {@link Set} whose only element is the contained instance if it
   * is present; an empty immutable {@link Set} otherwise.
   *
   * <p><b>Comparison to {@code java.util.Optional}:</b> this method has no equivalent in Java 8's
   * {@code Optional} class. However, this common usage:
   *
   * <pre>{@code
   * for (Foo foo : possibleFoo.asSet()) {
   *   doSomethingWith(foo);
   * }
   * }</pre>
   *
   * ... can be replaced with:
   *
   * <pre>{@code
   * possibleFoo.ifPresent(foo -> doSomethingWith(foo));
   * }</pre>
   *
   * <p><b>Java 9 users:</b> some use cases can be written with calls to {@code optional.stream()}.
   *
   * @since 11.0
   */
  public abstract Set<@NonNull T> asSet();

  /**
   * If the instance is present, it is transformed with the given {@link Function}; otherwise,
   * {@link Optional#absent} is returned.
   *
   * <p><b>Comparison to {@code java.util.Optional}:</b> this method is similar to Java 8's {@code
   * Optional.map}, except when {@code function} returns {@code null}. In this case this method
   * throws an exception, whereas the Java 8 method returns {@code Optional.absent()}.
   *
   * @throws NullPointerException if the function returns {@code null}
   * @since 12.0
   */
  public abstract <V extends @NonNull Object> Optional<V> transform(Function<? super T, V> function);

  /**
   * Returns {@code true} if {@code object} is an {@code Optional} instance, and either the
   * contained references are {@linkplain Object#equals equal} to each other or both are absent.
   * Note that {@code Optional} instances of differing parameterized types can be equal.
   *
   * <p><b>Comparison to {@code java.util.Optional}:</b> no differences.
   */
  @Override
  public abstract boolean equals(@CheckForNull Object object);

  /**
   * Returns a hash code for this instance.
   *
   * <p><b>Comparison to {@code java.util.Optional}:</b> this class leaves the specific choice of
   * hash code unspecified, unlike the Java 8 equivalent.
   */
  @Override
  public abstract int hashCode();

  /**
   * Returns a string representation for this instance.
   *
   * <p><b>Comparison to {@code java.util.Optional}:</b> this class leaves the specific string
   * representation unspecified, unlike the Java 8 equivalent.
   */
  @Override
  public abstract String toString();

  /**
   * Returns the value of each present instance from the supplied {@code optionals}, in order,
   * skipping over occurrences of {@link Optional#absent}. Iterators are unmodifiable and are
   * evaluated lazily.
   *
   * <p><b>Comparison to {@code java.util.Optional}:</b> this method has no equivalent in Java 8's
   * {@code Optional} class; use {@code
   * optionals.stream().filter(Optional::isPresent).map(Optional::get)} instead.
   *
   * <p><b>Java 9 users:</b> use {@code optionals.stream().flatMap(Optional::stream)} instead.
   *
   * @since 11.0 (generics widened in 13.0)
   */
  @Beta
  public static <T> Iterable<T> presentInstances(
      final Iterable<? extends Optional<? extends T>> optionals) {
    checkNotNull(optionals);
    return new Iterable<T>() {
      @Override
      public Iterator<T> iterator() {
        return new AbstractIterator<T>() {
          private final Iterator<? extends Optional<? extends T>> iterator =
              checkNotNull(optionals.iterator());

          @Override
<<<<<<< HEAD
          @SuppressWarnings("nullness:return.type.incompatible") // If endOfData is invoked during
          // execution the returned value is ignored
=======
          @CheckForNull
>>>>>>> 0a17f4a4
          protected T computeNext() {
            while (iterator.hasNext()) {
              Optional<? extends T> optional = iterator.next();
              if (optional.isPresent()) {
                return optional.get();
              }
            }
            return endOfData();
          }
        };
      }
    };
  }

  private static final long serialVersionUID = 0;
}<|MERGE_RESOLUTION|>--- conflicted
+++ resolved
@@ -22,15 +22,12 @@
 import java.io.Serializable;
 import java.util.Iterator;
 import java.util.Set;
-<<<<<<< HEAD
+import javax.annotation.CheckForNull;
 import org.checkerframework.checker.nullness.qual.NonNull;
 import org.checkerframework.checker.nullness.qual.Nullable;
 import org.checkerframework.checker.nullness.qual.PolyNull;
 import org.checkerframework.framework.qual.AnnotatedFor;
 import org.checkerframework.framework.qual.Covariant;
-=======
-import javax.annotation.CheckForNull;
->>>>>>> 0a17f4a4
 
 /**
  * An immutable object that may contain a non-null reference to another object. Each instance of
@@ -92,12 +89,8 @@
 @Covariant(0)
 @DoNotMock("Use Optional.of(value) or Optional.absent()")
 @GwtCompatible(serializable = true)
-<<<<<<< HEAD
-public abstract @NonNull class Optional<T> implements Serializable {
-=======
 @ElementTypesAreNonnullByDefault
 public abstract class Optional<T> implements Serializable {
->>>>>>> 0a17f4a4
   /**
    * Returns an {@code Optional} instance with no contained reference.
    *
@@ -137,15 +130,8 @@
    *
    * @since 21.0
    */
-<<<<<<< HEAD
-  @SuppressWarnings("nullness:return.type.incompatible") // Known issue with behaviour of @PolyNull
-  // with ternary operator, see: https://github.com/typetools/checker-framework/issues/1170
-  public static <T> @PolyNull Optional<T> fromJavaUtil(
-      java.util.@PolyNull Optional<T> javaUtilOptional) {
-=======
   @CheckForNull
   public static <T> Optional<T> fromJavaUtil(@CheckForNull java.util.Optional<T> javaUtilOptional) {
->>>>>>> 0a17f4a4
     return (javaUtilOptional == null) ? null : fromNullable(javaUtilOptional.orElse(null));
   }
 
@@ -162,15 +148,8 @@
    *
    * @since 21.0
    */
-<<<<<<< HEAD
-  @SuppressWarnings("nullness:return.type.incompatible") // Known issue with behaviour of @PolyNull
-  // with ternary operator, see: https://github.com/typetools/checker-framework/issues/1170
-  public static <T> java.util.@PolyNull Optional<T> toJavaUtil(
-      @PolyNull Optional<T> googleOptional) {
-=======
   @CheckForNull
   public static <T> java.util.Optional<T> toJavaUtil(@CheckForNull Optional<T> googleOptional) {
->>>>>>> 0a17f4a4
     return googleOptional == null ? null : googleOptional.toJavaUtil();
   }
 
@@ -371,12 +350,7 @@
               checkNotNull(optionals.iterator());
 
           @Override
-<<<<<<< HEAD
-          @SuppressWarnings("nullness:return.type.incompatible") // If endOfData is invoked during
-          // execution the returned value is ignored
-=======
           @CheckForNull
->>>>>>> 0a17f4a4
           protected T computeNext() {
             while (iterator.hasNext()) {
               Optional<? extends T> optional = iterator.next();
