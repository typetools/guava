--- conflicted
+++ resolved
@@ -297,14 +297,8 @@
       }
     }
 
-<<<<<<< HEAD
-    /**
-     * Gets URL for base of path containing Finalizer.class.
-     */
+    /** Gets URL for base of path containing Finalizer.class. */
     @SuppressWarnings("lowerbound:argument.type.incompatible") // https://github.com/kelloggm/checker-framework/issues/203
-=======
-    /** Gets URL for base of path containing Finalizer.class. */
->>>>>>> d788bc15
     URL getBaseUrl() throws IOException {
       // Find URL pointing to Finalizer.class file.
       String finalizerPath = FINALIZER_CLASS_NAME.replace('.', '/') + ".class";
