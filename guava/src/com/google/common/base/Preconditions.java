/*
 * Copyright (C) 2007 The Guava Authors
 *
 * Licensed under the Apache License, Version 2.0 (the "License"); you may not use this file except
 * in compliance with the License. You may obtain a copy of the License at
 *
 * http://www.apache.org/licenses/LICENSE-2.0
 *
 * Unless required by applicable law or agreed to in writing, software distributed under the License
 * is distributed on an "AS IS" BASIS, WITHOUT WARRANTIES OR CONDITIONS OF ANY KIND, either express
 * or implied. See the License for the specific language governing permissions and limitations under
 * the License.
 */

package com.google.common.base;

<<<<<<< HEAD
import org.checkerframework.framework.qual.AnnotatedFor;
=======
import static com.google.common.base.Strings.lenientFormat;
>>>>>>> f972c215

import com.google.common.annotations.GwtCompatible;
import com.google.common.annotations.VisibleForTesting;
import com.google.errorprone.annotations.CanIgnoreReturnValue;
import org.checkerframework.checker.nullness.qual.Nullable;

/**
 * Static convenience methods that help a method or constructor check whether it was invoked
 * correctly (that is, whether its <i>preconditions</i> were met).
 *
 * <p>If the precondition is not met, the {@code Preconditions} method throws an unchecked exception
 * of a specified type, which helps the method in which the exception was thrown communicate that
 * its caller has made a mistake. This allows constructs such as
 *
 * <pre>{@code
 * public static double sqrt(double value) {
 *   if (value < 0) {
 *     throw new IllegalArgumentException("input is negative: " + value);
 *   }
 *   // calculate square root
 * }
 * }</pre>
 *
 * <p>to be replaced with the more compact
 *
 * <pre>{@code
 * public static double sqrt(double value) {
 *   checkArgument(value >= 0, "input is negative: %s", value);
 *   // calculate square root
 * }
 * }</pre>
 *
 * <p>so that a hypothetical bad caller of this method, such as:
 *
 * <pre>{@code
 *   void exampleBadCaller() {
 *     double d = sqrt(-1.0);
 * }
 * }</pre>
 *
 * <p>would be flagged as having called {@code sqrt()} with an illegal argument.
 *
 * <h3>Performance</h3>
 *
 * <p>Avoid passing message arguments that are expensive to compute; your code will always compute
 * them, even though they usually won't be needed. If you have such arguments, use the conventional
 * if/throw idiom instead.
 *
 * <p>Depending on your message arguments, memory may be allocated for boxing and varargs array
 * creation. However, the methods of this class have a large number of overloads that prevent such
 * allocations in many common cases.
 *
 * <p>The message string is not formatted unless the exception will be thrown, so the cost of the
 * string formatting itself should not be a concern.
 *
 * <p>As with any performance concerns, you should consider profiling your code (in a production
 * environment if possible) before spending a lot of effort on tweaking a particular element.
 *
 * <h3>Other types of preconditions</h3>
 *
 * <p>Not every type of precondition failure is supported by these methods. Continue to throw
 * standard JDK exceptions such as {@link java.util.NoSuchElementException} or {@link
 * UnsupportedOperationException} in the situations they are intended for.
 *
 * <h3>Non-preconditions</h3>
 *
 * <p>It is of course possible to use the methods of this class to check for invalid conditions
 * which are <i>not the caller's fault</i>. Doing so is <b>not recommended</b> because it is
 * misleading to future readers of the code and of stack traces. See <a
 * href="https://github.com/google/guava/wiki/ConditionalFailuresExplained">Conditional failures
 * explained</a> in the Guava User Guide for more advice. Notably, {@link Verify} offers assertions
 * similar to those in this class for non-precondition checks.
 *
 * <h3>{@code java.util.Objects.requireNonNull()}</h3>
 *
 * <p>Projects which use {@code com.google.common} should generally avoid the use of {@link
 * java.util.Objects#requireNonNull(Object)}. Instead, use whichever of {@link
 * #checkNotNull(Object)} or {@link Verify#verifyNotNull(Object)} is appropriate to the situation.
 * (The same goes for the message-accepting overloads.)
 *
 * <h3>Only {@code %s} is supported</h3>
 *
 * <p>{@code Preconditions} uses {@link Strings#lenientFormat} to format error message template
 * strings. This only supports the {@code "%s"} specifier, not the full range of {@link
 * java.util.Formatter} specifiers. However, note that if the number of arguments does not match the
 * number of occurrences of {@code "%s"} in the format string, {@code Preconditions} will still
 * behave as expected, and will still include all argument values in the error message; the message
 * will simply not be formatted exactly as intended.
 *
 * <h3>More information</h3>
 *
 * <p>See the Guava User Guide on <a
 * href="https://github.com/google/guava/wiki/PreconditionsExplained">using {@code
 * Preconditions}</a>.
 *
 * @author Kevin Bourrillion
 * @since 2.0
 */
@AnnotatedFor({"nullness"})
@GwtCompatible
public final class Preconditions {
  private Preconditions() {}

  /**
   * Ensures the truth of an expression involving one or more parameters to the calling method.
   *
   * @param expression a boolean expression
   * @throws IllegalArgumentException if {@code expression} is false
   */
  public static void checkArgument(boolean expression) {
    if (!expression) {
      throw new IllegalArgumentException();
    }
  }

  /**
   * Ensures the truth of an expression involving one or more parameters to the calling method.
   *
   * @param expression a boolean expression
   * @param errorMessage the exception message to use if the check fails; will be converted to a
   *     string using {@link String#valueOf(Object)}
   * @throws IllegalArgumentException if {@code expression} is false
   */
  public static void checkArgument(boolean expression, @Nullable Object errorMessage) {
    if (!expression) {
      throw new IllegalArgumentException(String.valueOf(errorMessage));
    }
  }

  /**
   * Ensures the truth of an expression involving one or more parameters to the calling method.
   *
   * @param expression a boolean expression
   * @param errorMessageTemplate a template for the exception message should the check fail. The
   *     message is formed by replacing each {@code %s} placeholder in the template with an
   *     argument. These are matched by position - the first {@code %s} gets {@code
   *     errorMessageArgs[0]}, etc. Unmatched arguments will be appended to the formatted message in
   *     square braces. Unmatched placeholders will be left as-is.
   * @param errorMessageArgs the arguments to be substituted into the message template. Arguments
   *     are converted to strings using {@link String#valueOf(Object)}.
   * @throws IllegalArgumentException if {@code expression} is false
   */
  public static void checkArgument(
      boolean expression,
      @Nullable String errorMessageTemplate,
      Object @Nullable... errorMessageArgs) {
    if (!expression) {
      throw new IllegalArgumentException(lenientFormat(errorMessageTemplate, errorMessageArgs));
    }
  }

  /**
   * Ensures the truth of an expression involving one or more parameters to the calling method.
   *
   * <p>See {@link #checkArgument(boolean, String, Object...)} for details.
   *
   * @since 20.0 (varargs overload since 2.0)
   */
  public static void checkArgument(boolean b, @Nullable String errorMessageTemplate, char p1) {
    if (!b) {
      throw new IllegalArgumentException(lenientFormat(errorMessageTemplate, p1));
    }
  }

  /**
   * Ensures the truth of an expression involving one or more parameters to the calling method.
   *
   * <p>See {@link #checkArgument(boolean, String, Object...)} for details.
   *
   * @since 20.0 (varargs overload since 2.0)
   */
  public static void checkArgument(boolean b, @Nullable String errorMessageTemplate, int p1) {
    if (!b) {
      throw new IllegalArgumentException(lenientFormat(errorMessageTemplate, p1));
    }
  }

  /**
   * Ensures the truth of an expression involving one or more parameters to the calling method.
   *
   * <p>See {@link #checkArgument(boolean, String, Object...)} for details.
   *
   * @since 20.0 (varargs overload since 2.0)
   */
  public static void checkArgument(boolean b, @Nullable String errorMessageTemplate, long p1) {
    if (!b) {
      throw new IllegalArgumentException(lenientFormat(errorMessageTemplate, p1));
    }
  }

  /**
   * Ensures the truth of an expression involving one or more parameters to the calling method.
   *
   * <p>See {@link #checkArgument(boolean, String, Object...)} for details.
   *
   * @since 20.0 (varargs overload since 2.0)
   */
  public static void checkArgument(
      boolean b, @Nullable String errorMessageTemplate, @Nullable Object p1) {
    if (!b) {
      throw new IllegalArgumentException(lenientFormat(errorMessageTemplate, p1));
    }
  }

  /**
   * Ensures the truth of an expression involving one or more parameters to the calling method.
   *
   * <p>See {@link #checkArgument(boolean, String, Object...)} for details.
   *
   * @since 20.0 (varargs overload since 2.0)
   */
  public static void checkArgument(
      boolean b, @Nullable String errorMessageTemplate, char p1, char p2) {
    if (!b) {
      throw new IllegalArgumentException(lenientFormat(errorMessageTemplate, p1, p2));
    }
  }

  /**
   * Ensures the truth of an expression involving one or more parameters to the calling method.
   *
   * <p>See {@link #checkArgument(boolean, String, Object...)} for details.
   *
   * @since 20.0 (varargs overload since 2.0)
   */
  public static void checkArgument(
      boolean b, @Nullable String errorMessageTemplate, char p1, int p2) {
    if (!b) {
      throw new IllegalArgumentException(lenientFormat(errorMessageTemplate, p1, p2));
    }
  }

  /**
   * Ensures the truth of an expression involving one or more parameters to the calling method.
   *
   * <p>See {@link #checkArgument(boolean, String, Object...)} for details.
   *
   * @since 20.0 (varargs overload since 2.0)
   */
  public static void checkArgument(
      boolean b, @Nullable String errorMessageTemplate, char p1, long p2) {
    if (!b) {
      throw new IllegalArgumentException(lenientFormat(errorMessageTemplate, p1, p2));
    }
  }

  /**
   * Ensures the truth of an expression involving one or more parameters to the calling method.
   *
   * <p>See {@link #checkArgument(boolean, String, Object...)} for details.
   *
   * @since 20.0 (varargs overload since 2.0)
   */
  public static void checkArgument(
      boolean b, @Nullable String errorMessageTemplate, char p1, @Nullable Object p2) {
    if (!b) {
      throw new IllegalArgumentException(lenientFormat(errorMessageTemplate, p1, p2));
    }
  }

  /**
   * Ensures the truth of an expression involving one or more parameters to the calling method.
   *
   * <p>See {@link #checkArgument(boolean, String, Object...)} for details.
   *
   * @since 20.0 (varargs overload since 2.0)
   */
  public static void checkArgument(
      boolean b, @Nullable String errorMessageTemplate, int p1, char p2) {
    if (!b) {
      throw new IllegalArgumentException(lenientFormat(errorMessageTemplate, p1, p2));
    }
  }

  /**
   * Ensures the truth of an expression involving one or more parameters to the calling method.
   *
   * <p>See {@link #checkArgument(boolean, String, Object...)} for details.
   *
   * @since 20.0 (varargs overload since 2.0)
   */
  public static void checkArgument(
      boolean b, @Nullable String errorMessageTemplate, int p1, int p2) {
    if (!b) {
      throw new IllegalArgumentException(lenientFormat(errorMessageTemplate, p1, p2));
    }
  }

  /**
   * Ensures the truth of an expression involving one or more parameters to the calling method.
   *
   * <p>See {@link #checkArgument(boolean, String, Object...)} for details.
   *
   * @since 20.0 (varargs overload since 2.0)
   */
  public static void checkArgument(
      boolean b, @Nullable String errorMessageTemplate, int p1, long p2) {
    if (!b) {
      throw new IllegalArgumentException(lenientFormat(errorMessageTemplate, p1, p2));
    }
  }

  /**
   * Ensures the truth of an expression involving one or more parameters to the calling method.
   *
   * <p>See {@link #checkArgument(boolean, String, Object...)} for details.
   *
   * @since 20.0 (varargs overload since 2.0)
   */
  public static void checkArgument(
      boolean b, @Nullable String errorMessageTemplate, int p1, @Nullable Object p2) {
    if (!b) {
      throw new IllegalArgumentException(lenientFormat(errorMessageTemplate, p1, p2));
    }
  }

  /**
   * Ensures the truth of an expression involving one or more parameters to the calling method.
   *
   * <p>See {@link #checkArgument(boolean, String, Object...)} for details.
   *
   * @since 20.0 (varargs overload since 2.0)
   */
  public static void checkArgument(
      boolean b, @Nullable String errorMessageTemplate, long p1, char p2) {
    if (!b) {
      throw new IllegalArgumentException(lenientFormat(errorMessageTemplate, p1, p2));
    }
  }

  /**
   * Ensures the truth of an expression involving one or more parameters to the calling method.
   *
   * <p>See {@link #checkArgument(boolean, String, Object...)} for details.
   *
   * @since 20.0 (varargs overload since 2.0)
   */
  public static void checkArgument(
      boolean b, @Nullable String errorMessageTemplate, long p1, int p2) {
    if (!b) {
      throw new IllegalArgumentException(lenientFormat(errorMessageTemplate, p1, p2));
    }
  }

  /**
   * Ensures the truth of an expression involving one or more parameters to the calling method.
   *
   * <p>See {@link #checkArgument(boolean, String, Object...)} for details.
   *
   * @since 20.0 (varargs overload since 2.0)
   */
  public static void checkArgument(
      boolean b, @Nullable String errorMessageTemplate, long p1, long p2) {
    if (!b) {
      throw new IllegalArgumentException(lenientFormat(errorMessageTemplate, p1, p2));
    }
  }

  /**
   * Ensures the truth of an expression involving one or more parameters to the calling method.
   *
   * <p>See {@link #checkArgument(boolean, String, Object...)} for details.
   *
   * @since 20.0 (varargs overload since 2.0)
   */
  public static void checkArgument(
      boolean b, @Nullable String errorMessageTemplate, long p1, @Nullable Object p2) {
    if (!b) {
      throw new IllegalArgumentException(lenientFormat(errorMessageTemplate, p1, p2));
    }
  }

  /**
   * Ensures the truth of an expression involving one or more parameters to the calling method.
   *
   * <p>See {@link #checkArgument(boolean, String, Object...)} for details.
   *
   * @since 20.0 (varargs overload since 2.0)
   */
  public static void checkArgument(
      boolean b, @Nullable String errorMessageTemplate, @Nullable Object p1, char p2) {
    if (!b) {
      throw new IllegalArgumentException(lenientFormat(errorMessageTemplate, p1, p2));
    }
  }

  /**
   * Ensures the truth of an expression involving one or more parameters to the calling method.
   *
   * <p>See {@link #checkArgument(boolean, String, Object...)} for details.
   *
   * @since 20.0 (varargs overload since 2.0)
   */
  public static void checkArgument(
      boolean b, @Nullable String errorMessageTemplate, @Nullable Object p1, int p2) {
    if (!b) {
      throw new IllegalArgumentException(lenientFormat(errorMessageTemplate, p1, p2));
    }
  }

  /**
   * Ensures the truth of an expression involving one or more parameters to the calling method.
   *
   * <p>See {@link #checkArgument(boolean, String, Object...)} for details.
   *
   * @since 20.0 (varargs overload since 2.0)
   */
  public static void checkArgument(
      boolean b, @Nullable String errorMessageTemplate, @Nullable Object p1, long p2) {
    if (!b) {
      throw new IllegalArgumentException(lenientFormat(errorMessageTemplate, p1, p2));
    }
  }

  /**
   * Ensures the truth of an expression involving one or more parameters to the calling method.
   *
   * <p>See {@link #checkArgument(boolean, String, Object...)} for details.
   *
   * @since 20.0 (varargs overload since 2.0)
   */
  public static void checkArgument(
      boolean b, @Nullable String errorMessageTemplate, @Nullable Object p1, @Nullable Object p2) {
    if (!b) {
      throw new IllegalArgumentException(lenientFormat(errorMessageTemplate, p1, p2));
    }
  }

  /**
   * Ensures the truth of an expression involving one or more parameters to the calling method.
   *
   * <p>See {@link #checkArgument(boolean, String, Object...)} for details.
   *
   * @since 20.0 (varargs overload since 2.0)
   */
  public static void checkArgument(
      boolean b,
      @Nullable String errorMessageTemplate,
      @Nullable Object p1,
      @Nullable Object p2,
      @Nullable Object p3) {
    if (!b) {
      throw new IllegalArgumentException(lenientFormat(errorMessageTemplate, p1, p2, p3));
    }
  }

  /**
   * Ensures the truth of an expression involving one or more parameters to the calling method.
   *
   * <p>See {@link #checkArgument(boolean, String, Object...)} for details.
   *
   * @since 20.0 (varargs overload since 2.0)
   */
  public static void checkArgument(
      boolean b,
      @Nullable String errorMessageTemplate,
      @Nullable Object p1,
      @Nullable Object p2,
      @Nullable Object p3,
      @Nullable Object p4) {
    if (!b) {
      throw new IllegalArgumentException(lenientFormat(errorMessageTemplate, p1, p2, p3, p4));
    }
  }

  /**
   * Ensures the truth of an expression involving the state of the calling instance, but not
   * involving any parameters to the calling method.
   *
   * @param expression a boolean expression
   * @throws IllegalStateException if {@code expression} is false
   * @see Verify#verify Verify.verify()
   */
  public static void checkState(boolean expression) {
    if (!expression) {
      throw new IllegalStateException();
    }
  }

  /**
   * Ensures the truth of an expression involving the state of the calling instance, but not
   * involving any parameters to the calling method.
   *
   * @param expression a boolean expression
   * @param errorMessage the exception message to use if the check fails; will be converted to a
   *     string using {@link String#valueOf(Object)}
   * @throws IllegalStateException if {@code expression} is false
   * @see Verify#verify Verify.verify()
   */
  public static void checkState(boolean expression, @Nullable Object errorMessage) {
    if (!expression) {
      throw new IllegalStateException(String.valueOf(errorMessage));
    }
  }

  /**
   * Ensures the truth of an expression involving the state of the calling instance, but not
   * involving any parameters to the calling method.
   *
   * @param expression a boolean expression
   * @param errorMessageTemplate a template for the exception message should the check fail. The
   *     message is formed by replacing each {@code %s} placeholder in the template with an
   *     argument. These are matched by position - the first {@code %s} gets {@code
   *     errorMessageArgs[0]}, etc. Unmatched arguments will be appended to the formatted message in
   *     square braces. Unmatched placeholders will be left as-is.
   * @param errorMessageArgs the arguments to be substituted into the message template. Arguments
   *     are converted to strings using {@link String#valueOf(Object)}.
   * @throws IllegalStateException if {@code expression} is false
   * @see Verify#verify Verify.verify()
   */
  public static void checkState(
      boolean expression,
      @Nullable String errorMessageTemplate,
      @Nullable Object @Nullable... errorMessageArgs) {
    if (!expression) {
      throw new IllegalStateException(lenientFormat(errorMessageTemplate, errorMessageArgs));
    }
  }

  /**
   * Ensures the truth of an expression involving the state of the calling instance, but not
   * involving any parameters to the calling method.
   *
   * <p>See {@link #checkState(boolean, String, Object...)} for details.
   *
   * @since 20.0 (varargs overload since 2.0)
   */
  public static void checkState(boolean b, @Nullable String errorMessageTemplate, char p1) {
    if (!b) {
      throw new IllegalStateException(lenientFormat(errorMessageTemplate, p1));
    }
  }

  /**
   * Ensures the truth of an expression involving the state of the calling instance, but not
   * involving any parameters to the calling method.
   *
   * <p>See {@link #checkState(boolean, String, Object...)} for details.
   *
   * @since 20.0 (varargs overload since 2.0)
   */
  public static void checkState(boolean b, @Nullable String errorMessageTemplate, int p1) {
    if (!b) {
      throw new IllegalStateException(lenientFormat(errorMessageTemplate, p1));
    }
  }

  /**
   * Ensures the truth of an expression involving the state of the calling instance, but not
   * involving any parameters to the calling method.
   *
   * <p>See {@link #checkState(boolean, String, Object...)} for details.
   *
   * @since 20.0 (varargs overload since 2.0)
   */
  public static void checkState(boolean b, @Nullable String errorMessageTemplate, long p1) {
    if (!b) {
      throw new IllegalStateException(lenientFormat(errorMessageTemplate, p1));
    }
  }

  /**
   * Ensures the truth of an expression involving the state of the calling instance, but not
   * involving any parameters to the calling method.
   *
   * <p>See {@link #checkState(boolean, String, Object...)} for details.
   *
   * @since 20.0 (varargs overload since 2.0)
   */
  public static void checkState(
      boolean b, @Nullable String errorMessageTemplate, @Nullable Object p1) {
    if (!b) {
      throw new IllegalStateException(lenientFormat(errorMessageTemplate, p1));
    }
  }

  /**
   * Ensures the truth of an expression involving the state of the calling instance, but not
   * involving any parameters to the calling method.
   *
   * <p>See {@link #checkState(boolean, String, Object...)} for details.
   *
   * @since 20.0 (varargs overload since 2.0)
   */
  public static void checkState(
      boolean b, @Nullable String errorMessageTemplate, char p1, char p2) {
    if (!b) {
      throw new IllegalStateException(lenientFormat(errorMessageTemplate, p1, p2));
    }
  }

  /**
   * Ensures the truth of an expression involving the state of the calling instance, but not
   * involving any parameters to the calling method.
   *
   * <p>See {@link #checkState(boolean, String, Object...)} for details.
   *
   * @since 20.0 (varargs overload since 2.0)
   */
  public static void checkState(boolean b, @Nullable String errorMessageTemplate, char p1, int p2) {
    if (!b) {
      throw new IllegalStateException(lenientFormat(errorMessageTemplate, p1, p2));
    }
  }

  /**
   * Ensures the truth of an expression involving the state of the calling instance, but not
   * involving any parameters to the calling method.
   *
   * <p>See {@link #checkState(boolean, String, Object...)} for details.
   *
   * @since 20.0 (varargs overload since 2.0)
   */
  public static void checkState(
      boolean b, @Nullable String errorMessageTemplate, char p1, long p2) {
    if (!b) {
      throw new IllegalStateException(lenientFormat(errorMessageTemplate, p1, p2));
    }
  }

  /**
   * Ensures the truth of an expression involving the state of the calling instance, but not
   * involving any parameters to the calling method.
   *
   * <p>See {@link #checkState(boolean, String, Object...)} for details.
   *
   * @since 20.0 (varargs overload since 2.0)
   */
  public static void checkState(
      boolean b, @Nullable String errorMessageTemplate, char p1, @Nullable Object p2) {
    if (!b) {
      throw new IllegalStateException(lenientFormat(errorMessageTemplate, p1, p2));
    }
  }

  /**
   * Ensures the truth of an expression involving the state of the calling instance, but not
   * involving any parameters to the calling method.
   *
   * <p>See {@link #checkState(boolean, String, Object...)} for details.
   *
   * @since 20.0 (varargs overload since 2.0)
   */
  public static void checkState(boolean b, @Nullable String errorMessageTemplate, int p1, char p2) {
    if (!b) {
      throw new IllegalStateException(lenientFormat(errorMessageTemplate, p1, p2));
    }
  }

  /**
   * Ensures the truth of an expression involving the state of the calling instance, but not
   * involving any parameters to the calling method.
   *
   * <p>See {@link #checkState(boolean, String, Object...)} for details.
   *
   * @since 20.0 (varargs overload since 2.0)
   */
  public static void checkState(boolean b, @Nullable String errorMessageTemplate, int p1, int p2) {
    if (!b) {
      throw new IllegalStateException(lenientFormat(errorMessageTemplate, p1, p2));
    }
  }

  /**
   * Ensures the truth of an expression involving the state of the calling instance, but not
   * involving any parameters to the calling method.
   *
   * <p>See {@link #checkState(boolean, String, Object...)} for details.
   *
   * @since 20.0 (varargs overload since 2.0)
   */
  public static void checkState(boolean b, @Nullable String errorMessageTemplate, int p1, long p2) {
    if (!b) {
      throw new IllegalStateException(lenientFormat(errorMessageTemplate, p1, p2));
    }
  }

  /**
   * Ensures the truth of an expression involving the state of the calling instance, but not
   * involving any parameters to the calling method.
   *
   * <p>See {@link #checkState(boolean, String, Object...)} for details.
   *
   * @since 20.0 (varargs overload since 2.0)
   */
  public static void checkState(
      boolean b, @Nullable String errorMessageTemplate, int p1, @Nullable Object p2) {
    if (!b) {
      throw new IllegalStateException(lenientFormat(errorMessageTemplate, p1, p2));
    }
  }

  /**
   * Ensures the truth of an expression involving the state of the calling instance, but not
   * involving any parameters to the calling method.
   *
   * <p>See {@link #checkState(boolean, String, Object...)} for details.
   *
   * @since 20.0 (varargs overload since 2.0)
   */
  public static void checkState(
      boolean b, @Nullable String errorMessageTemplate, long p1, char p2) {
    if (!b) {
      throw new IllegalStateException(lenientFormat(errorMessageTemplate, p1, p2));
    }
  }

  /**
   * Ensures the truth of an expression involving the state of the calling instance, but not
   * involving any parameters to the calling method.
   *
   * <p>See {@link #checkState(boolean, String, Object...)} for details.
   *
   * @since 20.0 (varargs overload since 2.0)
   */
  public static void checkState(boolean b, @Nullable String errorMessageTemplate, long p1, int p2) {
    if (!b) {
      throw new IllegalStateException(lenientFormat(errorMessageTemplate, p1, p2));
    }
  }

  /**
   * Ensures the truth of an expression involving the state of the calling instance, but not
   * involving any parameters to the calling method.
   *
   * <p>See {@link #checkState(boolean, String, Object...)} for details.
   *
   * @since 20.0 (varargs overload since 2.0)
   */
  public static void checkState(
      boolean b, @Nullable String errorMessageTemplate, long p1, long p2) {
    if (!b) {
      throw new IllegalStateException(lenientFormat(errorMessageTemplate, p1, p2));
    }
  }

  /**
   * Ensures the truth of an expression involving the state of the calling instance, but not
   * involving any parameters to the calling method.
   *
   * <p>See {@link #checkState(boolean, String, Object...)} for details.
   *
   * @since 20.0 (varargs overload since 2.0)
   */
  public static void checkState(
      boolean b, @Nullable String errorMessageTemplate, long p1, @Nullable Object p2) {
    if (!b) {
      throw new IllegalStateException(lenientFormat(errorMessageTemplate, p1, p2));
    }
  }

  /**
   * Ensures the truth of an expression involving the state of the calling instance, but not
   * involving any parameters to the calling method.
   *
   * <p>See {@link #checkState(boolean, String, Object...)} for details.
   *
   * @since 20.0 (varargs overload since 2.0)
   */
  public static void checkState(
      boolean b, @Nullable String errorMessageTemplate, @Nullable Object p1, char p2) {
    if (!b) {
      throw new IllegalStateException(lenientFormat(errorMessageTemplate, p1, p2));
    }
  }

  /**
   * Ensures the truth of an expression involving the state of the calling instance, but not
   * involving any parameters to the calling method.
   *
   * <p>See {@link #checkState(boolean, String, Object...)} for details.
   *
   * @since 20.0 (varargs overload since 2.0)
   */
  public static void checkState(
      boolean b, @Nullable String errorMessageTemplate, @Nullable Object p1, int p2) {
    if (!b) {
      throw new IllegalStateException(lenientFormat(errorMessageTemplate, p1, p2));
    }
  }

  /**
   * Ensures the truth of an expression involving the state of the calling instance, but not
   * involving any parameters to the calling method.
   *
   * <p>See {@link #checkState(boolean, String, Object...)} for details.
   *
   * @since 20.0 (varargs overload since 2.0)
   */
  public static void checkState(
      boolean b, @Nullable String errorMessageTemplate, @Nullable Object p1, long p2) {
    if (!b) {
      throw new IllegalStateException(lenientFormat(errorMessageTemplate, p1, p2));
    }
  }

  /**
   * Ensures the truth of an expression involving the state of the calling instance, but not
   * involving any parameters to the calling method.
   *
   * <p>See {@link #checkState(boolean, String, Object...)} for details.
   *
   * @since 20.0 (varargs overload since 2.0)
   */
  public static void checkState(
      boolean b, @Nullable String errorMessageTemplate, @Nullable Object p1, @Nullable Object p2) {
    if (!b) {
      throw new IllegalStateException(lenientFormat(errorMessageTemplate, p1, p2));
    }
  }

  /**
   * Ensures the truth of an expression involving the state of the calling instance, but not
   * involving any parameters to the calling method.
   *
   * <p>See {@link #checkState(boolean, String, Object...)} for details.
   *
   * @since 20.0 (varargs overload since 2.0)
   */
  public static void checkState(
      boolean b,
      @Nullable String errorMessageTemplate,
      @Nullable Object p1,
      @Nullable Object p2,
      @Nullable Object p3) {
    if (!b) {
      throw new IllegalStateException(lenientFormat(errorMessageTemplate, p1, p2, p3));
    }
  }

  /**
   * Ensures the truth of an expression involving the state of the calling instance, but not
   * involving any parameters to the calling method.
   *
   * <p>See {@link #checkState(boolean, String, Object...)} for details.
   *
   * @since 20.0 (varargs overload since 2.0)
   */
  public static void checkState(
      boolean b,
      @Nullable String errorMessageTemplate,
      @Nullable Object p1,
      @Nullable Object p2,
      @Nullable Object p3,
      @Nullable Object p4) {
    if (!b) {
      throw new IllegalStateException(lenientFormat(errorMessageTemplate, p1, p2, p3, p4));
    }
  }

  /**
   * Ensures that an object reference passed as a parameter to the calling method is not null.
   *
   * @param reference an object reference
   * @return the non-null reference that was validated
   * @throws NullPointerException if {@code reference} is null
   * @see Verify#verifyNotNull Verify.verifyNotNull()
   */
  @CanIgnoreReturnValue
  public static <T> T checkNotNull(T reference) {
    if (reference == null) {
      throw new NullPointerException();
    }
    return reference;
  }

  /**
   * Ensures that an object reference passed as a parameter to the calling method is not null.
   *
   * @param reference an object reference
   * @param errorMessage the exception message to use if the check fails; will be converted to a
   *     string using {@link String#valueOf(Object)}
   * @return the non-null reference that was validated
   * @throws NullPointerException if {@code reference} is null
   * @see Verify#verifyNotNull Verify.verifyNotNull()
   */
  @CanIgnoreReturnValue
  public static <T> T checkNotNull(T reference, @Nullable Object errorMessage) {
    if (reference == null) {
      throw new NullPointerException(String.valueOf(errorMessage));
    }
    return reference;
  }

  /**
   * Ensures that an object reference passed as a parameter to the calling method is not null.
   *
   * @param reference an object reference
   * @param errorMessageTemplate a template for the exception message should the check fail. The
   *     message is formed by replacing each {@code %s} placeholder in the template with an
   *     argument. These are matched by position - the first {@code %s} gets {@code
   *     errorMessageArgs[0]}, etc. Unmatched arguments will be appended to the formatted message in
   *     square braces. Unmatched placeholders will be left as-is.
   * @param errorMessageArgs the arguments to be substituted into the message template. Arguments
   *     are converted to strings using {@link String#valueOf(Object)}.
   * @return the non-null reference that was validated
   * @throws NullPointerException if {@code reference} is null
   * @see Verify#verifyNotNull Verify.verifyNotNull()
   */
  @CanIgnoreReturnValue
  public static <T> T checkNotNull(
      T reference, @Nullable String errorMessageTemplate, Object @Nullable... errorMessageArgs) {
    if (reference == null) {
      throw new NullPointerException(lenientFormat(errorMessageTemplate, errorMessageArgs));
    }
    return reference;
  }

  /**
   * Ensures that an object reference passed as a parameter to the calling method is not null.
   *
   * <p>See {@link #checkNotNull(Object, String, Object...)} for details.
   *
   * @since 20.0 (varargs overload since 2.0)
   */
  @CanIgnoreReturnValue
  public static <T> T checkNotNull(T obj, @Nullable String errorMessageTemplate, char p1) {
    if (obj == null) {
      throw new NullPointerException(lenientFormat(errorMessageTemplate, p1));
    }
    return obj;
  }

  /**
   * Ensures that an object reference passed as a parameter to the calling method is not null.
   *
   * <p>See {@link #checkNotNull(Object, String, Object...)} for details.
   *
   * @since 20.0 (varargs overload since 2.0)
   */
  @CanIgnoreReturnValue
  public static <T> T checkNotNull(T obj, @Nullable String errorMessageTemplate, int p1) {
    if (obj == null) {
      throw new NullPointerException(lenientFormat(errorMessageTemplate, p1));
    }
    return obj;
  }

  /**
   * Ensures that an object reference passed as a parameter to the calling method is not null.
   *
   * <p>See {@link #checkNotNull(Object, String, Object...)} for details.
   *
   * @since 20.0 (varargs overload since 2.0)
   */
  @CanIgnoreReturnValue
  public static <T> T checkNotNull(T obj, @Nullable String errorMessageTemplate, long p1) {
    if (obj == null) {
      throw new NullPointerException(lenientFormat(errorMessageTemplate, p1));
    }
    return obj;
  }

  /**
   * Ensures that an object reference passed as a parameter to the calling method is not null.
   *
   * <p>See {@link #checkNotNull(Object, String, Object...)} for details.
   *
   * @since 20.0 (varargs overload since 2.0)
   */
  @CanIgnoreReturnValue
  public static <T> T checkNotNull(
      T obj, @Nullable String errorMessageTemplate, @Nullable Object p1) {
    if (obj == null) {
      throw new NullPointerException(lenientFormat(errorMessageTemplate, p1));
    }
    return obj;
  }

  /**
   * Ensures that an object reference passed as a parameter to the calling method is not null.
   *
   * <p>See {@link #checkNotNull(Object, String, Object...)} for details.
   *
   * @since 20.0 (varargs overload since 2.0)
   */
  @CanIgnoreReturnValue
  public static <T> T checkNotNull(T obj, @Nullable String errorMessageTemplate, char p1, char p2) {
    if (obj == null) {
      throw new NullPointerException(lenientFormat(errorMessageTemplate, p1, p2));
    }
    return obj;
  }

  /**
   * Ensures that an object reference passed as a parameter to the calling method is not null.
   *
   * <p>See {@link #checkNotNull(Object, String, Object...)} for details.
   *
   * @since 20.0 (varargs overload since 2.0)
   */
  @CanIgnoreReturnValue
  public static <T> T checkNotNull(T obj, @Nullable String errorMessageTemplate, char p1, int p2) {
    if (obj == null) {
      throw new NullPointerException(lenientFormat(errorMessageTemplate, p1, p2));
    }
    return obj;
  }

  /**
   * Ensures that an object reference passed as a parameter to the calling method is not null.
   *
   * <p>See {@link #checkNotNull(Object, String, Object...)} for details.
   *
   * @since 20.0 (varargs overload since 2.0)
   */
  @CanIgnoreReturnValue
  public static <T> T checkNotNull(T obj, @Nullable String errorMessageTemplate, char p1, long p2) {
    if (obj == null) {
      throw new NullPointerException(lenientFormat(errorMessageTemplate, p1, p2));
    }
    return obj;
  }

  /**
   * Ensures that an object reference passed as a parameter to the calling method is not null.
   *
   * <p>See {@link #checkNotNull(Object, String, Object...)} for details.
   *
   * @since 20.0 (varargs overload since 2.0)
   */
  @CanIgnoreReturnValue
  public static <T> T checkNotNull(
      T obj, @Nullable String errorMessageTemplate, char p1, @Nullable Object p2) {
    if (obj == null) {
      throw new NullPointerException(lenientFormat(errorMessageTemplate, p1, p2));
    }
    return obj;
  }

  /**
   * Ensures that an object reference passed as a parameter to the calling method is not null.
   *
   * <p>See {@link #checkNotNull(Object, String, Object...)} for details.
   *
   * @since 20.0 (varargs overload since 2.0)
   */
  @CanIgnoreReturnValue
  public static <T> T checkNotNull(T obj, @Nullable String errorMessageTemplate, int p1, char p2) {
    if (obj == null) {
      throw new NullPointerException(lenientFormat(errorMessageTemplate, p1, p2));
    }
    return obj;
  }

  /**
   * Ensures that an object reference passed as a parameter to the calling method is not null.
   *
   * <p>See {@link #checkNotNull(Object, String, Object...)} for details.
   *
   * @since 20.0 (varargs overload since 2.0)
   */
  @CanIgnoreReturnValue
  public static <T> T checkNotNull(T obj, @Nullable String errorMessageTemplate, int p1, int p2) {
    if (obj == null) {
      throw new NullPointerException(lenientFormat(errorMessageTemplate, p1, p2));
    }
    return obj;
  }

  /**
   * Ensures that an object reference passed as a parameter to the calling method is not null.
   *
   * <p>See {@link #checkNotNull(Object, String, Object...)} for details.
   *
   * @since 20.0 (varargs overload since 2.0)
   */
  @CanIgnoreReturnValue
  public static <T> T checkNotNull(T obj, @Nullable String errorMessageTemplate, int p1, long p2) {
    if (obj == null) {
      throw new NullPointerException(lenientFormat(errorMessageTemplate, p1, p2));
    }
    return obj;
  }

  /**
   * Ensures that an object reference passed as a parameter to the calling method is not null.
   *
   * <p>See {@link #checkNotNull(Object, String, Object...)} for details.
   *
   * @since 20.0 (varargs overload since 2.0)
   */
  @CanIgnoreReturnValue
  public static <T> T checkNotNull(
      T obj, @Nullable String errorMessageTemplate, int p1, @Nullable Object p2) {
    if (obj == null) {
      throw new NullPointerException(lenientFormat(errorMessageTemplate, p1, p2));
    }
    return obj;
  }

  /**
   * Ensures that an object reference passed as a parameter to the calling method is not null.
   *
   * <p>See {@link #checkNotNull(Object, String, Object...)} for details.
   *
   * @since 20.0 (varargs overload since 2.0)
   */
  @CanIgnoreReturnValue
  public static <T> T checkNotNull(T obj, @Nullable String errorMessageTemplate, long p1, char p2) {
    if (obj == null) {
      throw new NullPointerException(lenientFormat(errorMessageTemplate, p1, p2));
    }
    return obj;
  }

  /**
   * Ensures that an object reference passed as a parameter to the calling method is not null.
   *
   * <p>See {@link #checkNotNull(Object, String, Object...)} for details.
   *
   * @since 20.0 (varargs overload since 2.0)
   */
  @CanIgnoreReturnValue
  public static <T> T checkNotNull(T obj, @Nullable String errorMessageTemplate, long p1, int p2) {
    if (obj == null) {
      throw new NullPointerException(lenientFormat(errorMessageTemplate, p1, p2));
    }
    return obj;
  }

  /**
   * Ensures that an object reference passed as a parameter to the calling method is not null.
   *
   * <p>See {@link #checkNotNull(Object, String, Object...)} for details.
   *
   * @since 20.0 (varargs overload since 2.0)
   */
  @CanIgnoreReturnValue
  public static <T> T checkNotNull(T obj, @Nullable String errorMessageTemplate, long p1, long p2) {
    if (obj == null) {
      throw new NullPointerException(lenientFormat(errorMessageTemplate, p1, p2));
    }
    return obj;
  }

  /**
   * Ensures that an object reference passed as a parameter to the calling method is not null.
   *
   * <p>See {@link #checkNotNull(Object, String, Object...)} for details.
   *
   * @since 20.0 (varargs overload since 2.0)
   */
  @CanIgnoreReturnValue
  public static <T> T checkNotNull(
      T obj, @Nullable String errorMessageTemplate, long p1, @Nullable Object p2) {
    if (obj == null) {
      throw new NullPointerException(lenientFormat(errorMessageTemplate, p1, p2));
    }
    return obj;
  }

  /**
   * Ensures that an object reference passed as a parameter to the calling method is not null.
   *
   * <p>See {@link #checkNotNull(Object, String, Object...)} for details.
   *
   * @since 20.0 (varargs overload since 2.0)
   */
  @CanIgnoreReturnValue
  public static <T> T checkNotNull(
      T obj, @Nullable String errorMessageTemplate, @Nullable Object p1, char p2) {
    if (obj == null) {
      throw new NullPointerException(lenientFormat(errorMessageTemplate, p1, p2));
    }
    return obj;
  }

  /**
   * Ensures that an object reference passed as a parameter to the calling method is not null.
   *
   * <p>See {@link #checkNotNull(Object, String, Object...)} for details.
   *
   * @since 20.0 (varargs overload since 2.0)
   */
  @CanIgnoreReturnValue
  public static <T> T checkNotNull(
      T obj, @Nullable String errorMessageTemplate, @Nullable Object p1, int p2) {
    if (obj == null) {
      throw new NullPointerException(lenientFormat(errorMessageTemplate, p1, p2));
    }
    return obj;
  }

  /**
   * Ensures that an object reference passed as a parameter to the calling method is not null.
   *
   * <p>See {@link #checkNotNull(Object, String, Object...)} for details.
   *
   * @since 20.0 (varargs overload since 2.0)
   */
  @CanIgnoreReturnValue
  public static <T> T checkNotNull(
      T obj, @Nullable String errorMessageTemplate, @Nullable Object p1, long p2) {
    if (obj == null) {
      throw new NullPointerException(lenientFormat(errorMessageTemplate, p1, p2));
    }
    return obj;
  }

  /**
   * Ensures that an object reference passed as a parameter to the calling method is not null.
   *
   * <p>See {@link #checkNotNull(Object, String, Object...)} for details.
   *
   * @since 20.0 (varargs overload since 2.0)
   */
  @CanIgnoreReturnValue
  public static <T> T checkNotNull(
      T obj, @Nullable String errorMessageTemplate, @Nullable Object p1, @Nullable Object p2) {
    if (obj == null) {
      throw new NullPointerException(lenientFormat(errorMessageTemplate, p1, p2));
    }
    return obj;
  }

  /**
   * Ensures that an object reference passed as a parameter to the calling method is not null.
   *
   * <p>See {@link #checkNotNull(Object, String, Object...)} for details.
   *
   * @since 20.0 (varargs overload since 2.0)
   */
  @CanIgnoreReturnValue
  public static <T> T checkNotNull(
      T obj,
      @Nullable String errorMessageTemplate,
      @Nullable Object p1,
      @Nullable Object p2,
      @Nullable Object p3) {
    if (obj == null) {
      throw new NullPointerException(lenientFormat(errorMessageTemplate, p1, p2, p3));
    }
    return obj;
  }

  /**
   * Ensures that an object reference passed as a parameter to the calling method is not null.
   *
   * <p>See {@link #checkNotNull(Object, String, Object...)} for details.
   *
   * @since 20.0 (varargs overload since 2.0)
   */
  @CanIgnoreReturnValue
  public static <T> T checkNotNull(
      T obj,
      @Nullable String errorMessageTemplate,
      @Nullable Object p1,
      @Nullable Object p2,
      @Nullable Object p3,
      @Nullable Object p4) {
    if (obj == null) {
      throw new NullPointerException(lenientFormat(errorMessageTemplate, p1, p2, p3, p4));
    }
    return obj;
  }

  /*
   * All recent hotspots (as of 2009) *really* like to have the natural code
   *
   * if (guardExpression) {
   *    throw new BadException(messageExpression);
   * }
   *
   * refactored so that messageExpression is moved to a separate String-returning method.
   *
   * if (guardExpression) {
   *    throw new BadException(badMsg(...));
   * }
   *
   * The alternative natural refactorings into void or Exception-returning methods are much slower.
   * This is a big deal - we're talking factors of 2-8 in microbenchmarks, not just 10-20%. (This is
   * a hotspot optimizer bug, which should be fixed, but that's a separate, big project).
   *
   * The coding pattern above is heavily used in java.util, e.g. in ArrayList. There is a
   * RangeCheckMicroBenchmark in the JDK that was used to test this.
   *
   * But the methods in this class want to throw different exceptions, depending on the args, so it
   * appears that this pattern is not directly applicable. But we can use the ridiculous, devious
   * trick of throwing an exception in the middle of the construction of another exception. Hotspot
   * is fine with that.
   */

  /**
   * Ensures that {@code index} specifies a valid <i>element</i> in an array, list or string of size
   * {@code size}. An element index may range from zero, inclusive, to {@code size}, exclusive.
   *
   * @param index a user-supplied index identifying an element of an array, list or string
   * @param size the size of that array, list or string
   * @return the value of {@code index}
   * @throws IndexOutOfBoundsException if {@code index} is negative or is not less than {@code size}
   * @throws IllegalArgumentException if {@code size} is negative
   */
  @CanIgnoreReturnValue
  public static int checkElementIndex(int index, int size) {
    return checkElementIndex(index, size, "index");
  }

  /**
   * Ensures that {@code index} specifies a valid <i>element</i> in an array, list or string of size
   * {@code size}. An element index may range from zero, inclusive, to {@code size}, exclusive.
   *
   * @param index a user-supplied index identifying an element of an array, list or string
   * @param size the size of that array, list or string
   * @param desc the text to use to describe this index in an error message
   * @return the value of {@code index}
   * @throws IndexOutOfBoundsException if {@code index} is negative or is not less than {@code size}
   * @throws IllegalArgumentException if {@code size} is negative
   */
  @CanIgnoreReturnValue
  public static int checkElementIndex(int index, int size, @Nullable String desc) {
    // Carefully optimized for execution by hotspot (explanatory comment above)
    if (index < 0 || index >= size) {
      throw new IndexOutOfBoundsException(badElementIndex(index, size, desc));
    }
    return index;
  }

  private static String badElementIndex(int index, int size, @Nullable String desc) {
    if (index < 0) {
      return lenientFormat("%s (%s) must not be negative", desc, index);
    } else if (size < 0) {
      throw new IllegalArgumentException("negative size: " + size);
    } else { // index >= size
      return lenientFormat("%s (%s) must be less than size (%s)", desc, index, size);
    }
  }

  /**
   * Ensures that {@code index} specifies a valid <i>position</i> in an array, list or string of
   * size {@code size}. A position index may range from zero to {@code size}, inclusive.
   *
   * @param index a user-supplied index identifying a position in an array, list or string
   * @param size the size of that array, list or string
   * @return the value of {@code index}
   * @throws IndexOutOfBoundsException if {@code index} is negative or is greater than {@code size}
   * @throws IllegalArgumentException if {@code size} is negative
   */
  @CanIgnoreReturnValue
  public static int checkPositionIndex(int index, int size) {
    return checkPositionIndex(index, size, "index");
  }

  /**
   * Ensures that {@code index} specifies a valid <i>position</i> in an array, list or string of
   * size {@code size}. A position index may range from zero to {@code size}, inclusive.
   *
   * @param index a user-supplied index identifying a position in an array, list or string
   * @param size the size of that array, list or string
   * @param desc the text to use to describe this index in an error message
   * @return the value of {@code index}
   * @throws IndexOutOfBoundsException if {@code index} is negative or is greater than {@code size}
   * @throws IllegalArgumentException if {@code size} is negative
   */
  @CanIgnoreReturnValue
  public static int checkPositionIndex(int index, int size, @Nullable String desc) {
    // Carefully optimized for execution by hotspot (explanatory comment above)
    if (index < 0 || index > size) {
      throw new IndexOutOfBoundsException(badPositionIndex(index, size, desc));
    }
    return index;
  }

  private static String badPositionIndex(int index, int size, @Nullable String desc) {
    if (index < 0) {
      return lenientFormat("%s (%s) must not be negative", desc, index);
    } else if (size < 0) {
      throw new IllegalArgumentException("negative size: " + size);
    } else { // index > size
      return lenientFormat("%s (%s) must not be greater than size (%s)", desc, index, size);
    }
  }

  /**
   * Ensures that {@code start} and {@code end} specify a valid <i>positions</i> in an array, list
   * or string of size {@code size}, and are in order. A position index may range from zero to
   * {@code size}, inclusive.
   *
   * @param start a user-supplied index identifying a starting position in an array, list or string
   * @param end a user-supplied index identifying a ending position in an array, list or string
   * @param size the size of that array, list or string
   * @throws IndexOutOfBoundsException if either index is negative or is greater than {@code size},
   *     or if {@code end} is less than {@code start}
   * @throws IllegalArgumentException if {@code size} is negative
   */
  public static void checkPositionIndexes(int start, int end, int size) {
    // Carefully optimized for execution by hotspot (explanatory comment above)
    if (start < 0 || end < start || end > size) {
      throw new IndexOutOfBoundsException(badPositionIndexes(start, end, size));
    }
  }

  private static String badPositionIndexes(int start, int end, int size) {
    if (start < 0 || start > size) {
      return badPositionIndex(start, size, "start index");
    }
    if (end < 0 || end > size) {
      return badPositionIndex(end, size, "end index");
    }
    // end < start
    return lenientFormat("end index (%s) must not be less than start index (%s)", end, start);
  }
}<|MERGE_RESOLUTION|>--- conflicted
+++ resolved
@@ -14,11 +14,7 @@
 
 package com.google.common.base;
 
-<<<<<<< HEAD
-import org.checkerframework.framework.qual.AnnotatedFor;
-=======
 import static com.google.common.base.Strings.lenientFormat;
->>>>>>> f972c215
 
 import com.google.common.annotations.GwtCompatible;
 import com.google.common.annotations.VisibleForTesting;
@@ -27,7 +23,7 @@
 
 /**
  * Static convenience methods that help a method or constructor check whether it was invoked
- * correctly (that is, whether its <i>preconditions</i> were met).
+ * correctly (that is, whether its <i>preconditions</i> were met) .
  *
  * <p>If the precondition is not met, the {@code Preconditions} method throws an unchecked exception
  * of a specified type, which helps the method in which the exception was thrown communicate that
@@ -117,7 +113,6 @@
  * @author Kevin Bourrillion
  * @since 2.0
  */
-@AnnotatedFor({"nullness"})
 @GwtCompatible
 public final class Preconditions {
   private Preconditions() {}
