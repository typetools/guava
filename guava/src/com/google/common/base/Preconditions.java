/*
 * Copyright (C) 2007 The Guava Authors
 *
 * Licensed under the Apache License, Version 2.0 (the "License"); you may not use this file except
 * in compliance with the License. You may obtain a copy of the License at
 *
 * http://www.apache.org/licenses/LICENSE-2.0
 *
 * Unless required by applicable law or agreed to in writing, software distributed under the License
 * is distributed on an "AS IS" BASIS, WITHOUT WARRANTIES OR CONDITIONS OF ANY KIND, either express
 * or implied. See the License for the specific language governing permissions and limitations under
 * the License.
 */

package com.google.common.base;

import static com.google.common.base.Strings.lenientFormat;

import com.google.common.annotations.GwtCompatible;
import com.google.errorprone.annotations.CanIgnoreReturnValue;
import javax.annotation.CheckForNull;
import org.checkerframework.checker.index.qual.NonNegative;
import org.checkerframework.checker.nullness.qual.Nullable;
import org.checkerframework.dataflow.qual.AssertMethod;
import org.checkerframework.dataflow.qual.Pure;
import org.checkerframework.framework.qual.AnnotatedFor;

/**
 * Static convenience methods that help a method or constructor check whether it was invoked
 * correctly (that is, whether its <i>preconditions</i> were met).
 *
 * <p>If the precondition is not met, the {@code Preconditions} method throws an unchecked exception
 * of a specified type, which helps the method in which the exception was thrown communicate that
 * its caller has made a mistake. This allows constructs such as
 *
 * <pre>{@code
 * public static double sqrt(double value) {
 *   if (value < 0) {
 *     throw new IllegalArgumentException("input is negative: " + value);
 *   }
 *   // calculate square root
 * }
 * }</pre>
 *
 * <p>to be replaced with the more compact
 *
 * <pre>{@code
 * public static double sqrt(double value) {
 *   checkArgument(value >= 0, "input is negative: %s", value);
 *   // calculate square root
 * }
 * }</pre>
 *
 * <p>so that a hypothetical bad caller of this method, such as:
 *
 * <pre>{@code
 * void exampleBadCaller() {
 *   double d = sqrt(-1.0);
 * }
 * }</pre>
 *
 * <p>would be flagged as having called {@code sqrt()} with an illegal argument.
 *
 * <h3>Performance</h3>
 *
 * <p>Avoid passing message arguments that are expensive to compute; your code will always compute
 * them, even though they usually won't be needed. If you have such arguments, use the conventional
 * if/throw idiom instead.
 *
 * <p>Depending on your message arguments, memory may be allocated for boxing and varargs array
 * creation. However, the methods of this class have a large number of overloads that prevent such
 * allocations in many common cases.
 *
 * <p>The message string is not formatted unless the exception will be thrown, so the cost of the
 * string formatting itself should not be a concern.
 *
 * <p>As with any performance concerns, you should consider profiling your code (in a production
 * environment if possible) before spending a lot of effort on tweaking a particular element.
 *
 * <h3>Other types of preconditions</h3>
 *
 * <p>Not every type of precondition failure is supported by these methods. Continue to throw
 * standard JDK exceptions such as {@link java.util.NoSuchElementException} or {@link
 * UnsupportedOperationException} in the situations they are intended for.
 *
 * <h3>Non-preconditions</h3>
 *
 * <p>It is of course possible to use the methods of this class to check for invalid conditions
 * which are <i>not the caller's fault</i>. Doing so is <b>not recommended</b> because it is
 * misleading to future readers of the code and of stack traces. See <a
 * href="https://github.com/google/guava/wiki/ConditionalFailuresExplained">Conditional failures
 * explained</a> in the Guava User Guide for more advice. Notably, {@link Verify} offers assertions
 * similar to those in this class for non-precondition checks.
 *
 * <h3>{@code java.util.Objects.requireNonNull()}</h3>
 *
 * <p>Projects which use {@code com.google.common} should generally avoid the use of {@link
 * java.util.Objects#requireNonNull(Object)}. Instead, use whichever of {@link
 * #checkNotNull(Object)} or {@link Verify#verifyNotNull(Object)} is appropriate to the situation.
 * (The same goes for the message-accepting overloads.)
 *
 * <h3>Only {@code %s} is supported</h3>
 *
 * <p>{@code Preconditions} uses {@link Strings#lenientFormat} to format error message template
 * strings. This only supports the {@code "%s"} specifier, not the full range of {@link
 * java.util.Formatter} specifiers. However, note that if the number of arguments does not match the
 * number of occurrences of {@code "%s"} in the format string, {@code Preconditions} will still
 * behave as expected, and will still include all argument values in the error message; the message
 * will simply not be formatted exactly as intended.
 *
 * <h3>More information</h3>
 *
 * <p>See the Guava User Guide on <a
 * href="https://github.com/google/guava/wiki/PreconditionsExplained">using {@code
 * Preconditions}</a>.
 *
 * @author Kevin Bourrillion
 * @since 2.0
 */
@AnnotatedFor({"nullness"})
@GwtCompatible
@ElementTypesAreNonnullByDefault
public final class Preconditions {
  private Preconditions() {}

  /**
   * Ensures the truth of an expression involving one or more parameters to the calling method.
   *
   * @param expression a boolean expression
   * @throws IllegalArgumentException if {@code expression} is false
   */
  @AssertMethod(IllegalArgumentException.class)
  @Pure
  public static void checkArgument(boolean expression) {
    if (!expression) {
      throw new IllegalArgumentException();
    }
  }

  /**
   * Ensures the truth of an expression involving one or more parameters to the calling method.
   *
   * @param expression a boolean expression
   * @param errorMessage the exception message to use if the check fails; will be converted to a
   *     string using {@link String#valueOf(Object)}
   * @throws IllegalArgumentException if {@code expression} is false
   */
  @AssertMethod(IllegalArgumentException.class)
  @Pure
  public static void checkArgument(boolean expression, @CheckForNull Object errorMessage) {
    if (!expression) {
      throw new IllegalArgumentException(String.valueOf(errorMessage));
    }
  }

  /**
   * Ensures the truth of an expression involving one or more parameters to the calling method.
   *
   * @param expression a boolean expression
   * @param errorMessageTemplate a template for the exception message should the check fail. The
   *     message is formed by replacing each {@code %s} placeholder in the template with an
   *     argument. These are matched by position - the first {@code %s} gets {@code
   *     errorMessageArgs[0]}, etc. Unmatched arguments will be appended to the formatted message in
   *     square braces. Unmatched placeholders will be left as-is.
   * @param errorMessageArgs the arguments to be substituted into the message template. Arguments
   *     are converted to strings using {@link String#valueOf(Object)}.
   * @throws IllegalArgumentException if {@code expression} is false
   */
  @AssertMethod(IllegalArgumentException.class)
  @Pure
  public static void checkArgument(
      boolean expression,
      String errorMessageTemplate,
      @CheckForNull @Nullable Object... errorMessageArgs) {
    if (!expression) {
      throw new IllegalArgumentException(lenientFormat(errorMessageTemplate, errorMessageArgs));
    }
  }

  /**
   * Ensures the truth of an expression involving one or more parameters to the calling method.
   *
   * <p>See {@link #checkArgument(boolean, String, Object...)} for details.
   *
   * @since 20.0 (varargs overload since 2.0)
   */
<<<<<<< HEAD
  @AssertMethod(IllegalArgumentException.class)
  @Pure
  public static void checkArgument(boolean b, String errorMessageTemplate, char p1) {
    if (!b) {
=======
  public static void checkArgument(boolean expression, String errorMessageTemplate, char p1) {
    if (!expression) {
>>>>>>> 6b1f97ce
      throw new IllegalArgumentException(lenientFormat(errorMessageTemplate, p1));
    }
  }

  /**
   * Ensures the truth of an expression involving one or more parameters to the calling method.
   *
   * <p>See {@link #checkArgument(boolean, String, Object...)} for details.
   *
   * @since 20.0 (varargs overload since 2.0)
   */
<<<<<<< HEAD
  @AssertMethod(IllegalArgumentException.class)
  @Pure
  public static void checkArgument(boolean b, String errorMessageTemplate, int p1) {
    if (!b) {
=======
  public static void checkArgument(boolean expression, String errorMessageTemplate, int p1) {
    if (!expression) {
>>>>>>> 6b1f97ce
      throw new IllegalArgumentException(lenientFormat(errorMessageTemplate, p1));
    }
  }

  /**
   * Ensures the truth of an expression involving one or more parameters to the calling method.
   *
   * <p>See {@link #checkArgument(boolean, String, Object...)} for details.
   *
   * @since 20.0 (varargs overload since 2.0)
   */
<<<<<<< HEAD
  @AssertMethod(IllegalArgumentException.class)
  @Pure
  public static void checkArgument(boolean b, String errorMessageTemplate, long p1) {
    if (!b) {
=======
  public static void checkArgument(boolean expression, String errorMessageTemplate, long p1) {
    if (!expression) {
>>>>>>> 6b1f97ce
      throw new IllegalArgumentException(lenientFormat(errorMessageTemplate, p1));
    }
  }

  /**
   * Ensures the truth of an expression involving one or more parameters to the calling method.
   *
   * <p>See {@link #checkArgument(boolean, String, Object...)} for details.
   *
   * @since 20.0 (varargs overload since 2.0)
   */
  @AssertMethod(IllegalArgumentException.class)
  @Pure
  public static void checkArgument(
      boolean expression, String errorMessageTemplate, @CheckForNull Object p1) {
    if (!expression) {
      throw new IllegalArgumentException(lenientFormat(errorMessageTemplate, p1));
    }
  }

  /**
   * Ensures the truth of an expression involving one or more parameters to the calling method.
   *
   * <p>See {@link #checkArgument(boolean, String, Object...)} for details.
   *
   * @since 20.0 (varargs overload since 2.0)
   */
<<<<<<< HEAD
  @AssertMethod(IllegalArgumentException.class)
  @Pure
  public static void checkArgument(boolean b, String errorMessageTemplate, char p1, char p2) {
    if (!b) {
=======
  public static void checkArgument(
      boolean expression, String errorMessageTemplate, char p1, char p2) {
    if (!expression) {
>>>>>>> 6b1f97ce
      throw new IllegalArgumentException(lenientFormat(errorMessageTemplate, p1, p2));
    }
  }

  /**
   * Ensures the truth of an expression involving one or more parameters to the calling method.
   *
   * <p>See {@link #checkArgument(boolean, String, Object...)} for details.
   *
   * @since 20.0 (varargs overload since 2.0)
   */
<<<<<<< HEAD
  @AssertMethod(IllegalArgumentException.class)
  @Pure
  public static void checkArgument(boolean b, String errorMessageTemplate, char p1, int p2) {
    if (!b) {
=======
  public static void checkArgument(
      boolean expression, String errorMessageTemplate, char p1, int p2) {
    if (!expression) {
>>>>>>> 6b1f97ce
      throw new IllegalArgumentException(lenientFormat(errorMessageTemplate, p1, p2));
    }
  }

  /**
   * Ensures the truth of an expression involving one or more parameters to the calling method.
   *
   * <p>See {@link #checkArgument(boolean, String, Object...)} for details.
   *
   * @since 20.0 (varargs overload since 2.0)
   */
<<<<<<< HEAD
  @AssertMethod(IllegalArgumentException.class)
  @Pure
  public static void checkArgument(boolean b, String errorMessageTemplate, char p1, long p2) {
    if (!b) {
=======
  public static void checkArgument(
      boolean expression, String errorMessageTemplate, char p1, long p2) {
    if (!expression) {
>>>>>>> 6b1f97ce
      throw new IllegalArgumentException(lenientFormat(errorMessageTemplate, p1, p2));
    }
  }

  /**
   * Ensures the truth of an expression involving one or more parameters to the calling method.
   *
   * <p>See {@link #checkArgument(boolean, String, Object...)} for details.
   *
   * @since 20.0 (varargs overload since 2.0)
   */
  @AssertMethod(IllegalArgumentException.class)
  @Pure
  public static void checkArgument(
      boolean expression, String errorMessageTemplate, char p1, @CheckForNull Object p2) {
    if (!expression) {
      throw new IllegalArgumentException(lenientFormat(errorMessageTemplate, p1, p2));
    }
  }

  /**
   * Ensures the truth of an expression involving one or more parameters to the calling method.
   *
   * <p>See {@link #checkArgument(boolean, String, Object...)} for details.
   *
   * @since 20.0 (varargs overload since 2.0)
   */
<<<<<<< HEAD
  @AssertMethod(IllegalArgumentException.class)
  @Pure
  public static void checkArgument(boolean b, String errorMessageTemplate, int p1, char p2) {
    if (!b) {
=======
  public static void checkArgument(
      boolean expression, String errorMessageTemplate, int p1, char p2) {
    if (!expression) {
>>>>>>> 6b1f97ce
      throw new IllegalArgumentException(lenientFormat(errorMessageTemplate, p1, p2));
    }
  }

  /**
   * Ensures the truth of an expression involving one or more parameters to the calling method.
   *
   * <p>See {@link #checkArgument(boolean, String, Object...)} for details.
   *
   * @since 20.0 (varargs overload since 2.0)
   */
<<<<<<< HEAD
  @AssertMethod(IllegalArgumentException.class)
  @Pure
  public static void checkArgument(boolean b, String errorMessageTemplate, int p1, int p2) {
    if (!b) {
=======
  public static void checkArgument(
      boolean expression, String errorMessageTemplate, int p1, int p2) {
    if (!expression) {
>>>>>>> 6b1f97ce
      throw new IllegalArgumentException(lenientFormat(errorMessageTemplate, p1, p2));
    }
  }

  /**
   * Ensures the truth of an expression involving one or more parameters to the calling method.
   *
   * <p>See {@link #checkArgument(boolean, String, Object...)} for details.
   *
   * @since 20.0 (varargs overload since 2.0)
   */
<<<<<<< HEAD
  @AssertMethod(IllegalArgumentException.class)
  @Pure
  public static void checkArgument(boolean b, String errorMessageTemplate, int p1, long p2) {
    if (!b) {
=======
  public static void checkArgument(
      boolean expression, String errorMessageTemplate, int p1, long p2) {
    if (!expression) {
>>>>>>> 6b1f97ce
      throw new IllegalArgumentException(lenientFormat(errorMessageTemplate, p1, p2));
    }
  }

  /**
   * Ensures the truth of an expression involving one or more parameters to the calling method.
   *
   * <p>See {@link #checkArgument(boolean, String, Object...)} for details.
   *
   * @since 20.0 (varargs overload since 2.0)
   */
  @AssertMethod(IllegalArgumentException.class)
  @Pure
  public static void checkArgument(
      boolean expression, String errorMessageTemplate, int p1, @CheckForNull Object p2) {
    if (!expression) {
      throw new IllegalArgumentException(lenientFormat(errorMessageTemplate, p1, p2));
    }
  }

  /**
   * Ensures the truth of an expression involving one or more parameters to the calling method.
   *
   * <p>See {@link #checkArgument(boolean, String, Object...)} for details.
   *
   * @since 20.0 (varargs overload since 2.0)
   */
<<<<<<< HEAD
  @AssertMethod(IllegalArgumentException.class)
  @Pure
  public static void checkArgument(boolean b, String errorMessageTemplate, long p1, char p2) {
    if (!b) {
=======
  public static void checkArgument(
      boolean expression, String errorMessageTemplate, long p1, char p2) {
    if (!expression) {
>>>>>>> 6b1f97ce
      throw new IllegalArgumentException(lenientFormat(errorMessageTemplate, p1, p2));
    }
  }

  /**
   * Ensures the truth of an expression involving one or more parameters to the calling method.
   *
   * <p>See {@link #checkArgument(boolean, String, Object...)} for details.
   *
   * @since 20.0 (varargs overload since 2.0)
   */
<<<<<<< HEAD
  @AssertMethod(IllegalArgumentException.class)
  @Pure
  public static void checkArgument(boolean b, String errorMessageTemplate, long p1, int p2) {
    if (!b) {
=======
  public static void checkArgument(
      boolean expression, String errorMessageTemplate, long p1, int p2) {
    if (!expression) {
>>>>>>> 6b1f97ce
      throw new IllegalArgumentException(lenientFormat(errorMessageTemplate, p1, p2));
    }
  }

  /**
   * Ensures the truth of an expression involving one or more parameters to the calling method.
   *
   * <p>See {@link #checkArgument(boolean, String, Object...)} for details.
   *
   * @since 20.0 (varargs overload since 2.0)
   */
<<<<<<< HEAD
  @AssertMethod(IllegalArgumentException.class)
  @Pure
  public static void checkArgument(boolean b, String errorMessageTemplate, long p1, long p2) {
    if (!b) {
=======
  public static void checkArgument(
      boolean expression, String errorMessageTemplate, long p1, long p2) {
    if (!expression) {
>>>>>>> 6b1f97ce
      throw new IllegalArgumentException(lenientFormat(errorMessageTemplate, p1, p2));
    }
  }

  /**
   * Ensures the truth of an expression involving one or more parameters to the calling method.
   *
   * <p>See {@link #checkArgument(boolean, String, Object...)} for details.
   *
   * @since 20.0 (varargs overload since 2.0)
   */
  @AssertMethod(IllegalArgumentException.class)
  @Pure
  public static void checkArgument(
      boolean expression, String errorMessageTemplate, long p1, @CheckForNull Object p2) {
    if (!expression) {
      throw new IllegalArgumentException(lenientFormat(errorMessageTemplate, p1, p2));
    }
  }

  /**
   * Ensures the truth of an expression involving one or more parameters to the calling method.
   *
   * <p>See {@link #checkArgument(boolean, String, Object...)} for details.
   *
   * @since 20.0 (varargs overload since 2.0)
   */
  @AssertMethod(IllegalArgumentException.class)
  @Pure
  public static void checkArgument(
      boolean expression, String errorMessageTemplate, @CheckForNull Object p1, char p2) {
    if (!expression) {
      throw new IllegalArgumentException(lenientFormat(errorMessageTemplate, p1, p2));
    }
  }

  /**
   * Ensures the truth of an expression involving one or more parameters to the calling method.
   *
   * <p>See {@link #checkArgument(boolean, String, Object...)} for details.
   *
   * @since 20.0 (varargs overload since 2.0)
   */
  @AssertMethod(IllegalArgumentException.class)
  @Pure
  public static void checkArgument(
      boolean expression, String errorMessageTemplate, @CheckForNull Object p1, int p2) {
    if (!expression) {
      throw new IllegalArgumentException(lenientFormat(errorMessageTemplate, p1, p2));
    }
  }

  /**
   * Ensures the truth of an expression involving one or more parameters to the calling method.
   *
   * <p>See {@link #checkArgument(boolean, String, Object...)} for details.
   *
   * @since 20.0 (varargs overload since 2.0)
   */
  @AssertMethod(IllegalArgumentException.class)
  @Pure
  public static void checkArgument(
      boolean expression, String errorMessageTemplate, @CheckForNull Object p1, long p2) {
    if (!expression) {
      throw new IllegalArgumentException(lenientFormat(errorMessageTemplate, p1, p2));
    }
  }

  /**
   * Ensures the truth of an expression involving one or more parameters to the calling method.
   *
   * <p>See {@link #checkArgument(boolean, String, Object...)} for details.
   *
   * @since 20.0 (varargs overload since 2.0)
   */
  @AssertMethod(IllegalArgumentException.class)
  @Pure
  public static void checkArgument(
      boolean expression,
      String errorMessageTemplate,
      @CheckForNull Object p1,
      @CheckForNull Object p2) {
    if (!expression) {
      throw new IllegalArgumentException(lenientFormat(errorMessageTemplate, p1, p2));
    }
  }

  /**
   * Ensures the truth of an expression involving one or more parameters to the calling method.
   *
   * <p>See {@link #checkArgument(boolean, String, Object...)} for details.
   *
   * @since 20.0 (varargs overload since 2.0)
   */
  @AssertMethod(IllegalArgumentException.class)
  @Pure
  public static void checkArgument(
      boolean expression,
      String errorMessageTemplate,
      @CheckForNull Object p1,
      @CheckForNull Object p2,
      @CheckForNull Object p3) {
    if (!expression) {
      throw new IllegalArgumentException(lenientFormat(errorMessageTemplate, p1, p2, p3));
    }
  }

  /**
   * Ensures the truth of an expression involving one or more parameters to the calling method.
   *
   * <p>See {@link #checkArgument(boolean, String, Object...)} for details.
   *
   * @since 20.0 (varargs overload since 2.0)
   */
  @AssertMethod(IllegalArgumentException.class)
  @Pure
  public static void checkArgument(
      boolean expression,
      String errorMessageTemplate,
      @CheckForNull Object p1,
      @CheckForNull Object p2,
      @CheckForNull Object p3,
      @CheckForNull Object p4) {
    if (!expression) {
      throw new IllegalArgumentException(lenientFormat(errorMessageTemplate, p1, p2, p3, p4));
    }
  }

  /**
   * Ensures the truth of an expression involving the state of the calling instance, but not
   * involving any parameters to the calling method.
   *
   * @param expression a boolean expression
   * @throws IllegalStateException if {@code expression} is false
   * @see Verify#verify Verify.verify()
   */
  @AssertMethod(IllegalStateException.class)
  @Pure
  public static void checkState(boolean expression) {
    if (!expression) {
      throw new IllegalStateException();
    }
  }

  /**
   * Ensures the truth of an expression involving the state of the calling instance, but not
   * involving any parameters to the calling method.
   *
   * @param expression a boolean expression
   * @param errorMessage the exception message to use if the check fails; will be converted to a
   *     string using {@link String#valueOf(Object)}
   * @throws IllegalStateException if {@code expression} is false
   * @see Verify#verify Verify.verify()
   */
  @AssertMethod(IllegalStateException.class)
  @Pure
  public static void checkState(boolean expression, @CheckForNull Object errorMessage) {
    if (!expression) {
      throw new IllegalStateException(String.valueOf(errorMessage));
    }
  }

  /**
   * Ensures the truth of an expression involving the state of the calling instance, but not
   * involving any parameters to the calling method.
   *
   * @param expression a boolean expression
   * @param errorMessageTemplate a template for the exception message should the check fail. The
   *     message is formed by replacing each {@code %s} placeholder in the template with an
   *     argument. These are matched by position - the first {@code %s} gets {@code
   *     errorMessageArgs[0]}, etc. Unmatched arguments will be appended to the formatted message in
   *     square braces. Unmatched placeholders will be left as-is.
   * @param errorMessageArgs the arguments to be substituted into the message template. Arguments
   *     are converted to strings using {@link String#valueOf(Object)}.
   * @throws IllegalStateException if {@code expression} is false
   * @see Verify#verify Verify.verify()
   */
  @AssertMethod(IllegalStateException.class)
  @Pure
  public static void checkState(
      boolean expression,
      /*
       * TODO(cpovirk): Consider removing @CheckForNull here, as we've done with the other methods'
       * errorMessageTemplate parameters: It is unlikely that callers intend for their string
       * template to be null (though we do handle that case gracefully at runtime). I've left this
       * one as it is because one of our users has defined a wrapper API around Preconditions,
       * declaring a checkState method that accepts a possibly null template. So we'd need to update
       * that user first.
       */
      @CheckForNull String errorMessageTemplate,
      @CheckForNull @Nullable Object... errorMessageArgs) {
    if (!expression) {
      throw new IllegalStateException(lenientFormat(errorMessageTemplate, errorMessageArgs));
    }
  }

  /**
   * Ensures the truth of an expression involving the state of the calling instance, but not
   * involving any parameters to the calling method.
   *
   * <p>See {@link #checkState(boolean, String, Object...)} for details.
   *
   * @since 20.0 (varargs overload since 2.0)
   */
<<<<<<< HEAD
  @AssertMethod(IllegalStateException.class)
  @Pure
  public static void checkState(boolean b, String errorMessageTemplate, char p1) {
    if (!b) {
=======
  public static void checkState(boolean expression, String errorMessageTemplate, char p1) {
    if (!expression) {
>>>>>>> 6b1f97ce
      throw new IllegalStateException(lenientFormat(errorMessageTemplate, p1));
    }
  }

  /**
   * Ensures the truth of an expression involving the state of the calling instance, but not
   * involving any parameters to the calling method.
   *
   * <p>See {@link #checkState(boolean, String, Object...)} for details.
   *
   * @since 20.0 (varargs overload since 2.0)
   */
<<<<<<< HEAD
  @AssertMethod(IllegalStateException.class)
  @Pure
  public static void checkState(boolean b, String errorMessageTemplate, int p1) {
    if (!b) {
=======
  public static void checkState(boolean expression, String errorMessageTemplate, int p1) {
    if (!expression) {
>>>>>>> 6b1f97ce
      throw new IllegalStateException(lenientFormat(errorMessageTemplate, p1));
    }
  }

  /**
   * Ensures the truth of an expression involving the state of the calling instance, but not
   * involving any parameters to the calling method.
   *
   * <p>See {@link #checkState(boolean, String, Object...)} for details.
   *
   * @since 20.0 (varargs overload since 2.0)
   */
<<<<<<< HEAD
  @AssertMethod(IllegalStateException.class)
  @Pure
  public static void checkState(boolean b, String errorMessageTemplate, long p1) {
    if (!b) {
=======
  public static void checkState(boolean expression, String errorMessageTemplate, long p1) {
    if (!expression) {
>>>>>>> 6b1f97ce
      throw new IllegalStateException(lenientFormat(errorMessageTemplate, p1));
    }
  }

  /**
   * Ensures the truth of an expression involving the state of the calling instance, but not
   * involving any parameters to the calling method.
   *
   * <p>See {@link #checkState(boolean, String, Object...)} for details.
   *
   * @since 20.0 (varargs overload since 2.0)
   */
<<<<<<< HEAD
  @AssertMethod(IllegalStateException.class)
  @Pure
  public static void checkState(boolean b, String errorMessageTemplate, @CheckForNull Object p1) {
    if (!b) {
=======
  public static void checkState(
      boolean expression, String errorMessageTemplate, @CheckForNull Object p1) {
    if (!expression) {
>>>>>>> 6b1f97ce
      throw new IllegalStateException(lenientFormat(errorMessageTemplate, p1));
    }
  }

  /**
   * Ensures the truth of an expression involving the state of the calling instance, but not
   * involving any parameters to the calling method.
   *
   * <p>See {@link #checkState(boolean, String, Object...)} for details.
   *
   * @since 20.0 (varargs overload since 2.0)
   */
<<<<<<< HEAD
  @AssertMethod(IllegalStateException.class)
  @Pure
  public static void checkState(boolean b, String errorMessageTemplate, char p1, char p2) {
    if (!b) {
=======
  public static void checkState(boolean expression, String errorMessageTemplate, char p1, char p2) {
    if (!expression) {
>>>>>>> 6b1f97ce
      throw new IllegalStateException(lenientFormat(errorMessageTemplate, p1, p2));
    }
  }

  /**
   * Ensures the truth of an expression involving the state of the calling instance, but not
   * involving any parameters to the calling method.
   *
   * <p>See {@link #checkState(boolean, String, Object...)} for details.
   *
   * @since 20.0 (varargs overload since 2.0)
   */
<<<<<<< HEAD
  @AssertMethod(IllegalStateException.class)
  @Pure
  public static void checkState(boolean b, String errorMessageTemplate, char p1, int p2) {
    if (!b) {
=======
  public static void checkState(boolean expression, String errorMessageTemplate, char p1, int p2) {
    if (!expression) {
>>>>>>> 6b1f97ce
      throw new IllegalStateException(lenientFormat(errorMessageTemplate, p1, p2));
    }
  }

  /**
   * Ensures the truth of an expression involving the state of the calling instance, but not
   * involving any parameters to the calling method.
   *
   * <p>See {@link #checkState(boolean, String, Object...)} for details.
   *
   * @since 20.0 (varargs overload since 2.0)
   */
<<<<<<< HEAD
  @AssertMethod(IllegalStateException.class)
  @Pure
  public static void checkState(boolean b, String errorMessageTemplate, char p1, long p2) {
    if (!b) {
=======
  public static void checkState(boolean expression, String errorMessageTemplate, char p1, long p2) {
    if (!expression) {
>>>>>>> 6b1f97ce
      throw new IllegalStateException(lenientFormat(errorMessageTemplate, p1, p2));
    }
  }

  /**
   * Ensures the truth of an expression involving the state of the calling instance, but not
   * involving any parameters to the calling method.
   *
   * <p>See {@link #checkState(boolean, String, Object...)} for details.
   *
   * @since 20.0 (varargs overload since 2.0)
   */
  @AssertMethod(IllegalStateException.class)
  @Pure
  public static void checkState(
      boolean expression, String errorMessageTemplate, char p1, @CheckForNull Object p2) {
    if (!expression) {
      throw new IllegalStateException(lenientFormat(errorMessageTemplate, p1, p2));
    }
  }

  /**
   * Ensures the truth of an expression involving the state of the calling instance, but not
   * involving any parameters to the calling method.
   *
   * <p>See {@link #checkState(boolean, String, Object...)} for details.
   *
   * @since 20.0 (varargs overload since 2.0)
   */
<<<<<<< HEAD
  @AssertMethod(IllegalStateException.class)
  @Pure
  public static void checkState(boolean b, String errorMessageTemplate, int p1, char p2) {
    if (!b) {
=======
  public static void checkState(boolean expression, String errorMessageTemplate, int p1, char p2) {
    if (!expression) {
>>>>>>> 6b1f97ce
      throw new IllegalStateException(lenientFormat(errorMessageTemplate, p1, p2));
    }
  }

  /**
   * Ensures the truth of an expression involving the state of the calling instance, but not
   * involving any parameters to the calling method.
   *
   * <p>See {@link #checkState(boolean, String, Object...)} for details.
   *
   * @since 20.0 (varargs overload since 2.0)
   */
<<<<<<< HEAD
  @AssertMethod(IllegalStateException.class)
  @Pure
  public static void checkState(boolean b, String errorMessageTemplate, int p1, int p2) {
    if (!b) {
=======
  public static void checkState(boolean expression, String errorMessageTemplate, int p1, int p2) {
    if (!expression) {
>>>>>>> 6b1f97ce
      throw new IllegalStateException(lenientFormat(errorMessageTemplate, p1, p2));
    }
  }

  /**
   * Ensures the truth of an expression involving the state of the calling instance, but not
   * involving any parameters to the calling method.
   *
   * <p>See {@link #checkState(boolean, String, Object...)} for details.
   *
   * @since 20.0 (varargs overload since 2.0)
   */
<<<<<<< HEAD
  @AssertMethod(IllegalStateException.class)
  @Pure
  public static void checkState(boolean b, String errorMessageTemplate, int p1, long p2) {
    if (!b) {
=======
  public static void checkState(boolean expression, String errorMessageTemplate, int p1, long p2) {
    if (!expression) {
>>>>>>> 6b1f97ce
      throw new IllegalStateException(lenientFormat(errorMessageTemplate, p1, p2));
    }
  }

  /**
   * Ensures the truth of an expression involving the state of the calling instance, but not
   * involving any parameters to the calling method.
   *
   * <p>See {@link #checkState(boolean, String, Object...)} for details.
   *
   * @since 20.0 (varargs overload since 2.0)
   */
  @AssertMethod(IllegalStateException.class)
  @Pure
  public static void checkState(
      boolean expression, String errorMessageTemplate, int p1, @CheckForNull Object p2) {
    if (!expression) {
      throw new IllegalStateException(lenientFormat(errorMessageTemplate, p1, p2));
    }
  }

  /**
   * Ensures the truth of an expression involving the state of the calling instance, but not
   * involving any parameters to the calling method.
   *
   * <p>See {@link #checkState(boolean, String, Object...)} for details.
   *
   * @since 20.0 (varargs overload since 2.0)
   */
<<<<<<< HEAD
  @AssertMethod(IllegalStateException.class)
  @Pure
  public static void checkState(boolean b, String errorMessageTemplate, long p1, char p2) {
    if (!b) {
=======
  public static void checkState(boolean expression, String errorMessageTemplate, long p1, char p2) {
    if (!expression) {
>>>>>>> 6b1f97ce
      throw new IllegalStateException(lenientFormat(errorMessageTemplate, p1, p2));
    }
  }

  /**
   * Ensures the truth of an expression involving the state of the calling instance, but not
   * involving any parameters to the calling method.
   *
   * <p>See {@link #checkState(boolean, String, Object...)} for details.
   *
   * @since 20.0 (varargs overload since 2.0)
   */
<<<<<<< HEAD
  @AssertMethod(IllegalStateException.class)
  @Pure
  public static void checkState(boolean b, String errorMessageTemplate, long p1, int p2) {
    if (!b) {
=======
  public static void checkState(boolean expression, String errorMessageTemplate, long p1, int p2) {
    if (!expression) {
>>>>>>> 6b1f97ce
      throw new IllegalStateException(lenientFormat(errorMessageTemplate, p1, p2));
    }
  }

  /**
   * Ensures the truth of an expression involving the state of the calling instance, but not
   * involving any parameters to the calling method.
   *
   * <p>See {@link #checkState(boolean, String, Object...)} for details.
   *
   * @since 20.0 (varargs overload since 2.0)
   */
<<<<<<< HEAD
  @AssertMethod(IllegalStateException.class)
  @Pure
  public static void checkState(boolean b, String errorMessageTemplate, long p1, long p2) {
    if (!b) {
=======
  public static void checkState(boolean expression, String errorMessageTemplate, long p1, long p2) {
    if (!expression) {
>>>>>>> 6b1f97ce
      throw new IllegalStateException(lenientFormat(errorMessageTemplate, p1, p2));
    }
  }

  /**
   * Ensures the truth of an expression involving the state of the calling instance, but not
   * involving any parameters to the calling method.
   *
   * <p>See {@link #checkState(boolean, String, Object...)} for details.
   *
   * @since 20.0 (varargs overload since 2.0)
   */
  @AssertMethod(IllegalStateException.class)
  @Pure
  public static void checkState(
      boolean expression, String errorMessageTemplate, long p1, @CheckForNull Object p2) {
    if (!expression) {
      throw new IllegalStateException(lenientFormat(errorMessageTemplate, p1, p2));
    }
  }

  /**
   * Ensures the truth of an expression involving the state of the calling instance, but not
   * involving any parameters to the calling method.
   *
   * <p>See {@link #checkState(boolean, String, Object...)} for details.
   *
   * @since 20.0 (varargs overload since 2.0)
   */
  @AssertMethod(IllegalStateException.class)
  @Pure
  public static void checkState(
      boolean expression, String errorMessageTemplate, @CheckForNull Object p1, char p2) {
    if (!expression) {
      throw new IllegalStateException(lenientFormat(errorMessageTemplate, p1, p2));
    }
  }

  /**
   * Ensures the truth of an expression involving the state of the calling instance, but not
   * involving any parameters to the calling method.
   *
   * <p>See {@link #checkState(boolean, String, Object...)} for details.
   *
   * @since 20.0 (varargs overload since 2.0)
   */
  @AssertMethod(IllegalStateException.class)
  @Pure
  public static void checkState(
      boolean expression, String errorMessageTemplate, @CheckForNull Object p1, int p2) {
    if (!expression) {
      throw new IllegalStateException(lenientFormat(errorMessageTemplate, p1, p2));
    }
  }

  /**
   * Ensures the truth of an expression involving the state of the calling instance, but not
   * involving any parameters to the calling method.
   *
   * <p>See {@link #checkState(boolean, String, Object...)} for details.
   *
   * @since 20.0 (varargs overload since 2.0)
   */
  @AssertMethod(IllegalStateException.class)
  @Pure
  public static void checkState(
      boolean expression, String errorMessageTemplate, @CheckForNull Object p1, long p2) {
    if (!expression) {
      throw new IllegalStateException(lenientFormat(errorMessageTemplate, p1, p2));
    }
  }

  /**
   * Ensures the truth of an expression involving the state of the calling instance, but not
   * involving any parameters to the calling method.
   *
   * <p>See {@link #checkState(boolean, String, Object...)} for details.
   *
   * @since 20.0 (varargs overload since 2.0)
   */
  @AssertMethod(IllegalStateException.class)
  @Pure
  public static void checkState(
      boolean expression,
      String errorMessageTemplate,
      @CheckForNull Object p1,
      @CheckForNull Object p2) {
    if (!expression) {
      throw new IllegalStateException(lenientFormat(errorMessageTemplate, p1, p2));
    }
  }

  /**
   * Ensures the truth of an expression involving the state of the calling instance, but not
   * involving any parameters to the calling method.
   *
   * <p>See {@link #checkState(boolean, String, Object...)} for details.
   *
   * @since 20.0 (varargs overload since 2.0)
   */
  @AssertMethod(IllegalStateException.class)
  @Pure
  public static void checkState(
      boolean expression,
      String errorMessageTemplate,
      @CheckForNull Object p1,
      @CheckForNull Object p2,
      @CheckForNull Object p3) {
    if (!expression) {
      throw new IllegalStateException(lenientFormat(errorMessageTemplate, p1, p2, p3));
    }
  }

  /**
   * Ensures the truth of an expression involving the state of the calling instance, but not
   * involving any parameters to the calling method.
   *
   * <p>See {@link #checkState(boolean, String, Object...)} for details.
   *
   * @since 20.0 (varargs overload since 2.0)
   */
  @AssertMethod(IllegalStateException.class)
  @Pure
  public static void checkState(
      boolean expression,
      String errorMessageTemplate,
      @CheckForNull Object p1,
      @CheckForNull Object p2,
      @CheckForNull Object p3,
      @CheckForNull Object p4) {
    if (!expression) {
      throw new IllegalStateException(lenientFormat(errorMessageTemplate, p1, p2, p3, p4));
    }
  }

  /*
   * Preconditions.checkNotNull is *intended* for performing eager null checks on parameters that a
   * nullness checker can already "prove" are non-null. That means that the first parameter to
   * checkNotNull *should* be annotated to require it to be non-null.
   *
   * However, for a variety of reasons, Google developers have written a ton of code over the past
   * decade that assumes that they can use checkNotNull for non-precondition checks. I had hoped to
   * take a principled stand on this, but the amount of such code is simply overwhelming. To avoid
   * creating a lot of compile errors that users would not find to be informative, we're giving in
   * and allowing callers to pass arguments that a nullness checker believes could be null.
   *
   * We still encourage people to use requireNonNull over checkNotNull for non-precondition checks.
   */

  /**
   * Ensures that an object reference passed as a parameter to the calling method is not null.
   *
   * @param reference an object reference
   * @return the non-null reference that was validated
   * @throws NullPointerException if {@code reference} is null
   * @see Verify#verifyNotNull Verify.verifyNotNull()
   */
  @CanIgnoreReturnValue
  @Pure
  public static <T> T checkNotNull(@CheckForNull T reference) {
    if (reference == null) {
      throw new NullPointerException();
    }
    return reference;
  }

  /**
   * Ensures that an object reference passed as a parameter to the calling method is not null.
   *
   * @param reference an object reference
   * @param errorMessage the exception message to use if the check fails; will be converted to a
   *     string using {@link String#valueOf(Object)}
   * @return the non-null reference that was validated
   * @throws NullPointerException if {@code reference} is null
   * @see Verify#verifyNotNull Verify.verifyNotNull()
   */
  @CanIgnoreReturnValue
  @Pure
  public static <T> T checkNotNull(@CheckForNull T reference, @CheckForNull Object errorMessage) {
    if (reference == null) {
      throw new NullPointerException(String.valueOf(errorMessage));
    }
    return reference;
  }

  /**
   * Ensures that an object reference passed as a parameter to the calling method is not null.
   *
   * @param reference an object reference
   * @param errorMessageTemplate a template for the exception message should the check fail. The
   *     message is formed by replacing each {@code %s} placeholder in the template with an
   *     argument. These are matched by position - the first {@code %s} gets {@code
   *     errorMessageArgs[0]}, etc. Unmatched arguments will be appended to the formatted message in
   *     square braces. Unmatched placeholders will be left as-is.
   * @param errorMessageArgs the arguments to be substituted into the message template. Arguments
   *     are converted to strings using {@link String#valueOf(Object)}.
   * @return the non-null reference that was validated
   * @throws NullPointerException if {@code reference} is null
   * @see Verify#verifyNotNull Verify.verifyNotNull()
   */
  @CanIgnoreReturnValue
  @Pure
  public static <T> T checkNotNull(
      @CheckForNull T reference,
      String errorMessageTemplate,
      @CheckForNull @Nullable Object... errorMessageArgs) {
    if (reference == null) {
      throw new NullPointerException(lenientFormat(errorMessageTemplate, errorMessageArgs));
    }
    return reference;
  }

  /**
   * Ensures that an object reference passed as a parameter to the calling method is not null.
   *
   * <p>See {@link #checkNotNull(Object, String, Object...)} for details.
   *
   * @since 20.0 (varargs overload since 2.0)
   */
  @CanIgnoreReturnValue
<<<<<<< HEAD
  @Pure
  public static <T> T checkNotNull(@CheckForNull T obj, String errorMessageTemplate, char p1) {
    if (obj == null) {
=======
  public static <T> T checkNotNull(
      @CheckForNull T reference, String errorMessageTemplate, char p1) {
    if (reference == null) {
>>>>>>> 6b1f97ce
      throw new NullPointerException(lenientFormat(errorMessageTemplate, p1));
    }
    return reference;
  }

  /**
   * Ensures that an object reference passed as a parameter to the calling method is not null.
   *
   * <p>See {@link #checkNotNull(Object, String, Object...)} for details.
   *
   * @since 20.0 (varargs overload since 2.0)
   */
  @CanIgnoreReturnValue
<<<<<<< HEAD
  @Pure
  public static <T> T checkNotNull(@CheckForNull T obj, String errorMessageTemplate, int p1) {
    if (obj == null) {
=======
  public static <T> T checkNotNull(@CheckForNull T reference, String errorMessageTemplate, int p1) {
    if (reference == null) {
>>>>>>> 6b1f97ce
      throw new NullPointerException(lenientFormat(errorMessageTemplate, p1));
    }
    return reference;
  }

  /**
   * Ensures that an object reference passed as a parameter to the calling method is not null.
   *
   * <p>See {@link #checkNotNull(Object, String, Object...)} for details.
   *
   * @since 20.0 (varargs overload since 2.0)
   */
  @CanIgnoreReturnValue
<<<<<<< HEAD
  @Pure
  public static <T> T checkNotNull(@CheckForNull T obj, String errorMessageTemplate, long p1) {
    if (obj == null) {
=======
  public static <T> T checkNotNull(
      @CheckForNull T reference, String errorMessageTemplate, long p1) {
    if (reference == null) {
>>>>>>> 6b1f97ce
      throw new NullPointerException(lenientFormat(errorMessageTemplate, p1));
    }
    return reference;
  }

  /**
   * Ensures that an object reference passed as a parameter to the calling method is not null.
   *
   * <p>See {@link #checkNotNull(Object, String, Object...)} for details.
   *
   * @since 20.0 (varargs overload since 2.0)
   */
  @CanIgnoreReturnValue
  @Pure
  public static <T> T checkNotNull(
      @CheckForNull T reference, String errorMessageTemplate, @CheckForNull Object p1) {
    if (reference == null) {
      throw new NullPointerException(lenientFormat(errorMessageTemplate, p1));
    }
    return reference;
  }

  /**
   * Ensures that an object reference passed as a parameter to the calling method is not null.
   *
   * <p>See {@link #checkNotNull(Object, String, Object...)} for details.
   *
   * @since 20.0 (varargs overload since 2.0)
   */
  @CanIgnoreReturnValue
  @Pure
  public static <T> T checkNotNull(
      @CheckForNull T reference, String errorMessageTemplate, char p1, char p2) {
    if (reference == null) {
      throw new NullPointerException(lenientFormat(errorMessageTemplate, p1, p2));
    }
    return reference;
  }

  /**
   * Ensures that an object reference passed as a parameter to the calling method is not null.
   *
   * <p>See {@link #checkNotNull(Object, String, Object...)} for details.
   *
   * @since 20.0 (varargs overload since 2.0)
   */
  @CanIgnoreReturnValue
  @Pure
  public static <T> T checkNotNull(
      @CheckForNull T reference, String errorMessageTemplate, char p1, int p2) {
    if (reference == null) {
      throw new NullPointerException(lenientFormat(errorMessageTemplate, p1, p2));
    }
    return reference;
  }

  /**
   * Ensures that an object reference passed as a parameter to the calling method is not null.
   *
   * <p>See {@link #checkNotNull(Object, String, Object...)} for details.
   *
   * @since 20.0 (varargs overload since 2.0)
   */
  @CanIgnoreReturnValue
  @Pure
  public static <T> T checkNotNull(
      @CheckForNull T reference, String errorMessageTemplate, char p1, long p2) {
    if (reference == null) {
      throw new NullPointerException(lenientFormat(errorMessageTemplate, p1, p2));
    }
    return reference;
  }

  /**
   * Ensures that an object reference passed as a parameter to the calling method is not null.
   *
   * <p>See {@link #checkNotNull(Object, String, Object...)} for details.
   *
   * @since 20.0 (varargs overload since 2.0)
   */
  @CanIgnoreReturnValue
  @Pure
  public static <T> T checkNotNull(
      @CheckForNull T reference, String errorMessageTemplate, char p1, @CheckForNull Object p2) {
    if (reference == null) {
      throw new NullPointerException(lenientFormat(errorMessageTemplate, p1, p2));
    }
    return reference;
  }

  /**
   * Ensures that an object reference passed as a parameter to the calling method is not null.
   *
   * <p>See {@link #checkNotNull(Object, String, Object...)} for details.
   *
   * @since 20.0 (varargs overload since 2.0)
   */
  @CanIgnoreReturnValue
  @Pure
  public static <T> T checkNotNull(
      @CheckForNull T reference, String errorMessageTemplate, int p1, char p2) {
    if (reference == null) {
      throw new NullPointerException(lenientFormat(errorMessageTemplate, p1, p2));
    }
    return reference;
  }

  /**
   * Ensures that an object reference passed as a parameter to the calling method is not null.
   *
   * <p>See {@link #checkNotNull(Object, String, Object...)} for details.
   *
   * @since 20.0 (varargs overload since 2.0)
   */
  @CanIgnoreReturnValue
  @Pure
  public static <T> T checkNotNull(
      @CheckForNull T reference, String errorMessageTemplate, int p1, int p2) {
    if (reference == null) {
      throw new NullPointerException(lenientFormat(errorMessageTemplate, p1, p2));
    }
    return reference;
  }

  /**
   * Ensures that an object reference passed as a parameter to the calling method is not null.
   *
   * <p>See {@link #checkNotNull(Object, String, Object...)} for details.
   *
   * @since 20.0 (varargs overload since 2.0)
   */
  @CanIgnoreReturnValue
  @Pure
  public static <T> T checkNotNull(
      @CheckForNull T reference, String errorMessageTemplate, int p1, long p2) {
    if (reference == null) {
      throw new NullPointerException(lenientFormat(errorMessageTemplate, p1, p2));
    }
    return reference;
  }

  /**
   * Ensures that an object reference passed as a parameter to the calling method is not null.
   *
   * <p>See {@link #checkNotNull(Object, String, Object...)} for details.
   *
   * @since 20.0 (varargs overload since 2.0)
   */
  @CanIgnoreReturnValue
  @Pure
  public static <T> T checkNotNull(
      @CheckForNull T reference, String errorMessageTemplate, int p1, @CheckForNull Object p2) {
    if (reference == null) {
      throw new NullPointerException(lenientFormat(errorMessageTemplate, p1, p2));
    }
    return reference;
  }

  /**
   * Ensures that an object reference passed as a parameter to the calling method is not null.
   *
   * <p>See {@link #checkNotNull(Object, String, Object...)} for details.
   *
   * @since 20.0 (varargs overload since 2.0)
   */
  @CanIgnoreReturnValue
  @Pure
  public static <T> T checkNotNull(
      @CheckForNull T reference, String errorMessageTemplate, long p1, char p2) {
    if (reference == null) {
      throw new NullPointerException(lenientFormat(errorMessageTemplate, p1, p2));
    }
    return reference;
  }

  /**
   * Ensures that an object reference passed as a parameter to the calling method is not null.
   *
   * <p>See {@link #checkNotNull(Object, String, Object...)} for details.
   *
   * @since 20.0 (varargs overload since 2.0)
   */
  @CanIgnoreReturnValue
  @Pure
  public static <T> T checkNotNull(
      @CheckForNull T reference, String errorMessageTemplate, long p1, int p2) {
    if (reference == null) {
      throw new NullPointerException(lenientFormat(errorMessageTemplate, p1, p2));
    }
    return reference;
  }

  /**
   * Ensures that an object reference passed as a parameter to the calling method is not null.
   *
   * <p>See {@link #checkNotNull(Object, String, Object...)} for details.
   *
   * @since 20.0 (varargs overload since 2.0)
   */
  @CanIgnoreReturnValue
  @Pure
  public static <T> T checkNotNull(
      @CheckForNull T reference, String errorMessageTemplate, long p1, long p2) {
    if (reference == null) {
      throw new NullPointerException(lenientFormat(errorMessageTemplate, p1, p2));
    }
    return reference;
  }

  /**
   * Ensures that an object reference passed as a parameter to the calling method is not null.
   *
   * <p>See {@link #checkNotNull(Object, String, Object...)} for details.
   *
   * @since 20.0 (varargs overload since 2.0)
   */
  @CanIgnoreReturnValue
  @Pure
  public static <T> T checkNotNull(
      @CheckForNull T reference, String errorMessageTemplate, long p1, @CheckForNull Object p2) {
    if (reference == null) {
      throw new NullPointerException(lenientFormat(errorMessageTemplate, p1, p2));
    }
    return reference;
  }

  /**
   * Ensures that an object reference passed as a parameter to the calling method is not null.
   *
   * <p>See {@link #checkNotNull(Object, String, Object...)} for details.
   *
   * @since 20.0 (varargs overload since 2.0)
   */
  @CanIgnoreReturnValue
  @Pure
  public static <T> T checkNotNull(
      @CheckForNull T reference, String errorMessageTemplate, @CheckForNull Object p1, char p2) {
    if (reference == null) {
      throw new NullPointerException(lenientFormat(errorMessageTemplate, p1, p2));
    }
    return reference;
  }

  /**
   * Ensures that an object reference passed as a parameter to the calling method is not null.
   *
   * <p>See {@link #checkNotNull(Object, String, Object...)} for details.
   *
   * @since 20.0 (varargs overload since 2.0)
   */
  @CanIgnoreReturnValue
  @Pure
  public static <T> T checkNotNull(
      @CheckForNull T reference, String errorMessageTemplate, @CheckForNull Object p1, int p2) {
    if (reference == null) {
      throw new NullPointerException(lenientFormat(errorMessageTemplate, p1, p2));
    }
    return reference;
  }

  /**
   * Ensures that an object reference passed as a parameter to the calling method is not null.
   *
   * <p>See {@link #checkNotNull(Object, String, Object...)} for details.
   *
   * @since 20.0 (varargs overload since 2.0)
   */
  @CanIgnoreReturnValue
  @Pure
  public static <T> T checkNotNull(
      @CheckForNull T reference, String errorMessageTemplate, @CheckForNull Object p1, long p2) {
    if (reference == null) {
      throw new NullPointerException(lenientFormat(errorMessageTemplate, p1, p2));
    }
    return reference;
  }

  /**
   * Ensures that an object reference passed as a parameter to the calling method is not null.
   *
   * <p>See {@link #checkNotNull(Object, String, Object...)} for details.
   *
   * @since 20.0 (varargs overload since 2.0)
   */
  @CanIgnoreReturnValue
  @Pure
  public static <T> T checkNotNull(
      @CheckForNull T reference,
      String errorMessageTemplate,
      @CheckForNull Object p1,
      @CheckForNull Object p2) {
    if (reference == null) {
      throw new NullPointerException(lenientFormat(errorMessageTemplate, p1, p2));
    }
    return reference;
  }

  /**
   * Ensures that an object reference passed as a parameter to the calling method is not null.
   *
   * <p>See {@link #checkNotNull(Object, String, Object...)} for details.
   *
   * @since 20.0 (varargs overload since 2.0)
   */
  @CanIgnoreReturnValue
  @Pure
  public static <T> T checkNotNull(
      @CheckForNull T reference,
      String errorMessageTemplate,
      @CheckForNull Object p1,
      @CheckForNull Object p2,
      @CheckForNull Object p3) {
    if (reference == null) {
      throw new NullPointerException(lenientFormat(errorMessageTemplate, p1, p2, p3));
    }
    return reference;
  }

  /**
   * Ensures that an object reference passed as a parameter to the calling method is not null.
   *
   * <p>See {@link #checkNotNull(Object, String, Object...)} for details.
   *
   * @since 20.0 (varargs overload since 2.0)
   */
  @CanIgnoreReturnValue
  @Pure
  public static <T> T checkNotNull(
      @CheckForNull T reference,
      String errorMessageTemplate,
      @CheckForNull Object p1,
      @CheckForNull Object p2,
      @CheckForNull Object p3,
      @CheckForNull Object p4) {
    if (reference == null) {
      throw new NullPointerException(lenientFormat(errorMessageTemplate, p1, p2, p3, p4));
    }
    return reference;
  }

  /*
   * All recent hotspots (as of 2009) *really* like to have the natural code
   *
   * if (guardExpression) {
   *    throw new BadException(messageExpression);
   * }
   *
   * refactored so that messageExpression is moved to a separate String-returning method.
   *
   * if (guardExpression) {
   *    throw new BadException(badMsg(...));
   * }
   *
   * The alternative natural refactorings into void or Exception-returning methods are much slower.
   * This is a big deal - we're talking factors of 2-8 in microbenchmarks, not just 10-20%. (This is
   * a hotspot optimizer bug, which should be fixed, but that's a separate, big project).
   *
   * The coding pattern above is heavily used in java.util, e.g. in ArrayList. There is a
   * RangeCheckMicroBenchmark in the JDK that was used to test this.
   *
   * But the methods in this class want to throw different exceptions, depending on the args, so it
   * appears that this pattern is not directly applicable. But we can use the ridiculous, devious
   * trick of throwing an exception in the middle of the construction of another exception. Hotspot
   * is fine with that.
   */

  /**
   * Ensures that {@code index} specifies a valid <i>element</i> in an array, list or string of size
   * {@code size}. An element index may range from zero, inclusive, to {@code size}, exclusive.
   *
   * @param index a user-supplied index identifying an element of an array, list or string
   * @param size the size of that array, list or string
   * @return the value of {@code index}
   * @throws IndexOutOfBoundsException if {@code index} is negative or is not less than {@code size}
   * @throws IllegalArgumentException if {@code size} is negative
   */
  @CanIgnoreReturnValue
  public static @NonNegative int checkElementIndex(@NonNegative int index, @NonNegative int size) {
    return checkElementIndex(index, size, "index");
  }

  /**
   * Ensures that {@code index} specifies a valid <i>element</i> in an array, list or string of size
   * {@code size}. An element index may range from zero, inclusive, to {@code size}, exclusive.
   *
   * @param index a user-supplied index identifying an element of an array, list or string
   * @param size the size of that array, list or string
   * @param desc the text to use to describe this index in an error message
   * @return the value of {@code index}
   * @throws IndexOutOfBoundsException if {@code index} is negative or is not less than {@code size}
   * @throws IllegalArgumentException if {@code size} is negative
   */
  @CanIgnoreReturnValue
  public static @NonNegative int checkElementIndex(@NonNegative int index, @NonNegative int size, @Nullable String desc) {
    // Carefully optimized for execution by hotspot (explanatory comment above)
    if (index < 0 || index >= size) {
      throw new IndexOutOfBoundsException(badElementIndex(index, size, desc));
    }
    return index;
  }

  private static String badElementIndex(int index, int size, String desc) {
    if (index < 0) {
      return lenientFormat("%s (%s) must not be negative", desc, index);
    } else if (size < 0) {
      throw new IllegalArgumentException("negative size: " + size);
    } else { // index >= size
      return lenientFormat("%s (%s) must be less than size (%s)", desc, index, size);
    }
  }

  /**
   * Ensures that {@code index} specifies a valid <i>position</i> in an array, list or string of
   * size {@code size}. A position index may range from zero to {@code size}, inclusive.
   *
   * @param index a user-supplied index identifying a position in an array, list or string
   * @param size the size of that array, list or string
   * @return the value of {@code index}
   * @throws IndexOutOfBoundsException if {@code index} is negative or is greater than {@code size}
   * @throws IllegalArgumentException if {@code size} is negative
   */
  @CanIgnoreReturnValue
  public static @NonNegative int checkPositionIndex(@NonNegative int index, @NonNegative int size) {
    return checkPositionIndex(index, size, "index");
  }

  /**
   * Ensures that {@code index} specifies a valid <i>position</i> in an array, list or string of
   * size {@code size}. A position index may range from zero to {@code size}, inclusive.
   *
   * @param index a user-supplied index identifying a position in an array, list or string
   * @param size the size of that array, list or string
   * @param desc the text to use to describe this index in an error message
   * @return the value of {@code index}
   * @throws IndexOutOfBoundsException if {@code index} is negative or is greater than {@code size}
   * @throws IllegalArgumentException if {@code size} is negative
   */
  @CanIgnoreReturnValue
  public static @NonNegative int checkPositionIndex(@NonNegative int index, @NonNegative int size, @Nullable String desc) {
    // Carefully optimized for execution by hotspot (explanatory comment above)
    if (index < 0 || index > size) {
      throw new IndexOutOfBoundsException(badPositionIndex(index, size, desc));
    }
    return index;
  }

  private static String badPositionIndex(int index, int size, String desc) {
    if (index < 0) {
      return lenientFormat("%s (%s) must not be negative", desc, index);
    } else if (size < 0) {
      throw new IllegalArgumentException("negative size: " + size);
    } else { // index > size
      return lenientFormat("%s (%s) must not be greater than size (%s)", desc, index, size);
    }
  }

  /**
   * Ensures that {@code start} and {@code end} specify valid <i>positions</i> in an array, list or
   * string of size {@code size}, and are in order. A position index may range from zero to {@code
   * size}, inclusive.
   *
   * @param start a user-supplied index identifying a starting position in an array, list or string
   * @param end a user-supplied index identifying an ending position in an array, list or string
   * @param size the size of that array, list or string
   * @throws IndexOutOfBoundsException if either index is negative or is greater than {@code size},
   *     or if {@code end} is less than {@code start}
   * @throws IllegalArgumentException if {@code size} is negative
   */
  public static void checkPositionIndexes(@NonNegative int start, @NonNegative int end, @NonNegative int size) {
    // Carefully optimized for execution by hotspot (explanatory comment above)
    if (start < 0 || end < start || end > size) {
      throw new IndexOutOfBoundsException(badPositionIndexes(start, end, size));
    }
  }

  private static String badPositionIndexes(int start, int end, int size) {
    if (start < 0 || start > size) {
      return badPositionIndex(start, size, "start index");
    }
    if (end < 0 || end > size) {
      return badPositionIndex(end, size, "end index");
    }
    // end < start
    return lenientFormat("end index (%s) must not be less than start index (%s)", end, start);
  }
}<|MERGE_RESOLUTION|>--- conflicted
+++ resolved
@@ -184,15 +184,10 @@
    *
    * @since 20.0 (varargs overload since 2.0)
    */
-<<<<<<< HEAD
-  @AssertMethod(IllegalArgumentException.class)
-  @Pure
-  public static void checkArgument(boolean b, String errorMessageTemplate, char p1) {
-    if (!b) {
-=======
+  @AssertMethod(IllegalArgumentException.class)
+  @Pure
   public static void checkArgument(boolean expression, String errorMessageTemplate, char p1) {
     if (!expression) {
->>>>>>> 6b1f97ce
       throw new IllegalArgumentException(lenientFormat(errorMessageTemplate, p1));
     }
   }
@@ -204,15 +199,10 @@
    *
    * @since 20.0 (varargs overload since 2.0)
    */
-<<<<<<< HEAD
-  @AssertMethod(IllegalArgumentException.class)
-  @Pure
-  public static void checkArgument(boolean b, String errorMessageTemplate, int p1) {
-    if (!b) {
-=======
+  @AssertMethod(IllegalArgumentException.class)
+  @Pure
   public static void checkArgument(boolean expression, String errorMessageTemplate, int p1) {
     if (!expression) {
->>>>>>> 6b1f97ce
       throw new IllegalArgumentException(lenientFormat(errorMessageTemplate, p1));
     }
   }
@@ -224,15 +214,10 @@
    *
    * @since 20.0 (varargs overload since 2.0)
    */
-<<<<<<< HEAD
-  @AssertMethod(IllegalArgumentException.class)
-  @Pure
-  public static void checkArgument(boolean b, String errorMessageTemplate, long p1) {
-    if (!b) {
-=======
+  @AssertMethod(IllegalArgumentException.class)
+  @Pure
   public static void checkArgument(boolean expression, String errorMessageTemplate, long p1) {
     if (!expression) {
->>>>>>> 6b1f97ce
       throw new IllegalArgumentException(lenientFormat(errorMessageTemplate, p1));
     }
   }
@@ -260,16 +245,11 @@
    *
    * @since 20.0 (varargs overload since 2.0)
    */
-<<<<<<< HEAD
-  @AssertMethod(IllegalArgumentException.class)
-  @Pure
-  public static void checkArgument(boolean b, String errorMessageTemplate, char p1, char p2) {
-    if (!b) {
-=======
+  @AssertMethod(IllegalArgumentException.class)
+  @Pure
   public static void checkArgument(
       boolean expression, String errorMessageTemplate, char p1, char p2) {
     if (!expression) {
->>>>>>> 6b1f97ce
       throw new IllegalArgumentException(lenientFormat(errorMessageTemplate, p1, p2));
     }
   }
@@ -281,16 +261,11 @@
    *
    * @since 20.0 (varargs overload since 2.0)
    */
-<<<<<<< HEAD
-  @AssertMethod(IllegalArgumentException.class)
-  @Pure
-  public static void checkArgument(boolean b, String errorMessageTemplate, char p1, int p2) {
-    if (!b) {
-=======
+  @AssertMethod(IllegalArgumentException.class)
+  @Pure
   public static void checkArgument(
       boolean expression, String errorMessageTemplate, char p1, int p2) {
     if (!expression) {
->>>>>>> 6b1f97ce
       throw new IllegalArgumentException(lenientFormat(errorMessageTemplate, p1, p2));
     }
   }
@@ -302,16 +277,11 @@
    *
    * @since 20.0 (varargs overload since 2.0)
    */
-<<<<<<< HEAD
-  @AssertMethod(IllegalArgumentException.class)
-  @Pure
-  public static void checkArgument(boolean b, String errorMessageTemplate, char p1, long p2) {
-    if (!b) {
-=======
+  @AssertMethod(IllegalArgumentException.class)
+  @Pure
   public static void checkArgument(
       boolean expression, String errorMessageTemplate, char p1, long p2) {
     if (!expression) {
->>>>>>> 6b1f97ce
       throw new IllegalArgumentException(lenientFormat(errorMessageTemplate, p1, p2));
     }
   }
@@ -339,16 +309,11 @@
    *
    * @since 20.0 (varargs overload since 2.0)
    */
-<<<<<<< HEAD
-  @AssertMethod(IllegalArgumentException.class)
-  @Pure
-  public static void checkArgument(boolean b, String errorMessageTemplate, int p1, char p2) {
-    if (!b) {
-=======
+  @AssertMethod(IllegalArgumentException.class)
+  @Pure
   public static void checkArgument(
       boolean expression, String errorMessageTemplate, int p1, char p2) {
     if (!expression) {
->>>>>>> 6b1f97ce
       throw new IllegalArgumentException(lenientFormat(errorMessageTemplate, p1, p2));
     }
   }
@@ -360,16 +325,11 @@
    *
    * @since 20.0 (varargs overload since 2.0)
    */
-<<<<<<< HEAD
-  @AssertMethod(IllegalArgumentException.class)
-  @Pure
-  public static void checkArgument(boolean b, String errorMessageTemplate, int p1, int p2) {
-    if (!b) {
-=======
+  @AssertMethod(IllegalArgumentException.class)
+  @Pure
   public static void checkArgument(
       boolean expression, String errorMessageTemplate, int p1, int p2) {
     if (!expression) {
->>>>>>> 6b1f97ce
       throw new IllegalArgumentException(lenientFormat(errorMessageTemplate, p1, p2));
     }
   }
@@ -381,16 +341,11 @@
    *
    * @since 20.0 (varargs overload since 2.0)
    */
-<<<<<<< HEAD
-  @AssertMethod(IllegalArgumentException.class)
-  @Pure
-  public static void checkArgument(boolean b, String errorMessageTemplate, int p1, long p2) {
-    if (!b) {
-=======
+  @AssertMethod(IllegalArgumentException.class)
+  @Pure
   public static void checkArgument(
       boolean expression, String errorMessageTemplate, int p1, long p2) {
     if (!expression) {
->>>>>>> 6b1f97ce
       throw new IllegalArgumentException(lenientFormat(errorMessageTemplate, p1, p2));
     }
   }
@@ -418,16 +373,11 @@
    *
    * @since 20.0 (varargs overload since 2.0)
    */
-<<<<<<< HEAD
-  @AssertMethod(IllegalArgumentException.class)
-  @Pure
-  public static void checkArgument(boolean b, String errorMessageTemplate, long p1, char p2) {
-    if (!b) {
-=======
+  @AssertMethod(IllegalArgumentException.class)
+  @Pure
   public static void checkArgument(
       boolean expression, String errorMessageTemplate, long p1, char p2) {
     if (!expression) {
->>>>>>> 6b1f97ce
       throw new IllegalArgumentException(lenientFormat(errorMessageTemplate, p1, p2));
     }
   }
@@ -439,16 +389,11 @@
    *
    * @since 20.0 (varargs overload since 2.0)
    */
-<<<<<<< HEAD
-  @AssertMethod(IllegalArgumentException.class)
-  @Pure
-  public static void checkArgument(boolean b, String errorMessageTemplate, long p1, int p2) {
-    if (!b) {
-=======
+  @AssertMethod(IllegalArgumentException.class)
+  @Pure
   public static void checkArgument(
       boolean expression, String errorMessageTemplate, long p1, int p2) {
     if (!expression) {
->>>>>>> 6b1f97ce
       throw new IllegalArgumentException(lenientFormat(errorMessageTemplate, p1, p2));
     }
   }
@@ -460,16 +405,11 @@
    *
    * @since 20.0 (varargs overload since 2.0)
    */
-<<<<<<< HEAD
-  @AssertMethod(IllegalArgumentException.class)
-  @Pure
-  public static void checkArgument(boolean b, String errorMessageTemplate, long p1, long p2) {
-    if (!b) {
-=======
+  @AssertMethod(IllegalArgumentException.class)
+  @Pure
   public static void checkArgument(
       boolean expression, String errorMessageTemplate, long p1, long p2) {
     if (!expression) {
->>>>>>> 6b1f97ce
       throw new IllegalArgumentException(lenientFormat(errorMessageTemplate, p1, p2));
     }
   }
@@ -674,15 +614,10 @@
    *
    * @since 20.0 (varargs overload since 2.0)
    */
-<<<<<<< HEAD
-  @AssertMethod(IllegalStateException.class)
-  @Pure
-  public static void checkState(boolean b, String errorMessageTemplate, char p1) {
-    if (!b) {
-=======
+  @AssertMethod(IllegalStateException.class)
+  @Pure
   public static void checkState(boolean expression, String errorMessageTemplate, char p1) {
     if (!expression) {
->>>>>>> 6b1f97ce
       throw new IllegalStateException(lenientFormat(errorMessageTemplate, p1));
     }
   }
@@ -695,15 +630,10 @@
    *
    * @since 20.0 (varargs overload since 2.0)
    */
-<<<<<<< HEAD
-  @AssertMethod(IllegalStateException.class)
-  @Pure
-  public static void checkState(boolean b, String errorMessageTemplate, int p1) {
-    if (!b) {
-=======
+  @AssertMethod(IllegalStateException.class)
+  @Pure
   public static void checkState(boolean expression, String errorMessageTemplate, int p1) {
     if (!expression) {
->>>>>>> 6b1f97ce
       throw new IllegalStateException(lenientFormat(errorMessageTemplate, p1));
     }
   }
@@ -716,15 +646,10 @@
    *
    * @since 20.0 (varargs overload since 2.0)
    */
-<<<<<<< HEAD
-  @AssertMethod(IllegalStateException.class)
-  @Pure
-  public static void checkState(boolean b, String errorMessageTemplate, long p1) {
-    if (!b) {
-=======
+  @AssertMethod(IllegalStateException.class)
+  @Pure
   public static void checkState(boolean expression, String errorMessageTemplate, long p1) {
     if (!expression) {
->>>>>>> 6b1f97ce
       throw new IllegalStateException(lenientFormat(errorMessageTemplate, p1));
     }
   }
@@ -737,16 +662,11 @@
    *
    * @since 20.0 (varargs overload since 2.0)
    */
-<<<<<<< HEAD
-  @AssertMethod(IllegalStateException.class)
-  @Pure
-  public static void checkState(boolean b, String errorMessageTemplate, @CheckForNull Object p1) {
-    if (!b) {
-=======
+  @AssertMethod(IllegalStateException.class)
+  @Pure
   public static void checkState(
       boolean expression, String errorMessageTemplate, @CheckForNull Object p1) {
     if (!expression) {
->>>>>>> 6b1f97ce
       throw new IllegalStateException(lenientFormat(errorMessageTemplate, p1));
     }
   }
@@ -759,15 +679,10 @@
    *
    * @since 20.0 (varargs overload since 2.0)
    */
-<<<<<<< HEAD
-  @AssertMethod(IllegalStateException.class)
-  @Pure
-  public static void checkState(boolean b, String errorMessageTemplate, char p1, char p2) {
-    if (!b) {
-=======
+  @AssertMethod(IllegalStateException.class)
+  @Pure
   public static void checkState(boolean expression, String errorMessageTemplate, char p1, char p2) {
     if (!expression) {
->>>>>>> 6b1f97ce
       throw new IllegalStateException(lenientFormat(errorMessageTemplate, p1, p2));
     }
   }
@@ -780,15 +695,10 @@
    *
    * @since 20.0 (varargs overload since 2.0)
    */
-<<<<<<< HEAD
-  @AssertMethod(IllegalStateException.class)
-  @Pure
-  public static void checkState(boolean b, String errorMessageTemplate, char p1, int p2) {
-    if (!b) {
-=======
+  @AssertMethod(IllegalStateException.class)
+  @Pure
   public static void checkState(boolean expression, String errorMessageTemplate, char p1, int p2) {
     if (!expression) {
->>>>>>> 6b1f97ce
       throw new IllegalStateException(lenientFormat(errorMessageTemplate, p1, p2));
     }
   }
@@ -801,15 +711,10 @@
    *
    * @since 20.0 (varargs overload since 2.0)
    */
-<<<<<<< HEAD
-  @AssertMethod(IllegalStateException.class)
-  @Pure
-  public static void checkState(boolean b, String errorMessageTemplate, char p1, long p2) {
-    if (!b) {
-=======
+  @AssertMethod(IllegalStateException.class)
+  @Pure
   public static void checkState(boolean expression, String errorMessageTemplate, char p1, long p2) {
     if (!expression) {
->>>>>>> 6b1f97ce
       throw new IllegalStateException(lenientFormat(errorMessageTemplate, p1, p2));
     }
   }
@@ -839,15 +744,10 @@
    *
    * @since 20.0 (varargs overload since 2.0)
    */
-<<<<<<< HEAD
-  @AssertMethod(IllegalStateException.class)
-  @Pure
-  public static void checkState(boolean b, String errorMessageTemplate, int p1, char p2) {
-    if (!b) {
-=======
+  @AssertMethod(IllegalStateException.class)
+  @Pure
   public static void checkState(boolean expression, String errorMessageTemplate, int p1, char p2) {
     if (!expression) {
->>>>>>> 6b1f97ce
       throw new IllegalStateException(lenientFormat(errorMessageTemplate, p1, p2));
     }
   }
@@ -860,15 +760,10 @@
    *
    * @since 20.0 (varargs overload since 2.0)
    */
-<<<<<<< HEAD
-  @AssertMethod(IllegalStateException.class)
-  @Pure
-  public static void checkState(boolean b, String errorMessageTemplate, int p1, int p2) {
-    if (!b) {
-=======
+  @AssertMethod(IllegalStateException.class)
+  @Pure
   public static void checkState(boolean expression, String errorMessageTemplate, int p1, int p2) {
     if (!expression) {
->>>>>>> 6b1f97ce
       throw new IllegalStateException(lenientFormat(errorMessageTemplate, p1, p2));
     }
   }
@@ -881,15 +776,10 @@
    *
    * @since 20.0 (varargs overload since 2.0)
    */
-<<<<<<< HEAD
-  @AssertMethod(IllegalStateException.class)
-  @Pure
-  public static void checkState(boolean b, String errorMessageTemplate, int p1, long p2) {
-    if (!b) {
-=======
+  @AssertMethod(IllegalStateException.class)
+  @Pure
   public static void checkState(boolean expression, String errorMessageTemplate, int p1, long p2) {
     if (!expression) {
->>>>>>> 6b1f97ce
       throw new IllegalStateException(lenientFormat(errorMessageTemplate, p1, p2));
     }
   }
@@ -919,15 +809,10 @@
    *
    * @since 20.0 (varargs overload since 2.0)
    */
-<<<<<<< HEAD
-  @AssertMethod(IllegalStateException.class)
-  @Pure
-  public static void checkState(boolean b, String errorMessageTemplate, long p1, char p2) {
-    if (!b) {
-=======
+  @AssertMethod(IllegalStateException.class)
+  @Pure
   public static void checkState(boolean expression, String errorMessageTemplate, long p1, char p2) {
     if (!expression) {
->>>>>>> 6b1f97ce
       throw new IllegalStateException(lenientFormat(errorMessageTemplate, p1, p2));
     }
   }
@@ -940,15 +825,10 @@
    *
    * @since 20.0 (varargs overload since 2.0)
    */
-<<<<<<< HEAD
-  @AssertMethod(IllegalStateException.class)
-  @Pure
-  public static void checkState(boolean b, String errorMessageTemplate, long p1, int p2) {
-    if (!b) {
-=======
+  @AssertMethod(IllegalStateException.class)
+  @Pure
   public static void checkState(boolean expression, String errorMessageTemplate, long p1, int p2) {
     if (!expression) {
->>>>>>> 6b1f97ce
       throw new IllegalStateException(lenientFormat(errorMessageTemplate, p1, p2));
     }
   }
@@ -961,15 +841,10 @@
    *
    * @since 20.0 (varargs overload since 2.0)
    */
-<<<<<<< HEAD
-  @AssertMethod(IllegalStateException.class)
-  @Pure
-  public static void checkState(boolean b, String errorMessageTemplate, long p1, long p2) {
-    if (!b) {
-=======
+  @AssertMethod(IllegalStateException.class)
+  @Pure
   public static void checkState(boolean expression, String errorMessageTemplate, long p1, long p2) {
     if (!expression) {
->>>>>>> 6b1f97ce
       throw new IllegalStateException(lenientFormat(errorMessageTemplate, p1, p2));
     }
   }
@@ -1190,15 +1065,10 @@
    * @since 20.0 (varargs overload since 2.0)
    */
   @CanIgnoreReturnValue
-<<<<<<< HEAD
-  @Pure
-  public static <T> T checkNotNull(@CheckForNull T obj, String errorMessageTemplate, char p1) {
-    if (obj == null) {
-=======
+  @Pure
   public static <T> T checkNotNull(
       @CheckForNull T reference, String errorMessageTemplate, char p1) {
     if (reference == null) {
->>>>>>> 6b1f97ce
       throw new NullPointerException(lenientFormat(errorMessageTemplate, p1));
     }
     return reference;
@@ -1212,14 +1082,9 @@
    * @since 20.0 (varargs overload since 2.0)
    */
   @CanIgnoreReturnValue
-<<<<<<< HEAD
-  @Pure
-  public static <T> T checkNotNull(@CheckForNull T obj, String errorMessageTemplate, int p1) {
-    if (obj == null) {
-=======
+  @Pure
   public static <T> T checkNotNull(@CheckForNull T reference, String errorMessageTemplate, int p1) {
     if (reference == null) {
->>>>>>> 6b1f97ce
       throw new NullPointerException(lenientFormat(errorMessageTemplate, p1));
     }
     return reference;
@@ -1233,15 +1098,10 @@
    * @since 20.0 (varargs overload since 2.0)
    */
   @CanIgnoreReturnValue
-<<<<<<< HEAD
-  @Pure
-  public static <T> T checkNotNull(@CheckForNull T obj, String errorMessageTemplate, long p1) {
-    if (obj == null) {
-=======
+  @Pure
   public static <T> T checkNotNull(
       @CheckForNull T reference, String errorMessageTemplate, long p1) {
     if (reference == null) {
->>>>>>> 6b1f97ce
       throw new NullPointerException(lenientFormat(errorMessageTemplate, p1));
     }
     return reference;
