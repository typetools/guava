--- conflicted
+++ resolved
@@ -1348,11 +1348,7 @@
    * @throws IllegalArgumentException if {@code size} is negative
    */
   @CanIgnoreReturnValue
-<<<<<<< HEAD
-  public static @NonNegative int checkElementIndex(@NonNegative int index, @NonNegative int size, @Nullable String desc) {
-=======
-  public static int checkElementIndex(int index, int size, @NullableDecl String desc) {
->>>>>>> d788bc15
+  public static @NonNegative int checkElementIndex(@NonNegative int index, @NonNegative int size, @NullableDecl String desc) {
     // Carefully optimized for execution by hotspot (explanatory comment above)
     if (index < 0 || index >= size) {
       throw new IndexOutOfBoundsException(badElementIndex(index, size, desc));
@@ -1397,11 +1393,7 @@
    * @throws IllegalArgumentException if {@code size} is negative
    */
   @CanIgnoreReturnValue
-<<<<<<< HEAD
-  public static @NonNegative int checkPositionIndex(@NonNegative int index, @NonNegative int size, @Nullable String desc) {
-=======
-  public static int checkPositionIndex(int index, int size, @NullableDecl String desc) {
->>>>>>> d788bc15
+  public static @NonNegative int checkPositionIndex(@NonNegative int index, @NonNegative int size, @NullableDecl String desc) {
     // Carefully optimized for execution by hotspot (explanatory comment above)
     if (index < 0 || index > size) {
       throw new IndexOutOfBoundsException(badPositionIndex(index, size, desc));
@@ -1461,12 +1453,8 @@
    *     to strings using {@link String#valueOf(Object)}. Arguments can be null.
    */
   // Note that this is somewhat-improperly used from Verify.java as well.
-<<<<<<< HEAD
   @SuppressWarnings("upperbound:assignment.type.incompatible") // https://github.com/kelloggm/checker-framework/issues/176
-  static String format(@Nullable String template, @Nullable Object... args) {
-=======
   static String format(@NullableDecl String template, @NullableDecl Object... args) {
->>>>>>> d788bc15
     template = String.valueOf(template); // null -> "null"
 
     args = args == null ? new Object[] {"(Object[])null"} : args;
