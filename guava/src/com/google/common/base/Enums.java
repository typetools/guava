--- conflicted
+++ resolved
@@ -35,13 +35,9 @@
  * @author Steve McKay
  * @since 9.0
  */
-<<<<<<< HEAD
 @AnnotatedFor({"nullness"})
-@GwtCompatible(emulated = true)
-=======
 @GwtIncompatible
 @J2ktIncompatible
->>>>>>> 6b1f97ce
 @ElementTypesAreNonnullByDefault
 public final class Enums {
 
