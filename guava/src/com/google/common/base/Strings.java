/*
 * Copyright (C) 2010 The Guava Authors
 *
 * Licensed under the Apache License, Version 2.0 (the "License"); you may not use this file except
 * in compliance with the License. You may obtain a copy of the License at
 *
 * http://www.apache.org/licenses/LICENSE-2.0
 *
 * Unless required by applicable law or agreed to in writing, software distributed under the License
 * is distributed on an "AS IS" BASIS, WITHOUT WARRANTIES OR CONDITIONS OF ANY KIND, either express
 * or implied. See the License for the specific language governing permissions and limitations under
 * the License.
 */

package com.google.common.base;

import static com.google.common.base.Preconditions.checkArgument;
import static com.google.common.base.Preconditions.checkNotNull;
import static java.util.logging.Level.WARNING;

import com.google.common.annotations.GwtCompatible;
import com.google.common.annotations.VisibleForTesting;
import com.google.errorprone.annotations.InlineMe;
import com.google.errorprone.annotations.InlineMeValidationDisabled;
import java.util.logging.Logger;
<<<<<<< HEAD
import org.checkerframework.checker.index.qual.IndexOrHigh;
import org.checkerframework.checker.index.qual.NonNegative;
import org.checkerframework.checker.nullness.qual.EnsuresNonNullIf;
=======
import javax.annotation.CheckForNull;
>>>>>>> 0a17f4a4
import org.checkerframework.checker.nullness.qual.Nullable;
import org.checkerframework.framework.qual.EnsuresQualifierIf;

/**
 * Static utility methods pertaining to {@code String} or {@code CharSequence} instances.
 *
 * @author Kevin Bourrillion
 * @since 3.0
 */
@GwtCompatible
@ElementTypesAreNonnullByDefault
public final class Strings {
  private Strings() {}

  /**
   * Returns the given string if it is non-null; the empty string otherwise.
   *
   * @param string the string to test and possibly return
   * @return {@code string} itself if it is non-null; {@code ""} if it is null
   */
  public static String nullToEmpty(@CheckForNull String string) {
    return Platform.nullToEmpty(string);
  }

  /**
   * Returns the given string if it is nonempty; {@code null} otherwise.
   *
   * @param string the string to test and possibly return
   * @return {@code string} itself if it is nonempty; {@code null} if it is empty or null
   */
  @CheckForNull
  public static String emptyToNull(@CheckForNull String string) {
    return Platform.emptyToNull(string);
  }

  /**
   * Returns {@code true} if the given string is null or is the empty string.
   *
   * <p>Consider normalizing your string references with {@link #nullToEmpty}. If you do, you can
   * use {@link String#isEmpty()} instead of this method, and you won't need special null-safe forms
   * of methods like {@link String#toUpperCase} either. Or, if you'd like to normalize "in the other
   * direction," converting empty strings to {@code null}, you can use {@link #emptyToNull}.
   *
   * @param string a string reference to check
   * @return {@code true} if the string is null or is the empty string
   */
<<<<<<< HEAD
  @EnsuresNonNullIf(expression = "#1", result = false)
  public static boolean isNullOrEmpty(@Nullable String string) {
=======
  public static boolean isNullOrEmpty(@CheckForNull String string) {
>>>>>>> 0a17f4a4
    return Platform.stringIsNullOrEmpty(string);
  }

  /**
   * Returns a string, of length at least {@code minLength}, consisting of {@code string} prepended
   * with as many copies of {@code padChar} as are necessary to reach that length. For example,
   *
   * <ul>
   *   <li>{@code padStart("7", 3, '0')} returns {@code "007"}
   *   <li>{@code padStart("2010", 3, '0')} returns {@code "2010"}
   * </ul>
   *
   * <p>See {@link java.util.Formatter} for a richer set of formatting capabilities.
   *
   * @param string the string which should appear at the end of the result
   * @param minLength the minimum length the resulting string must have. Can be zero or negative, in
   *     which case the input string is always returned.
   * @param padChar the character to insert at the beginning of the result until the minimum length
   *     is reached
   * @return the padded string
   */
  public static String padStart(String string, int minLength, char padChar) {
    checkNotNull(string); // eager for GWT.
    if (string.length() >= minLength) {
      return string;
    }
    StringBuilder sb = new StringBuilder(minLength);
    for (int i = string.length(); i < minLength; i++) {
      sb.append(padChar);
    }
    sb.append(string);
    return sb.toString();
  }

  /**
   * Returns a string, of length at least {@code minLength}, consisting of {@code string} appended
   * with as many copies of {@code padChar} as are necessary to reach that length. For example,
   *
   * <ul>
   *   <li>{@code padEnd("4.", 5, '0')} returns {@code "4.000"}
   *   <li>{@code padEnd("2010", 3, '!')} returns {@code "2010"}
   * </ul>
   *
   * <p>See {@link java.util.Formatter} for a richer set of formatting capabilities.
   *
   * @param string the string which should appear at the beginning of the result
   * @param minLength the minimum length the resulting string must have. Can be zero or negative, in
   *     which case the input string is always returned.
   * @param padChar the character to append to the end of the result until the minimum length is
   *     reached
   * @return the padded string
   */
  public static String padEnd(String string, int minLength, char padChar) {
    checkNotNull(string); // eager for GWT.
    if (string.length() >= minLength) {
      return string;
    }
    StringBuilder sb = new StringBuilder(minLength);
    sb.append(string);
    for (int i = string.length(); i < minLength; i++) {
      sb.append(padChar);
    }
    return sb.toString();
  }

  /**
   * Returns a string consisting of a specific number of concatenated copies of an input string. For
   * example, {@code repeat("hey", 3)} returns the string {@code "heyheyhey"}.
   *
   * <p><b>Java 11+ users:</b> use {@code string.repeat(count)} instead.
   *
   * @param string any non-null string
   * @param count the number of times to repeat it; a nonnegative integer
   * @return a string containing {@code string} repeated {@code count} times (the empty string if
   *     {@code count} is zero)
   * @throws IllegalArgumentException if {@code count} is negative
   */
<<<<<<< HEAD
  public static String repeat(String string, @NonNegative int count) {
=======
  @InlineMe(replacement = "string.repeat(count)")
  @InlineMeValidationDisabled("Java 11+ API only")
  public static String repeat(String string, int count) {
>>>>>>> 0a17f4a4
    checkNotNull(string); // eager for GWT.

    if (count <= 1) {
      checkArgument(count >= 0, "invalid count: %s", count);
      return (count == 0) ? "" : string;
    }

    // IF YOU MODIFY THE CODE HERE, you must update StringsRepeatBenchmark
    final int len = string.length();
    final long longSize = (long) len * (long) count;
    final int size = (int) longSize;
    if (size != longSize) {
      throw new ArrayIndexOutOfBoundsException("Required array size too large: " + longSize);
    }

    final char[] array = new char[size];
    string.getChars(0, len, array, 0);
    @IndexOrHigh("array") int n;
    for (n = len; n < size - n; n <<= 1) {
      System.arraycopy(array, 0, array, n, n);
    }
    System.arraycopy(array, 0, array, n, size - n);
    return new String(array);
  }

  /**
   * Returns the longest string {@code prefix} such that {@code a.toString().startsWith(prefix) &&
   * b.toString().startsWith(prefix)}, taking care not to split surrogate pairs. If {@code a} and
   * {@code b} have no common prefix, returns the empty string.
   *
   * @since 11.0
   */
  public static String commonPrefix(CharSequence a, CharSequence b) {
    checkNotNull(a);
    checkNotNull(b);

    // Should be inferred as @IndexOrHigh({"a","b"})
    int maxPrefixLength = Math.min(a.length(), b.length());
    @IndexOrHigh("a") int p = 0;
    while (p < maxPrefixLength && a.charAt(p) == b.charAt(p)) {
      p++;
    }
    if (validSurrogatePairAt(a, p - 1) || validSurrogatePairAt(b, p - 1)) {
      p--;
    }
    return a.subSequence(0, p).toString();
  }

  /**
   * Returns the longest string {@code suffix} such that {@code a.toString().endsWith(suffix) &&
   * b.toString().endsWith(suffix)}, taking care not to split surrogate pairs. If {@code a} and
   * {@code b} have no common suffix, returns the empty string.
   *
   * @since 11.0
   */
  public static String commonSuffix(CharSequence a, CharSequence b) {
    checkNotNull(a);
    checkNotNull(b);

    int maxSuffixLength = Math.min(a.length(), b.length());
    @IndexOrHigh({"a", "b"}) int s = 0;
    while (s < maxSuffixLength && a.charAt(a.length() - s - 1) == b.charAt(b.length() - s - 1)) {
      s++;
    }
    if (validSurrogatePairAt(a, a.length() - s - 1)
        || validSurrogatePairAt(b, b.length() - s - 1)) {
      s--;
    }
    return a.subSequence(a.length() - s, a.length()).toString();
  }

  /**
   * True when a valid surrogate pair starts at the given {@code index} in the given {@code string}.
   * Out-of-range indexes return false.
   */
  @VisibleForTesting
  static boolean validSurrogatePairAt(CharSequence string, int index) {
    return index >= 0
        && index <= (string.length() - 2)
        && Character.isHighSurrogate(string.charAt(index))
        && Character.isLowSurrogate(string.charAt(index + 1));
  }

  /**
   * Returns the given {@code template} string with each occurrence of {@code "%s"} replaced with
   * the corresponding argument value from {@code args}; or, if the placeholder and argument counts
   * do not match, returns a best-effort form of that string. Will not throw an exception under
   * normal conditions.
   *
   * <p><b>Note:</b> For most string-formatting needs, use {@link String#format String.format},
   * {@link java.io.PrintWriter#format PrintWriter.format}, and related methods. These support the
   * full range of <a
   * href="https://docs.oracle.com/javase/9/docs/api/java/util/Formatter.html#syntax">format
   * specifiers</a>, and alert you to usage errors by throwing {@link
   * java.util.IllegalFormatException}.
   *
   * <p>In certain cases, such as outputting debugging information or constructing a message to be
   * used for another unchecked exception, an exception during string formatting would serve little
   * purpose except to supplant the real information you were trying to provide. These are the cases
   * this method is made for; it instead generates a best-effort string with all supplied argument
   * values present. This method is also useful in environments such as GWT where {@code
   * String.format} is not available. As an example, method implementations of the {@link
   * Preconditions} class use this formatter, for both of the reasons just discussed.
   *
   * <p><b>Warning:</b> Only the exact two-character placeholder sequence {@code "%s"} is
   * recognized.
   *
   * @param template a string containing zero or more {@code "%s"} placeholder sequences. {@code
   *     null} is treated as the four-character string {@code "null"}.
   * @param args the arguments to be substituted into the message template. The first argument
   *     specified is substituted for the first occurrence of {@code "%s"} in the template, and so
   *     forth. A {@code null} argument is converted to the four-character string {@code "null"};
   *     non-null values are converted to strings using {@link Object#toString()}.
   * @since 25.1
   */
  // TODO(diamondm) consider using Arrays.toString() for array parameters
  public static String lenientFormat(
      @CheckForNull String template, @CheckForNull @Nullable Object... args) {
    template = String.valueOf(template); // null -> "null"

    if (args == null) {
      args = new Object[] {"(Object[])null"};
    } else {
      for (int i = 0; i < args.length; i++) {
        args[i] = lenientToString(args[i]);
      }
    }

    // start substituting the arguments into the '%s' placeholders
    StringBuilder builder = new StringBuilder(template.length() + 16 * args.length);
    @IndexOrHigh("template") int templateStart = 0;
    int i = 0;
    while (i < args.length) {
      int placeholderStart = template.indexOf("%s", templateStart);
      if (placeholderStart == -1) {
        break;
      }
      builder.append(template, templateStart, placeholderStart);
      builder.append(args[i++]);
      templateStart = placeholderStart + 2;
    }
    builder.append(template, templateStart, template.length());

    // if we run out of placeholders, append the extra args in square braces
    if (i < args.length) {
      builder.append(" [");
      builder.append(args[i++]);
      while (i < args.length) {
        builder.append(", ");
        builder.append(args[i++]);
      }
      builder.append(']');
    }

    return builder.toString();
  }

  private static String lenientToString(@CheckForNull Object o) {
    if (o == null) {
      return "null";
    }
    try {
      return o.toString();
    } catch (Exception e) {
      // Default toString() behavior - see Object.toString()
      String objectToString =
          o.getClass().getName() + '@' + Integer.toHexString(System.identityHashCode(o));
      // Logger is created inline with fixed name to avoid forcing Proguard to create another class.
      Logger.getLogger("com.google.common.base.Strings")
          .log(WARNING, "Exception during lenientFormat for " + objectToString, e);
      return "<" + objectToString + " threw " + e.getClass().getName() + ">";
    }
  }
}<|MERGE_RESOLUTION|>--- conflicted
+++ resolved
@@ -23,13 +23,10 @@
 import com.google.errorprone.annotations.InlineMe;
 import com.google.errorprone.annotations.InlineMeValidationDisabled;
 import java.util.logging.Logger;
-<<<<<<< HEAD
+import javax.annotation.CheckForNull;
 import org.checkerframework.checker.index.qual.IndexOrHigh;
 import org.checkerframework.checker.index.qual.NonNegative;
 import org.checkerframework.checker.nullness.qual.EnsuresNonNullIf;
-=======
-import javax.annotation.CheckForNull;
->>>>>>> 0a17f4a4
 import org.checkerframework.checker.nullness.qual.Nullable;
 import org.checkerframework.framework.qual.EnsuresQualifierIf;
 
@@ -76,12 +73,7 @@
    * @param string a string reference to check
    * @return {@code true} if the string is null or is the empty string
    */
-<<<<<<< HEAD
-  @EnsuresNonNullIf(expression = "#1", result = false)
-  public static boolean isNullOrEmpty(@Nullable String string) {
-=======
   public static boolean isNullOrEmpty(@CheckForNull String string) {
->>>>>>> 0a17f4a4
     return Platform.stringIsNullOrEmpty(string);
   }
 
@@ -159,13 +151,9 @@
    *     {@code count} is zero)
    * @throws IllegalArgumentException if {@code count} is negative
    */
-<<<<<<< HEAD
-  public static String repeat(String string, @NonNegative int count) {
-=======
   @InlineMe(replacement = "string.repeat(count)")
   @InlineMeValidationDisabled("Java 11+ API only")
-  public static String repeat(String string, int count) {
->>>>>>> 0a17f4a4
+  public static String repeat(String string, @NonNegative int count) {
     checkNotNull(string); // eager for GWT.
 
     if (count <= 1) {
