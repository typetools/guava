/*
 * Copyright (C) 2010 The Guava Authors
 *
 * Licensed under the Apache License, Version 2.0 (the "License"); you may not use this file except
 * in compliance with the License. You may obtain a copy of the License at
 *
 * http://www.apache.org/licenses/LICENSE-2.0
 *
 * Unless required by applicable law or agreed to in writing, software distributed under the License
 * is distributed on an "AS IS" BASIS, WITHOUT WARRANTIES OR CONDITIONS OF ANY KIND, either express
 * or implied. See the License for the specific language governing permissions and limitations under
 * the License.
 */

package com.google.common.base;

import static com.google.common.base.Preconditions.checkArgument;
import static com.google.common.base.Preconditions.checkNotNull;

import org.checkerframework.checker.nullness.qual.EnsuresNonNullIf;

import com.google.common.annotations.GwtCompatible;
import com.google.common.annotations.VisibleForTesting;
import org.checkerframework.checker.nullness.compatqual.NullableDecl;

import org.checkerframework.checker.index.qual.IndexOrHigh;
import org.checkerframework.checker.index.qual.NonNegative;
import org.checkerframework.framework.qual.AnnotatedFor;
import org.checkerframework.framework.qual.EnsuresQualifierIf;

/**
 * Static utility methods pertaining to {@code String} or {@code CharSequence} instances.
 *
 * @author Kevin Bourrillion
 * @since 3.0
 */
@GwtCompatible
@AnnotatedFor("index")
public final class Strings {
  private Strings() {}

  /**
   * Returns the given string if it is non-null; the empty string otherwise.
   *
   * @param string the string to test and possibly return
   * @return {@code string} itself if it is non-null; {@code ""} if it is null
   */
  public static String nullToEmpty(@NullableDecl String string) {
    return (string == null) ? "" : string;
  }

  /**
   * Returns the given string if it is nonempty; {@code null} otherwise.
   *
   * @param string the string to test and possibly return
   * @return {@code string} itself if it is nonempty; {@code null} if it is empty or null
   */
  @NullableDecl
  public static String emptyToNull(@NullableDecl String string) {
    return isNullOrEmpty(string) ? null : string;
  }

  /**
   * Returns {@code true} if the given string is null or is the empty string.
   *
   * <p>Consider normalizing your string references with {@link #nullToEmpty}. If you do, you can
   * use {@link String#isEmpty()} instead of this method, and you won't need special null-safe forms
   * of methods like {@link String#toUpperCase} either. Or, if you'd like to normalize "in the other
   * direction," converting empty strings to {@code null}, you can use {@link #emptyToNull}.
   *
   * @param string a string reference to check
   * @return {@code true} if the string is null or is the empty string
   */
<<<<<<< HEAD
  @EnsuresNonNullIf(result = false, expression = "#1")
  public static boolean isNullOrEmpty(@Nullable String string) {
=======
  public static boolean isNullOrEmpty(@NullableDecl String string) {
>>>>>>> d788bc15
    return Platform.stringIsNullOrEmpty(string);
  }

  /**
   * Returns a string, of length at least {@code minLength}, consisting of {@code string} prepended
   * with as many copies of {@code padChar} as are necessary to reach that length. For example,
   *
   * <ul>
   *   <li>{@code padStart("7", 3, '0')} returns {@code "007"}
   *   <li>{@code padStart("2010", 3, '0')} returns {@code "2010"}
   * </ul>
   *
   * <p>See {@link java.util.Formatter} for a richer set of formatting capabilities.
   *
   * @param string the string which should appear at the end of the result
   * @param minLength the minimum length the resulting string must have. Can be zero or negative, in
   *     which case the input string is always returned.
   * @param padChar the character to insert at the beginning of the result until the minimum length
   *     is reached
   * @return the padded string
   */
  public static String padStart(String string, int minLength, char padChar) {
    checkNotNull(string); // eager for GWT.
    if (string.length() >= minLength) {
      return string;
    }
    StringBuilder sb = new StringBuilder(minLength);
    for (int i = string.length(); i < minLength; i++) {
      sb.append(padChar);
    }
    sb.append(string);
    return sb.toString();
  }

  /**
   * Returns a string, of length at least {@code minLength}, consisting of {@code string} appended
   * with as many copies of {@code padChar} as are necessary to reach that length. For example,
   *
   * <ul>
   *   <li>{@code padEnd("4.", 5, '0')} returns {@code "4.000"}
   *   <li>{@code padEnd("2010", 3, '!')} returns {@code "2010"}
   * </ul>
   *
   * <p>See {@link java.util.Formatter} for a richer set of formatting capabilities.
   *
   * @param string the string which should appear at the beginning of the result
   * @param minLength the minimum length the resulting string must have. Can be zero or negative, in
   *     which case the input string is always returned.
   * @param padChar the character to append to the end of the result until the minimum length is
   *     reached
   * @return the padded string
   */
  public static String padEnd(String string, int minLength, char padChar) {
    checkNotNull(string); // eager for GWT.
    if (string.length() >= minLength) {
      return string;
    }
    StringBuilder sb = new StringBuilder(minLength);
    sb.append(string);
    for (int i = string.length(); i < minLength; i++) {
      sb.append(padChar);
    }
    return sb.toString();
  }

  /**
   * Returns a string consisting of a specific number of concatenated copies of an input string. For
   * example, {@code repeat("hey", 3)} returns the string {@code "heyheyhey"}.
   *
   * @param string any non-null string
   * @param count the number of times to repeat it; a nonnegative integer
   * @return a string containing {@code string} repeated {@code count} times (the empty string if
   *     {@code count} is zero)
   * @throws IllegalArgumentException if {@code count} is negative
   */
  @SuppressWarnings({
	  "upperbound:argument.type.incompatible", "upperbound:assignment.type.incompatible", // https://github.com/kelloggm/checker-framework/issues/158
	  /*
	   * After checking that n < size - n, we know that 2*n < size,
	   * therefore n << 1 < size, 
	   * therefore n <<= 1 does not break IndexOrHigh("array").
	   */
	  "upperbound:compound.assignment.type.incompatible", // multiply index by 2 using bit shift
	  "lowerbound:argument.type.incompatible", // https://github.com/kelloggm/checker-framework/issues/193
  })
  public static String repeat(String string, @NonNegative int count) {
    checkNotNull(string); // eager for GWT.

    if (count <= 1) {
      checkArgument(count >= 0, "invalid count: %s", count);
      return (count == 0) ? "" : string;
    }

    // IF YOU MODIFY THE CODE HERE, you must update StringsRepeatBenchmark
    final int len = string.length();
    final long longSize = (long) len * (long) count;
    final int size = (int) longSize;
    if (size != longSize) {
      throw new ArrayIndexOutOfBoundsException("Required array size too large: " + longSize);
    }

    final char[] array = new char[size];
    string.getChars(0, len, array, 0);
    @IndexOrHigh("array") int n;
    for (n = len; n < size - n; n <<= 1) {
      System.arraycopy(array, 0, array, n, n);
    }
    System.arraycopy(array, 0, array, n, size - n);
    return new String(array);
  }

  /**
   * Returns the longest string {@code prefix} such that {@code a.toString().startsWith(prefix) &&
   * b.toString().startsWith(prefix)}, taking care not to split surrogate pairs. If {@code a} and
   * {@code b} have no common prefix, returns the empty string.
   *
   * @since 11.0
   */
  @SuppressWarnings("index:compound.assignment.type.incompatible") // i-1 is @NonNegative means i-- is @NonNegative 
  public static String commonPrefix(CharSequence a, CharSequence b) {
    checkNotNull(a);
    checkNotNull(b);

    // Should be inferred as @IndexOrHigh({"a","b"})
    int maxPrefixLength = Math.min(a.length(), b.length());
    @IndexOrHigh("a") int p = 0;
    while (p < maxPrefixLength && a.charAt(p) == b.charAt(p)) {
      p++;
    }
    if (validSurrogatePairAt(a, p - 1) || validSurrogatePairAt(b, p - 1)) {
      p--;
    }
    return a.subSequence(0, p).toString();
  }

  /**
   * Returns the longest string {@code suffix} such that {@code a.toString().endsWith(suffix) &&
   * b.toString().endsWith(suffix)}, taking care not to split surrogate pairs. If {@code a} and
   * {@code b} have no common suffix, returns the empty string.
   *
   * @since 11.0
   */
  /*
   * s should be @IndexOrHigh("a")
   * a.length() - s should be @NonNegative
   */
  @SuppressWarnings({
	  "index:argument.type.incompatible", // https://github.com/kelloggm/checker-framework/issues/197
  	  "index:compound.assignment.type.incompatible" // i-1 is @NonNegative means i-- is @NonNegative
  })
  public static String commonSuffix(CharSequence a, CharSequence b) {
    checkNotNull(a);
    checkNotNull(b);

    int maxSuffixLength = Math.min(a.length(), b.length());
    @NonNegative int s = 0;
    while (s < maxSuffixLength && a.charAt(a.length() - s - 1) == b.charAt(b.length() - s - 1)) {
      s++;
    }
    if (validSurrogatePairAt(a, a.length() - s - 1)
        || validSurrogatePairAt(b, b.length() - s - 1)) {
      s--;
    }
    return a.subSequence(a.length() - s, a.length()).toString();
  }

  /**
   * True when a valid surrogate pair starts at the given {@code index} in the given {@code string}.
   * Out-of-range indexes return false.
   */
  @VisibleForTesting
  @EnsuresQualifierIf(result=true, expression="#2", qualifier=NonNegative.class)
  static boolean validSurrogatePairAt(CharSequence string, int index) {
    return index >= 0
        && index <= (string.length() - 2)
        && Character.isHighSurrogate(string.charAt(index))
        && Character.isLowSurrogate(string.charAt(index + 1));
  }
}<|MERGE_RESOLUTION|>--- conflicted
+++ resolved
@@ -71,12 +71,8 @@
    * @param string a string reference to check
    * @return {@code true} if the string is null or is the empty string
    */
-<<<<<<< HEAD
   @EnsuresNonNullIf(result = false, expression = "#1")
-  public static boolean isNullOrEmpty(@Nullable String string) {
-=======
   public static boolean isNullOrEmpty(@NullableDecl String string) {
->>>>>>> d788bc15
     return Platform.stringIsNullOrEmpty(string);
   }
 
