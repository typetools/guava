--- conflicted
+++ resolved
@@ -63,13 +63,8 @@
    * @param string a string reference to check
    * @return {@code true} if the string is null or is the empty string
    */
-<<<<<<< HEAD
-  public static boolean isNullOrEmpty(/*@Nullable*/ String string) {
-    return string == null || string.length() == 0; // string.isEmpty() in Java 6
-=======
   public static boolean isNullOrEmpty(@Nullable String string) {
     return Platform.stringIsNullOrEmpty(string);
->>>>>>> 379757e3
   }
 
   /**
