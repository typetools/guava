/*
 * Copyright (C) 2008 The Guava Authors
 *
 * Licensed under the Apache License, Version 2.0 (the "License"); you may not use this file except
 * in compliance with the License. You may obtain a copy of the License at
 *
 * http://www.apache.org/licenses/LICENSE-2.0
 *
 * Unless required by applicable law or agreed to in writing, software distributed under the License
 * is distributed on an "AS IS" BASIS, WITHOUT WARRANTIES OR CONDITIONS OF ANY KIND, either express
 * or implied. See the License for the specific language governing permissions and limitations under
 * the License.
 */

package com.google.common.base;

import static com.google.common.base.NullnessCasts.uncheckedCastNullableTToT;
import static com.google.common.base.Preconditions.checkNotNull;

import com.google.common.annotations.GwtCompatible;
import com.google.errorprone.annotations.CanIgnoreReturnValue;
import com.google.errorprone.annotations.CheckReturnValue;
import com.google.errorprone.annotations.ForOverride;
import com.google.errorprone.annotations.InlineMe;
import com.google.errorprone.annotations.concurrent.LazyInit;
import com.google.j2objc.annotations.RetainedWith;
import java.io.Serializable;
import java.util.Iterator;
<<<<<<< HEAD
import org.checkerframework.checker.nullness.qual.Nullable;
import org.checkerframework.checker.nullness.qual.PolyNull;
=======
import javax.annotation.CheckForNull;
>>>>>>> 0a17f4a4

/**
 * A function from {@code A} to {@code B} with an associated <i>reverse</i> function from {@code B}
 * to {@code A}; used for converting back and forth between <i>different representations of the same
 * information</i>.
 *
 * <h3>Invertibility</h3>
 *
 * <p>The reverse operation <b>may</b> be a strict <i>inverse</i> (meaning that {@code
 * converter.reverse().convert(converter.convert(a)).equals(a)} is always true). However, it is very
 * common (perhaps <i>more</i> common) for round-trip conversion to be <i>lossy</i>. Consider an
 * example round-trip using {@link com.google.common.primitives.Doubles#stringConverter}:
 *
 * <ol>
 *   <li>{@code stringConverter().convert("1.00")} returns the {@code Double} value {@code 1.0}
 *   <li>{@code stringConverter().reverse().convert(1.0)} returns the string {@code "1.0"} --
 *       <i>not</i> the same string ({@code "1.00"}) we started with
 * </ol>
 *
 * <p>Note that it should still be the case that the round-tripped and original objects are
 * <i>similar</i>.
 *
 * <h3>Nullability</h3>
 *
 * <p>A converter always converts {@code null} to {@code null} and non-null references to non-null
 * references. It would not make sense to consider {@code null} and a non-null reference to be
 * "different representations of the same information", since one is distinguishable from
 * <i>missing</i> information and the other is not. The {@link #convert} method handles this null
 * behavior for all converters; implementations of {@link #doForward} and {@link #doBackward} are
 * guaranteed to never be passed {@code null}, and must never return {@code null}.
 *
 * <h3>Common ways to use</h3>
 *
 * <p>Getting a converter:
 *
 * <ul>
 *   <li>Use a provided converter implementation, such as {@link Enums#stringConverter}, {@link
 *       com.google.common.primitives.Ints#stringConverter Ints.stringConverter} or the {@linkplain
 *       #reverse reverse} views of these.
 *   <li>Convert between specific preset values using {@link
 *       com.google.common.collect.Maps#asConverter Maps.asConverter}. For example, use this to
 *       create a "fake" converter for a unit test. It is unnecessary (and confusing) to <i>mock</i>
 *       the {@code Converter} type using a mocking framework.
 *   <li>Extend this class and implement its {@link #doForward} and {@link #doBackward} methods.
 *   <li><b>Java 8 users:</b> you may prefer to pass two lambda expressions or method references to
 *       the {@link #from from} factory method.
 * </ul>
 *
 * <p>Using a converter:
 *
 * <ul>
 *   <li>Convert one instance in the "forward" direction using {@code converter.convert(a)}.
 *   <li>Convert multiple instances "forward" using {@code converter.convertAll(as)}.
 *   <li>Convert in the "backward" direction using {@code converter.reverse().convert(b)} or {@code
 *       converter.reverse().convertAll(bs)}.
 *   <li>Use {@code converter} or {@code converter.reverse()} anywhere a {@link
 *       java.util.function.Function} is accepted (for example {@link java.util.stream.Stream#map
 *       Stream.map}).
 *   <li><b>Do not</b> call {@link #doForward} or {@link #doBackward} directly; these exist only to
 *       be overridden.
 * </ul>
 *
 * <h3>Example</h3>
 *
 * <pre>
 *   return new Converter&lt;Integer, String&gt;() {
 *     protected String doForward(Integer i) {
 *       return Integer.toHexString(i);
 *     }
 *
 *     protected Integer doBackward(String s) {
 *       return parseUnsignedInt(s, 16);
 *     }
 *   };</pre>
 *
 * <p>An alternative using Java 8:
 *
 * <pre>{@code
 * return Converter.from(
 *     Integer::toHexString,
 *     s -> parseUnsignedInt(s, 16));
 * }</pre>
 *
 * @author Mike Ward
 * @author Kurt Alfred Kluever
 * @author Gregory Kick
 * @since 16.0
 */
@GwtCompatible
@ElementTypesAreNonnullByDefault
/*
 * 1. The type parameter is <T> rather than <T extends @Nullable> so that we can use T in the
 * doForward and doBackward methods to indicate that the parameter cannot be null. (We also take
 * advantage of that for convertAll, as discussed on that method.)
 *
 * 2. The supertype of this class could be `Function<@Nullable A, @Nullable B>`, since
 * Converter.apply (like Converter.convert) is capable of accepting null inputs. However, a
 * supertype of `Function<A, B>` turns out to be massively more useful to callers in practice: They
 * want their output to be non-null in operations like `stream.map(myConverter)`, and we can
 * guarantee that as long as we also require the input type to be non-null[*] (which is a
 * requirement that existing callers already fulfill).
 *
 * Disclaimer: Part of the reason that callers are so well adapted to `Function<A, B>` may be that
 * that is how the signature looked even prior to this comment! So naturally any change can break
 * existing users, but it can't *fix* existing users because any users who needed
 * `Function<@Nullable A, @Nullable B>` already had to find a workaround. Still, there is a *ton* of
 * fallout from trying to switch. I would be shocked if the switch would offer benefits to anywhere
 * near enough users to justify the costs.
 *
 * Fortunately, if anyone does want to use a Converter as a `Function<@Nullable A, @Nullable B>`,
 * it's easy to get one: `converter::convert`.
 *
 * [*] In annotating this class, we're ignoring LegacyConverter.
 */
public abstract class Converter<A, B> implements Function<A, B> {
  private final boolean handleNullAutomatically;

  // We lazily cache the reverse view to avoid allocating on every call to reverse().
  @LazyInit @RetainedWith @CheckForNull private transient Converter<B, A> reverse;

  /** Constructor for use by subclasses. */
  protected Converter() {
    this(true);
  }

  /** Constructor used only by {@code LegacyConverter} to suspend automatic null-handling. */
  Converter(boolean handleNullAutomatically) {
    this.handleNullAutomatically = handleNullAutomatically;
  }

  // SPI methods (what subclasses must implement)

  /**
   * Returns a representation of {@code a} as an instance of type {@code B}. If {@code a} cannot be
   * converted, an unchecked exception (such as {@link IllegalArgumentException}) should be thrown.
   *
   * @param a the instance to convert; will never be null
   * @return the converted instance; <b>must not</b> be null
   */
  @ForOverride
  protected abstract B doForward(A a);

  /**
   * Returns a representation of {@code b} as an instance of type {@code A}. If {@code b} cannot be
   * converted, an unchecked exception (such as {@link IllegalArgumentException}) should be thrown.
   *
   * @param b the instance to convert; will never be null
   * @return the converted instance; <b>must not</b> be null
   * @throws UnsupportedOperationException if backward conversion is not implemented; this should be
   *     very rare. Note that if backward conversion is not only unimplemented but
   *     unimplement<i>able</i> (for example, consider a {@code Converter<Chicken, ChickenNugget>}),
   *     then this is not logically a {@code Converter} at all, and should just implement {@link
   *     Function}.
   */
  @ForOverride
  protected abstract A doBackward(B b);

  // API (consumer-side) methods

  /**
   * Returns a representation of {@code a} as an instance of type {@code B}.
   *
   * @return the converted value; is null <i>if and only if</i> {@code a} is null
   */
  @CanIgnoreReturnValue
<<<<<<< HEAD
  public final @PolyNull B convert(@PolyNull A a) {
=======
  @CheckForNull
  public final B convert(@CheckForNull A a) {
>>>>>>> 0a17f4a4
    return correctedDoForward(a);
  }

  @CheckForNull
  B correctedDoForward(@CheckForNull A a) {
    if (handleNullAutomatically) {
      // TODO(kevinb): we shouldn't be checking for a null result at runtime. Assert?
      return a == null ? null : checkNotNull(doForward(a));
    } else {
      return unsafeDoForward(a);
    }
  }

  @CheckForNull
  A correctedDoBackward(@CheckForNull B b) {
    if (handleNullAutomatically) {
      // TODO(kevinb): we shouldn't be checking for a null result at runtime. Assert?
      return b == null ? null : checkNotNull(doBackward(b));
    } else {
      return unsafeDoBackward(b);
    }
  }

  /*
   * LegacyConverter violates the contract of Converter by allowing its doForward and doBackward
   * methods to accept null. We could avoid having unchecked casts in Converter.java itself if we
   * could perform a cast to LegacyConverter, but we can't because it's an internal-only class.
   *
   * TODO(cpovirk): So make it part of the open-source build, albeit package-private there?
   *
   * So we use uncheckedCastNullableTToT here. This is a weird usage of that method: The method is
   * documented as being for use with type parameters that have parametric nullness. But Converter's
   * type parameters do not. Still, we use it here so that we can suppress a warning at a smaller
   * level than the whole method but without performing a runtime null check. That way, we can still
   * pass null inputs to LegacyConverter, and it can violate the contract of Converter.
   *
   * TODO(cpovirk): Could this be simplified if we modified implementations of LegacyConverter to
   * override methods (probably called "unsafeDoForward" and "unsafeDoBackward") with the same
   * signatures as the methods below, rather than overriding the same doForward and doBackward
   * methods as implementations of normal converters do?
   *
   * But no matter what we do, it's worth remembering that the resulting code is going to be unsound
   * in the presence of LegacyConverter, at least in the case of users who view the converter as a
   * Function<A, B> or who call convertAll (and for any checkers that apply @PolyNull-like semantics
   * to Converter.convert). So maybe we don't want to think too hard about how to prevent our
   * checkers from issuing errors related to LegacyConverter, since it turns out that
   * LegacyConverter does violate the assumptions we make elsewhere.
   */

  @CheckForNull
  private B unsafeDoForward(@CheckForNull A a) {
    return doForward(uncheckedCastNullableTToT(a));
  }

  @CheckForNull
  private A unsafeDoBackward(@CheckForNull B b) {
    return doBackward(uncheckedCastNullableTToT(b));
  }

  /**
   * Returns an iterable that applies {@code convert} to each element of {@code fromIterable}. The
   * conversion is done lazily.
   *
   * <p>The returned iterable's iterator supports {@code remove()} if the input iterator does. After
   * a successful {@code remove()} call, {@code fromIterable} no longer contains the corresponding
   * element.
   */
  @CanIgnoreReturnValue
  /*
   * Just as Converter could implement `Function<@Nullable A, @Nullable B>` instead of `Function<A,
   * B>`, convertAll could accept and return iterables with nullable element types. In both cases,
   * we've chosen to instead use a signature that benefits existing users -- and is still safe.
   *
   * For convertAll, I haven't looked as closely at *how* much existing users benefit, so we should
   * keep an eye out for problems that new users encounter. Note also that convertAll could support
   * both use cases by using @PolyNull. (By contrast, we can't use @PolyNull for our superinterface
   * (`implements Function<@PolyNull A, @PolyNull B>`), at least as far as I know.)
   */
  public Iterable<B> convertAll(Iterable<? extends A> fromIterable) {
    checkNotNull(fromIterable, "fromIterable");
    return new Iterable<B>() {
      @Override
      public Iterator<B> iterator() {
        return new Iterator<B>() {
          private final Iterator<? extends A> fromIterator = fromIterable.iterator();

          @Override
          public boolean hasNext() {
            return fromIterator.hasNext();
          }

          @Override
          @SuppressWarnings("nullness") // See code comments on convertAll and Converter.apply.
          @CheckForNull
          public B next() {
            return convert(fromIterator.next());
          }

          @Override
          public void remove() {
            fromIterator.remove();
          }
        };
      }
    };
  }

  /**
   * Returns the reversed view of this converter, which converts {@code this.convert(a)} back to a
   * value roughly equivalent to {@code a}.
   *
   * <p>The returned converter is serializable if {@code this} converter is.
   *
   * <p><b>Note:</b> you should not override this method. It is non-final for legacy reasons.
   */
  @CheckReturnValue
  public Converter<B, A> reverse() {
    Converter<B, A> result = reverse;
    return (result == null) ? reverse = new ReverseConverter<>(this) : result;
  }

  private static final class ReverseConverter<A, B> extends Converter<B, A>
      implements Serializable {
    final Converter<A, B> original;

    ReverseConverter(Converter<A, B> original) {
      this.original = original;
    }

    /*
     * These gymnastics are a little confusing. Basically this class has neither legacy nor
     * non-legacy behavior; it just needs to let the behavior of the backing converter shine
     * through. So, we override the correctedDo* methods, after which the do* methods should never
     * be reached.
     */

    @Override
    protected A doForward(B b) {
      throw new AssertionError();
    }

    @Override
    protected B doBackward(A a) {
      throw new AssertionError();
    }

    @Override
    @CheckForNull
    A correctedDoForward(@CheckForNull B b) {
      return original.correctedDoBackward(b);
    }

    @Override
    @CheckForNull
    B correctedDoBackward(@CheckForNull A a) {
      return original.correctedDoForward(a);
    }

    @Override
    public Converter<A, B> reverse() {
      return original;
    }

    @Override
    public boolean equals(@CheckForNull Object object) {
      if (object instanceof ReverseConverter) {
        ReverseConverter<?, ?> that = (ReverseConverter<?, ?>) object;
        return this.original.equals(that.original);
      }
      return false;
    }

    @Override
    public int hashCode() {
      return ~original.hashCode();
    }

    @Override
    public String toString() {
      return original + ".reverse()";
    }

    private static final long serialVersionUID = 0L;
  }

  /**
   * Returns a converter whose {@code convert} method applies {@code secondConverter} to the result
   * of this converter. Its {@code reverse} method applies the converters in reverse order.
   *
   * <p>The returned converter is serializable if {@code this} converter and {@code secondConverter}
   * are.
   */
  public final <C> Converter<A, C> andThen(Converter<B, C> secondConverter) {
    return doAndThen(secondConverter);
  }

  /** Package-private non-final implementation of andThen() so only we can override it. */
  <C> Converter<A, C> doAndThen(Converter<B, C> secondConverter) {
    return new ConverterComposition<>(this, checkNotNull(secondConverter));
  }

  private static final class ConverterComposition<A, B, C> extends Converter<A, C>
      implements Serializable {
    final Converter<A, B> first;
    final Converter<B, C> second;

    ConverterComposition(Converter<A, B> first, Converter<B, C> second) {
      this.first = first;
      this.second = second;
    }

    /*
     * These gymnastics are a little confusing. Basically this class has neither legacy nor
     * non-legacy behavior; it just needs to let the behaviors of the backing converters shine
     * through (which might even differ from each other!). So, we override the correctedDo* methods,
     * after which the do* methods should never be reached.
     */

    @Override
    protected C doForward(A a) {
      throw new AssertionError();
    }

    @Override
    protected A doBackward(C c) {
      throw new AssertionError();
    }

    @Override
    @CheckForNull
    C correctedDoForward(@CheckForNull A a) {
      return second.correctedDoForward(first.correctedDoForward(a));
    }

    @Override
    @CheckForNull
    A correctedDoBackward(@CheckForNull C c) {
      return first.correctedDoBackward(second.correctedDoBackward(c));
    }

    @Override
    public boolean equals(@CheckForNull Object object) {
      if (object instanceof ConverterComposition) {
        ConverterComposition<?, ?, ?> that = (ConverterComposition<?, ?, ?>) object;
        return this.first.equals(that.first) && this.second.equals(that.second);
      }
      return false;
    }

    @Override
    public int hashCode() {
      return 31 * first.hashCode() + second.hashCode();
    }

    @Override
    public String toString() {
      return first + ".andThen(" + second + ")";
    }

    private static final long serialVersionUID = 0L;
  }

  /**
   * @deprecated Provided to satisfy the {@code Function} interface; use {@link #convert} instead.
   */
  @Deprecated
  @Override
  @CanIgnoreReturnValue
  /*
   * Even though we implement `Function<A, B>` instead of `Function<@Nullable A, @Nullable B>` (as
   * discussed in a code comment at the top of the class), we declare our override of Function.apply
   * to accept and return null. This requires a suppression, but it's safe:
   *
   * - Callers who use Converter as a Function<A, B> will neither pass null nor have it returned to
   *   them. (Or, if they're not using nullness checking, they might be able to pass null and thus
   *   have null returned to them. But our signature isn't making their existing nullness type error
   *   any worse.)
   * - In the relatively unlikely event that anyone calls Converter.apply directly, that caller is
   *   allowed to pass null but is also forced to deal with a potentially null return.
   * - Perhaps more important than actual *callers* of this method are various tools that look at
   *   bytecode. Notably, NullPointerTester expects a method to throw NPE when passed null unless it
   *   is annotated in a way that identifies its parameter type as potentially including null. (And
   *   this method does not throw NPE -- nor do we want to enact a dangerous change to make it begin
   *   doing so.) We can even imagine tools that rewrite bytecode to insert null checks before and
   *   after calling methods with allegedly non-nullable parameters[*]. If we didn't annotate the
   *   parameter and return type here, then anyone who used such a tool (and managed to pass null to
   *   this method, presumably because that user doesn't run a normal nullness checker) could see
   *   NullPointerException.
   *
   * [*] Granted, such tools could conceivably be smart enough to recognize that the apply() method
   * on a a Function<Foo, Bar> should never allow null inputs and never produce null outputs even if
   * this specific subclass claims otherwise. Such tools might still produce NPE for calls to this
   * method. And that is one reason that we should be nervous about "lying" by extending Function<A,
   * B> in the first place. But for now, we're giving it a try, since extending Function<@Nullable
   * A, @Nullable B> will cause issues *today*, whereas extending Function<A, B> causes problems in
   * various hypothetical futures. (Plus, a tool that were that smart would likely already introduce
   * problems with LegacyConverter.)
   */
  @SuppressWarnings("nullness")
  @CheckForNull
  @InlineMe(replacement = "this.convert(a)")
  public final B apply(@CheckForNull A a) {
    return convert(a);
  }

  /**
   * Indicates whether another object is equal to this converter.
   *
   * <p>Most implementations will have no reason to override the behavior of {@link Object#equals}.
   * However, an implementation may also choose to return {@code true} whenever {@code object} is a
   * {@link Converter} that it considers <i>interchangeable</i> with this one. "Interchangeable"
   * <i>typically</i> means that {@code Objects.equal(this.convert(a), that.convert(a))} is true for
   * all {@code a} of type {@code A} (and similarly for {@code reverse}). Note that a {@code false}
   * result from this method does not imply that the converters are known <i>not</i> to be
   * interchangeable.
   */
  @Override
  public boolean equals(@CheckForNull Object object) {
    return super.equals(object);
  }

  // Static converters

  /**
   * Returns a converter based on separate forward and backward functions. This is useful if the
   * function instances already exist, or so that you can supply lambda expressions. If those
   * circumstances don't apply, you probably don't need to use this; subclass {@code Converter} and
   * implement its {@link #doForward} and {@link #doBackward} methods directly.
   *
   * <p>These functions will never be passed {@code null} and must not under any circumstances
   * return {@code null}. If a value cannot be converted, the function should throw an unchecked
   * exception (typically, but not necessarily, {@link IllegalArgumentException}).
   *
   * <p>The returned converter is serializable if both provided functions are.
   *
   * @since 17.0
   */
  public static <A, B> Converter<A, B> from(
      Function<? super A, ? extends B> forwardFunction,
      Function<? super B, ? extends A> backwardFunction) {
    return new FunctionBasedConverter<>(forwardFunction, backwardFunction);
  }

  private static final class FunctionBasedConverter<A, B> extends Converter<A, B>
      implements Serializable {
    private final Function<? super A, ? extends B> forwardFunction;
    private final Function<? super B, ? extends A> backwardFunction;

    private FunctionBasedConverter(
        Function<? super A, ? extends B> forwardFunction,
        Function<? super B, ? extends A> backwardFunction) {
      this.forwardFunction = checkNotNull(forwardFunction);
      this.backwardFunction = checkNotNull(backwardFunction);
    }

    @Override
    protected B doForward(A a) {
      return forwardFunction.apply(a);
    }

    @Override
    protected A doBackward(B b) {
      return backwardFunction.apply(b);
    }

    @Override
    public boolean equals(@CheckForNull Object object) {
      if (object instanceof FunctionBasedConverter) {
        FunctionBasedConverter<?, ?> that = (FunctionBasedConverter<?, ?>) object;
        return this.forwardFunction.equals(that.forwardFunction)
            && this.backwardFunction.equals(that.backwardFunction);
      }
      return false;
    }

    @Override
    public int hashCode() {
      return forwardFunction.hashCode() * 31 + backwardFunction.hashCode();
    }

    @Override
    public String toString() {
      return "Converter.from(" + forwardFunction + ", " + backwardFunction + ")";
    }
  }

  /** Returns a serializable converter that always converts or reverses an object to itself. */
  @SuppressWarnings("unchecked") // implementation is "fully variant"
  public static <T> Converter<T, T> identity() {
    return (IdentityConverter<T>) IdentityConverter.INSTANCE;
  }

  /**
   * A converter that always converts or reverses an object to itself. Note that T is now a
   * "pass-through type".
   */
  private static final class IdentityConverter<T> extends Converter<T, T> implements Serializable {
    static final IdentityConverter<?> INSTANCE = new IdentityConverter<>();

    @Override
    protected T doForward(T t) {
      return t;
    }

    @Override
    protected T doBackward(T t) {
      return t;
    }

    @Override
    public IdentityConverter<T> reverse() {
      return this;
    }

    @Override
    <S> Converter<T, S> doAndThen(Converter<T, S> otherConverter) {
      return checkNotNull(otherConverter, "otherConverter");
    }

    /*
     * We *could* override convertAll() to return its input, but it's a rather pointless
     * optimization and opened up a weird type-safety problem.
     */

    @Override
    public String toString() {
      return "Converter.identity()";
    }

    private Object readResolve() {
      return INSTANCE;
    }

    private static final long serialVersionUID = 0L;
  }
}<|MERGE_RESOLUTION|>--- conflicted
+++ resolved
@@ -26,12 +26,9 @@
 import com.google.j2objc.annotations.RetainedWith;
 import java.io.Serializable;
 import java.util.Iterator;
-<<<<<<< HEAD
+import javax.annotation.CheckForNull;
 import org.checkerframework.checker.nullness.qual.Nullable;
 import org.checkerframework.checker.nullness.qual.PolyNull;
-=======
-import javax.annotation.CheckForNull;
->>>>>>> 0a17f4a4
 
 /**
  * A function from {@code A} to {@code B} with an associated <i>reverse</i> function from {@code B}
@@ -197,12 +194,8 @@
    * @return the converted value; is null <i>if and only if</i> {@code a} is null
    */
   @CanIgnoreReturnValue
-<<<<<<< HEAD
-  public final @PolyNull B convert(@PolyNull A a) {
-=======
   @CheckForNull
   public final B convert(@CheckForNull A a) {
->>>>>>> 0a17f4a4
     return correctedDoForward(a);
   }
 
