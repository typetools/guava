--- conflicted
+++ resolved
@@ -18,11 +18,8 @@
 
 import com.google.common.annotations.GwtCompatible;
 import com.google.errorprone.annotations.CanIgnoreReturnValue;
-<<<<<<< HEAD
+import javax.annotation.CheckForNull;
 import org.checkerframework.checker.nullness.qual.NonNull;
-=======
-import javax.annotation.CheckForNull;
->>>>>>> 0a17f4a4
 import org.checkerframework.checker.nullness.qual.Nullable;
 
 /**
@@ -479,11 +476,7 @@
    * @see Preconditions#checkNotNull Preconditions.checkNotNull()
    */
   @CanIgnoreReturnValue
-<<<<<<< HEAD
-  public static <T extends @NonNull Object> T verifyNotNull(T reference) {
-=======
   public static <T> T verifyNotNull(@CheckForNull T reference) {
->>>>>>> 0a17f4a4
     return verifyNotNull(reference, "expected a non-null reference");
   }
 
@@ -503,13 +496,6 @@
    * @see Preconditions#checkNotNull Preconditions.checkNotNull()
    */
   @CanIgnoreReturnValue
-<<<<<<< HEAD
-  public static <T extends @NonNull Object> T verifyNotNull(
-      T reference,
-      @Nullable String errorMessageTemplate,
-      @Nullable Object @Nullable ... errorMessageArgs) {
-    verify(reference != null, errorMessageTemplate, errorMessageArgs);
-=======
   public static <T> T verifyNotNull(
       @CheckForNull T reference,
       String errorMessageTemplate,
@@ -517,7 +503,6 @@
     if (reference == null) {
       throw new VerifyException(lenientFormat(errorMessageTemplate, errorMessageArgs));
     }
->>>>>>> 0a17f4a4
     return reference;
   }
 
