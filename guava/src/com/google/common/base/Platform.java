/*
 * Copyright (C) 2009 The Guava Authors
 *
 * Licensed under the Apache License, Version 2.0 (the "License"); you may not use this file except
 * in compliance with the License. You may obtain a copy of the License at
 *
 * http://www.apache.org/licenses/LICENSE-2.0
 *
 * Unless required by applicable law or agreed to in writing, software distributed under the License
 * is distributed on an "AS IS" BASIS, WITHOUT WARRANTIES OR CONDITIONS OF ANY KIND, either express
 * or implied. See the License for the specific language governing permissions and limitations under
 * the License.
 */

package com.google.common.base;

import com.google.common.annotations.GwtCompatible;
import java.lang.ref.WeakReference;
import java.util.Locale;
import java.util.ServiceConfigurationError;
import java.util.logging.Level;
import java.util.logging.Logger;
import java.util.regex.Pattern;
import org.checkerframework.checker.nullness.qual.EnsuresNonNullIf;
import org.checkerframework.checker.nullness.qual.Nullable;
import org.checkerframework.framework.qual.AnnotatedFor;

/**
 * Methods factored out so that they can be emulated differently in GWT.
 *
 * @author Jesse Wilson
 */
@AnnotatedFor({"nullness"})
@GwtCompatible(emulated = true)
final class Platform {
  private static final Logger logger = Logger.getLogger(Platform.class.getName());
  private static final PatternCompiler patternCompiler = loadPatternCompiler();

  private Platform() {}

  /** Calls {@link System#nanoTime()}. */
  @SuppressWarnings("GoodTime") // reading system time without TimeSource
  static long systemNanoTime() {
    return System.nanoTime();
  }

  static CharMatcher precomputeCharMatcher(CharMatcher matcher) {
    return matcher.precomputedInternal();
  }

  @SuppressWarnings("nullness:argument.type.incompatible") // ref.get returns null in case the object
  // that it refers to is cleared or garbage collected which is unlikely during normal program
  // execution. Optional.of always return a non-null value for non-null argument.
  static <T extends Enum<T>> Optional<T> getEnumIfPresent(Class<T> enumClass, String value) {
    WeakReference<? extends Enum<?>> ref = Enums.getEnumConstants(enumClass).get(value);
    return ref == null ? Optional.<T>absent() : Optional.of(enumClass.cast(ref.get()));
  }

  static String formatCompact4Digits(double value) {
    return String.format(Locale.ROOT, "%.4g", value);
  }

  @EnsuresNonNullIf(expression = "#1", result = false)
  static boolean stringIsNullOrEmpty(@Nullable String string) {
    return string == null || string.isEmpty();
  }

  /**
   * Returns the string if it is not null, or an empty string otherwise.
   *
   * @param string the string to test and possibly return
   * @return {@code string} if it is not null; {@code ""} otherwise
   */
  static String nullToEmpty(@Nullable String string) {
    return (string == null) ? "" : string;
  }

<<<<<<< HEAD
  static @Nullable String emptyToNull(@Nullable String string) {
=======
  /**
   * Returns the string if it is not empty, or a null string otherwise.
   *
   * @param string the string to test and possibly return
   * @return {@code string} if it is not empty; {@code null} otherwise
   */
  static String emptyToNull(@Nullable String string) {
>>>>>>> 43a53bc0
    return stringIsNullOrEmpty(string) ? null : string;
  }

  static CommonPattern compilePattern(String pattern) {
    Preconditions.checkNotNull(pattern);
    return patternCompiler.compile(pattern);
  }

  static boolean patternCompilerIsPcreLike() {
    return patternCompiler.isPcreLike();
  }

  private static PatternCompiler loadPatternCompiler() {
    return new JdkPatternCompiler();
  }

  private static void logPatternCompilerError(ServiceConfigurationError e) {
    logger.log(Level.WARNING, "Error loading regex compiler, falling back to next option", e);
  }

  private static final class JdkPatternCompiler implements PatternCompiler {
    @Override
    public CommonPattern compile(String pattern) {
      return new JdkPattern(Pattern.compile(pattern));
    }

    @Override
    public boolean isPcreLike() {
      return true;
    }
  }

  static void checkGwtRpcEnabled() {
    String propertyName = "guava.gwt.emergency_reenable_rpc";

    if (!Boolean.parseBoolean(System.getProperty(propertyName, "false"))) {
      throw new UnsupportedOperationException(
          Strings.lenientFormat(
              "We are removing GWT-RPC support for Guava types. You can temporarily reenable"
                  + " support by setting the system property %s to true. For more about system"
                  + " properties, see %s. For more about Guava's GWT-RPC support, see %s.",
              propertyName,
              "https://stackoverflow.com/q/5189914/28465",
              "https://groups.google.com/d/msg/guava-announce/zHZTFg7YF3o/rQNnwdHeEwAJ"));
    }
    logger.log(
        java.util.logging.Level.WARNING,
        "Later in 2020, we will remove GWT-RPC support for Guava types. You are seeing this"
            + " warning because you are sending a Guava type over GWT-RPC, which will break. You"
            + " can identify which type by looking at the class name in the attached stack trace.",
        new Throwable());
  }
}<|MERGE_RESOLUTION|>--- conflicted
+++ resolved
@@ -75,17 +75,13 @@
     return (string == null) ? "" : string;
   }
 
-<<<<<<< HEAD
-  static @Nullable String emptyToNull(@Nullable String string) {
-=======
   /**
    * Returns the string if it is not empty, or a null string otherwise.
    *
    * @param string the string to test and possibly return
    * @return {@code string} if it is not empty; {@code null} otherwise
    */
-  static String emptyToNull(@Nullable String string) {
->>>>>>> 43a53bc0
+  static @Nullable String emptyToNull(@Nullable String string) {
     return stringIsNullOrEmpty(string) ? null : string;
   }
 
