--- conflicted
+++ resolved
@@ -21,13 +21,10 @@
 import java.util.logging.Level;
 import java.util.logging.Logger;
 import java.util.regex.Pattern;
-<<<<<<< HEAD
+import javax.annotation.CheckForNull;
 import org.checkerframework.checker.nullness.qual.EnsuresNonNullIf;
 import org.checkerframework.checker.nullness.qual.Nullable;
 import org.checkerframework.framework.qual.AnnotatedFor;
-=======
-import javax.annotation.CheckForNull;
->>>>>>> 0a17f4a4
 
 /**
  * Methods factored out so that they can be emulated differently in GWT.
@@ -53,7 +50,7 @@
     return matcher.precomputedInternal();
   }
 
-  @SuppressWarnings("nullness:argument.type.incompatible") // ref.get returns null in case the object
+  @SuppressWarnings("nullness:argument") // ref.get returns null in case the object
   // that it refers to is cleared or garbage collected which is unlikely during normal program
   // execution. Optional.of always return a non-null value for non-null argument.
   static <T extends Enum<T>> Optional<T> getEnumIfPresent(Class<T> enumClass, String value) {
@@ -65,12 +62,7 @@
     return String.format(Locale.ROOT, "%.4g", value);
   }
 
-<<<<<<< HEAD
-  @EnsuresNonNullIf(expression = "#1", result = false)
-  static boolean stringIsNullOrEmpty(@Nullable String string) {
-=======
   static boolean stringIsNullOrEmpty(@CheckForNull String string) {
->>>>>>> 0a17f4a4
     return string == null || string.isEmpty();
   }
 
@@ -90,12 +82,8 @@
    * @param string the string to test and possibly return
    * @return {@code string} if it is not empty; {@code null} otherwise
    */
-<<<<<<< HEAD
-  static @Nullable String emptyToNull(@Nullable String string) {
-=======
   @CheckForNull
   static String emptyToNull(@CheckForNull String string) {
->>>>>>> 0a17f4a4
     return stringIsNullOrEmpty(string) ? null : string;
   }
 
