/*
 * Copyright (C) 2007 The Guava Authors
 *
 * Licensed under the Apache License, Version 2.0 (the "License"); you may not use this file except
 * in compliance with the License. You may obtain a copy of the License at
 *
 * http://www.apache.org/licenses/LICENSE-2.0
 *
 * Unless required by applicable law or agreed to in writing, software distributed under the License
 * is distributed on an "AS IS" BASIS, WITHOUT WARRANTIES OR CONDITIONS OF ANY KIND, either express
 * or implied. See the License for the specific language governing permissions and limitations under
 * the License.
 */

package com.google.common.base;

import org.checkerframework.dataflow.qual.Pure;
import org.checkerframework.framework.qual.AnnotatedFor;

import static com.google.common.base.Preconditions.checkArgument;
import static com.google.common.base.Preconditions.checkNotNull;

import com.google.common.annotations.GwtCompatible;
import java.io.Serializable;
import java.util.Map;
import org.checkerframework.checker.nullness.compatqual.NullableDecl;

/**
 * Static utility methods pertaining to {@code com.google.common.base.Function} instances; see that
 * class for information about migrating to {@code java.util.function}.
 *
 * <p>All methods return serializable functions as long as they're given serializable parameters.
 *
 * <p>See the Guava User Guide article on <a
 * href="https://github.com/google/guava/wiki/FunctionalExplained">the use of {@code Function}</a>.
 *
 * @author Mike Bostock
 * @author Jared Levy
 * @since 2.0
 */
@AnnotatedFor({"nullness"})
@GwtCompatible
public final class Functions {
  private Functions() {}

  /**
   * A function equivalent to the method reference {@code Object::toString}, for users not yet using
   * Java 8. The function simply invokes {@code toString} on its argument and returns the result. It
   * throws a {@link NullPointerException} on null input.
   *
   * <p><b>Warning:</b> The returned function may not be <i>consistent with equals</i> (as
   * documented at {@link Function#apply}). For example, this function yields different results for
   * the two equal instances {@code ImmutableSet.of(1, 2)} and {@code ImmutableSet.of(2, 1)}.
   *
   * <p><b>Warning:</b> as with all function types in this package, avoid depending on the specific
   * {@code equals}, {@code hashCode} or {@code toString} behavior of the returned function. A
   * future migration to {@code java.util.function} will not preserve this behavior.
   *
   * <p><b>For Java 8 users:</b> use the method reference {@code Object::toString} instead. In the
   * future, when this class requires Java 8, this method will be deprecated. See {@link Function}
   * for more important information about the Java 8 transition.
   */
  public static Function<Object, String> toStringFunction() {
    return ToStringFunction.INSTANCE;
  }

  // enum singleton pattern
  private enum ToStringFunction implements Function<Object, String> {
    INSTANCE;

    @Override
    public String apply(Object o) {
      checkNotNull(o); // eager for GWT.
      return o.toString();
    }

    @Pure
    @Override
    public String toString() {
      return "Functions.toStringFunction()";
    }
  }

  /** Returns the identity function. */
  // implementation is "fully variant"; E has become a "pass-through" type
  @SuppressWarnings("unchecked")
  public static <E> Function<E, E> identity() {
    return (Function<E, E>) IdentityFunction.INSTANCE;
  }

  // enum singleton pattern
  private enum IdentityFunction implements Function<@org.checkerframework.checker.nullness.qual.Nullable Object, @org.checkerframework.checker.nullness.qual.Nullable Object> {
    INSTANCE;

    @Override
<<<<<<< HEAD
    @Nullable
    public @org.checkerframework.checker.nullness.qual.Nullable Object apply(@Nullable Object o) {
=======
    @NullableDecl
    public Object apply(@NullableDecl Object o) {
>>>>>>> d788bc15
      return o;
    }

    @Pure
    @Override
    public String toString() {
      return "Functions.identity()";
    }
  }

  /**
   * Returns a function which performs a map lookup. The returned function throws an {@link
   * IllegalArgumentException} if given a key that does not exist in the map. See also {@link
   * #forMap(Map, Object)}, which returns a default value in this case.
   *
   * <p>Note: if {@code map} is a {@link com.google.common.collect.BiMap BiMap} (or can be one), you
   * can use {@link com.google.common.collect.Maps#asConverter Maps.asConverter} instead to get a
   * function that also supports reverse conversion.
   *
   * <p><b>Java 8 users:</b> if you are okay with {@code null} being returned for an unrecognized
   * key (instead of an exception being thrown), you can use the method reference {@code map::get}
   * instead.
   */
  public static <K, V> Function<K, V> forMap(Map<K, V> map) {
    return new FunctionForMapNoDefault<>(map);
  }

  private static class FunctionForMapNoDefault<K, V> implements Function<K, V>, Serializable {
    final Map<K, V> map;

    FunctionForMapNoDefault(Map<K, V> map) {
      this.map = checkNotNull(map);
    }

    @Override
<<<<<<< HEAD
    public @org.checkerframework.checker.nullness.qual.Nullable V apply(@Nullable K key) {
      @org.checkerframework.checker.nullness.qual.Nullable
=======
    public V apply(@NullableDecl K key) {
>>>>>>> d788bc15
      V result = map.get(key);
      checkArgument(result != null || map.containsKey(key), "Key '%s' not present in map", key);
      return result;
    }

    @Pure
    @Override
    public boolean equals(@NullableDecl Object o) {
      if (o instanceof FunctionForMapNoDefault) {
        FunctionForMapNoDefault<?, ?> that = (FunctionForMapNoDefault<?, ?>) o;
        return map.equals(that.map);
      }
      return false;
    }

    @Pure
    @Override
    public int hashCode() {
      return map.hashCode();
    }

    @Pure
    @Override
    public String toString() {
      return "Functions.forMap(" + map + ")";
    }

    private static final long serialVersionUID = 0;
  }

  /**
   * Returns a function which performs a map lookup with a default value. The function created by
   * this method returns {@code defaultValue} for all inputs that do not belong to the map's key
   * set. See also {@link #forMap(Map)}, which throws an exception in this case.
   *
   * <p><b>Java 8 users:</b> you can just write the lambda expression {@code k ->
   * map.getWithDefault(k, defaultValue)} instead.
   *
   * @param map source map that determines the function behavior
   * @param defaultValue the value to return for inputs that aren't map keys
   * @return function that returns {@code map.get(a)} when {@code a} is a key, or {@code
   *     defaultValue} otherwise
   */
  public static <K, V> Function<K, V> forMap(
      Map<K, ? extends V> map, @NullableDecl V defaultValue) {
    return new ForMapWithDefault<>(map, defaultValue);
  }

  private static class ForMapWithDefault<K, V> implements Function<K, V>, Serializable {
    final Map<K, ? extends V> map;
    @NullableDecl final V defaultValue;

    ForMapWithDefault(Map<K, ? extends V> map, @NullableDecl V defaultValue) {
      this.map = checkNotNull(map);
      this.defaultValue = defaultValue;
    }

    @Override
    public V apply(@NullableDecl K key) {
      V result = map.get(key);
      return (result != null || map.containsKey(key)) ? result : defaultValue;
    }

    @Pure
    @Override
    public boolean equals(@NullableDecl Object o) {
      if (o instanceof ForMapWithDefault) {
        ForMapWithDefault<?, ?> that = (ForMapWithDefault<?, ?>) o;
        return map.equals(that.map) && Objects.equal(defaultValue, that.defaultValue);
      }
      return false;
    }

    @Pure
    @Override
    public int hashCode() {
      return Objects.hashCode(map, defaultValue);
    }

    @Pure
    @Override
    public String toString() {
      // TODO(cpovirk): maybe remove "defaultValue=" to make this look like the method call does
      return "Functions.forMap(" + map + ", defaultValue=" + defaultValue + ")";
    }

    private static final long serialVersionUID = 0;
  }

  /**
   * Returns the composition of two functions. For {@code f: A->B} and {@code g: B->C}, composition
   * is defined as the function h such that {@code h(a) == g(f(a))} for each {@code a}.
   *
   * <p><b>Java 8 users:</b> use {@code g.compose(f)} or (probably clearer) {@code f.andThen(g)}
   * instead.
   *
   * @param g the second function to apply
   * @param f the first function to apply
   * @return the composition of {@code f} and {@code g}
   * @see <a href="//en.wikipedia.org/wiki/Function_composition">function composition</a>
   */
  public static <A, B, C> Function<A, C> compose(Function<B, C> g, Function<A, ? extends B> f) {
    return new FunctionComposition<>(g, f);
  }

  private static class FunctionComposition<A, B, C> implements Function<A, C>, Serializable {
    private final Function<B, C> g;
    private final Function<A, ? extends B> f;

    public FunctionComposition(Function<B, C> g, Function<A, ? extends B> f) {
      this.g = checkNotNull(g);
      this.f = checkNotNull(f);
    }

    @Override
    public C apply(@NullableDecl A a) {
      return g.apply(f.apply(a));
    }

    @Pure
    @Override
    public boolean equals(@NullableDecl Object obj) {
      if (obj instanceof FunctionComposition) {
        FunctionComposition<?, ?, ?> that = (FunctionComposition<?, ?, ?>) obj;
        return f.equals(that.f) && g.equals(that.g);
      }
      return false;
    }

    @Pure
    @Override
    public int hashCode() {
      return f.hashCode() ^ g.hashCode();
    }

    @Pure
    @Override
    public String toString() {
      // TODO(cpovirk): maybe make this look like the method call does ("Functions.compose(...)")
      return g + "(" + f + ")";
    }

    private static final long serialVersionUID = 0;
  }

  /**
   * Creates a function that returns the same boolean output as the given predicate for all inputs.
   *
   * <p>The returned function is <i>consistent with equals</i> (as documented at {@link
   * Function#apply}) if and only if {@code predicate} is itself consistent with equals.
   *
   * <p><b>Java 8 users:</b> use the method reference {@code predicate::test} instead.
   */
  public static <T> Function<T, Boolean> forPredicate(Predicate<T> predicate) {
    return new PredicateFunction<T>(predicate);
  }

  /** @see Functions#forPredicate */
  private static class PredicateFunction<T> implements Function<T, Boolean>, Serializable {
    private final Predicate<T> predicate;

    private PredicateFunction(Predicate<T> predicate) {
      this.predicate = checkNotNull(predicate);
    }

    @Override
    public Boolean apply(@NullableDecl T t) {
      return predicate.apply(t);
    }

    @Pure
    @Override
    public boolean equals(@NullableDecl Object obj) {
      if (obj instanceof PredicateFunction) {
        PredicateFunction<?> that = (PredicateFunction<?>) obj;
        return predicate.equals(that.predicate);
      }
      return false;
    }

    @Pure
    @Override
    public int hashCode() {
      return predicate.hashCode();
    }

    @Pure
    @Override
    public String toString() {
      return "Functions.forPredicate(" + predicate + ")";
    }

    private static final long serialVersionUID = 0;
  }

  /**
   * Returns a function that ignores its input and always returns {@code value}.
   *
   * <p><b>Java 8 users:</b> use the lambda expression {@code o -> value} instead.
   *
   * @param value the constant value for the function to return
   * @return a function that always returns {@code value}
   */
  public static <E> Function<Object, E> constant(@NullableDecl E value) {
    return new ConstantFunction<E>(value);
  }

  private static class ConstantFunction<E> implements Function<Object, E>, Serializable {
    @NullableDecl private final E value;

    public ConstantFunction(@NullableDecl E value) {
      this.value = value;
    }

    @Override
    public E apply(@NullableDecl Object from) {
      return value;
    }

    @Pure
    @Override
    public boolean equals(@NullableDecl Object obj) {
      if (obj instanceof ConstantFunction) {
        ConstantFunction<?> that = (ConstantFunction<?>) obj;
        return Objects.equal(value, that.value);
      }
      return false;
    }

    @Pure
    @Override
    public int hashCode() {
      return (value == null) ? 0 : value.hashCode();
    }

    @Pure
    @Override
    public String toString() {
      return "Functions.constant(" + value + ")";
    }

    private static final long serialVersionUID = 0;
  }

  /**
   * Returns a function that ignores its input and returns the result of {@code supplier.get()}.
   *
   * <p><b>Java 8 users:</b> use the lambda expression {@code o -> supplier.get()} instead.
   *
   * @since 10.0
   */
  public static <T> Function<Object, T> forSupplier(Supplier<T> supplier) {
    return new SupplierFunction<T>(supplier);
  }

  /** @see Functions#forSupplier */
  private static class SupplierFunction<T> implements Function<Object, T>, Serializable {

    private final Supplier<T> supplier;

    private SupplierFunction(Supplier<T> supplier) {
      this.supplier = checkNotNull(supplier);
    }

    @Override
    public T apply(@NullableDecl Object input) {
      return supplier.get();
    }

    @Override
    public boolean equals(@NullableDecl Object obj) {
      if (obj instanceof SupplierFunction) {
        SupplierFunction<?> that = (SupplierFunction<?>) obj;
        return this.supplier.equals(that.supplier);
      }
      return false;
    }

    @Override
    public int hashCode() {
      return supplier.hashCode();
    }

    @Override
    public String toString() {
      return "Functions.forSupplier(" + supplier + ")";
    }

    private static final long serialVersionUID = 0;
  }
}<|MERGE_RESOLUTION|>--- conflicted
+++ resolved
@@ -93,13 +93,8 @@
     INSTANCE;
 
     @Override
-<<<<<<< HEAD
-    @Nullable
-    public @org.checkerframework.checker.nullness.qual.Nullable Object apply(@Nullable Object o) {
-=======
     @NullableDecl
     public Object apply(@NullableDecl Object o) {
->>>>>>> d788bc15
       return o;
     }
 
@@ -135,12 +130,7 @@
     }
 
     @Override
-<<<<<<< HEAD
-    public @org.checkerframework.checker.nullness.qual.Nullable V apply(@Nullable K key) {
-      @org.checkerframework.checker.nullness.qual.Nullable
-=======
     public V apply(@NullableDecl K key) {
->>>>>>> d788bc15
       V result = map.get(key);
       checkArgument(result != null || map.containsKey(key), "Key '%s' not present in map", key);
       return result;
