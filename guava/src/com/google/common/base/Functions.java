/*
 * Copyright (C) 2007 The Guava Authors
 *
 * Licensed under the Apache License, Version 2.0 (the "License"); you may not use this file except
 * in compliance with the License. You may obtain a copy of the License at
 *
 * http://www.apache.org/licenses/LICENSE-2.0
 *
 * Unless required by applicable law or agreed to in writing, software distributed under the License
 * is distributed on an "AS IS" BASIS, WITHOUT WARRANTIES OR CONDITIONS OF ANY KIND, either express
 * or implied. See the License for the specific language governing permissions and limitations under
 * the License.
 */

package com.google.common.base;

import static com.google.common.base.NullnessCasts.uncheckedCastNullableTToT;
import static com.google.common.base.Preconditions.checkArgument;
import static com.google.common.base.Preconditions.checkNotNull;

import com.google.common.annotations.GwtCompatible;
import java.io.Serializable;
import java.util.Map;
import javax.annotation.CheckForNull;
import org.checkerframework.checker.nullness.qual.Nullable;
import org.checkerframework.dataflow.qual.Pure;
import org.checkerframework.framework.qual.AnnotatedFor;

/**
 * Static utility methods pertaining to {@code com.google.common.base.Function} instances; see that
 * class for information about migrating to {@code java.util.function}.
 *
 * <p>All methods return serializable functions as long as they're given serializable parameters.
 *
 * <p>See the Guava User Guide article on <a
 * href="https://github.com/google/guava/wiki/FunctionalExplained">the use of {@code Function}</a>.
 *
 * @author Mike Bostock
 * @author Jared Levy
 * @since 2.0
 */
@AnnotatedFor({"nullness"})
@GwtCompatible
@ElementTypesAreNonnullByDefault
public final class Functions {
  private Functions() {}

  /**
   * A function equivalent to the method reference {@code Object::toString}, for users not yet using
   * Java 8. The function simply invokes {@code toString} on its argument and returns the result. It
   * throws a {@link NullPointerException} on null input.
   *
   * <p><b>Warning:</b> The returned function may not be <i>consistent with equals</i> (as
   * documented at {@link Function#apply}). For example, this function yields different results for
   * the two equal instances {@code ImmutableSet.of(1, 2)} and {@code ImmutableSet.of(2, 1)}.
   *
   * <p><b>Warning:</b> as with all function types in this package, avoid depending on the specific
   * {@code equals}, {@code hashCode} or {@code toString} behavior of the returned function. A
   * future migration to {@code java.util.function} will not preserve this behavior.
   *
   * <p><b>For Java 8 users:</b> use the method reference {@code Object::toString} instead. In the
   * future, when this class requires Java 8, this method will be deprecated. See {@link Function}
   * for more important information about the Java 8 transition.
   */
  public static Function<Object, String> toStringFunction() {
    return ToStringFunction.INSTANCE;
  }

  // enum singleton pattern
  private enum ToStringFunction implements Function<Object, String> {
    INSTANCE;

    @Override
    public String apply(Object o) {
      checkNotNull(o); // eager for GWT.
      return o.toString();
    }

    @Pure
    @Override
    public String toString() {
      return "Functions.toStringFunction()";
    }
  }

  /** Returns the identity function. */
  // implementation is "fully variant"; E has become a "pass-through" type
  @SuppressWarnings("unchecked")
  public static <E extends @Nullable Object> Function<E, E> identity() {
    return (Function<E, E>) IdentityFunction.INSTANCE;
  }

  // enum singleton pattern
  private enum IdentityFunction implements Function<@Nullable Object, @Nullable Object> {
    INSTANCE;

    @Override
    @CheckForNull
    public Object apply(@CheckForNull Object o) {
      return o;
    }

    @Pure
    @Override
    public String toString() {
      return "Functions.identity()";
    }
  }

  /**
   * Returns a function which performs a map lookup. The returned function throws an {@link
   * IllegalArgumentException} if given a key that does not exist in the map. See also {@link
   * #forMap(Map, Object)}, which returns a default value in this case.
   *
   * <p>Note: if {@code map} is a {@link com.google.common.collect.BiMap BiMap} (or can be one), you
   * can use {@link com.google.common.collect.Maps#asConverter Maps.asConverter} instead to get a
   * function that also supports reverse conversion.
   *
   * <p><b>Java 8 users:</b> if you are okay with {@code null} being returned for an unrecognized
   * key (instead of an exception being thrown), you can use the method reference {@code map::get}
   * instead.
   */
  public static <K extends @Nullable Object, V extends @Nullable Object> Function<K, V> forMap(
      Map<K, V> map) {
    return new FunctionForMapNoDefault<>(map);
  }

  /**
   * Returns a function which performs a map lookup with a default value. The function created by
   * this method returns {@code defaultValue} for all inputs that do not belong to the map's key
   * set. See also {@link #forMap(Map)}, which throws an exception in this case.
   *
   * <p><b>Java 8 users:</b> you can just write the lambda expression {@code k ->
   * map.getOrDefault(k, defaultValue)} instead.
   *
   * @param map source map that determines the function behavior
   * @param defaultValue the value to return for inputs that aren't map keys
   * @return function that returns {@code map.get(a)} when {@code a} is a key, or {@code
   *     defaultValue} otherwise
   */
  public static <K extends @Nullable Object, V extends @Nullable Object> Function<K, V> forMap(
      Map<K, ? extends V> map, @ParametricNullness V defaultValue) {
    return new ForMapWithDefault<>(map, defaultValue);
  }

  private static class FunctionForMapNoDefault<
          K extends @Nullable Object, V extends @Nullable Object>
      implements Function<K, V>, Serializable {
    final Map<K, V> map;

    FunctionForMapNoDefault(Map<K, V> map) {
      this.map = checkNotNull(map);
    }

    @Override
<<<<<<< HEAD
    public @Nullable V apply(@Nullable K key) {
      @Nullable V result = map.get(key);
=======
    @ParametricNullness
    public V apply(@ParametricNullness K key) {
      V result = map.get(key);
>>>>>>> 0a17f4a4
      checkArgument(result != null || map.containsKey(key), "Key '%s' not present in map", key);
      // The unchecked cast is safe because of the containsKey check.
      return uncheckedCastNullableTToT(result);
    }

    @Pure
    @Override
    public boolean equals(@CheckForNull Object o) {
      if (o instanceof FunctionForMapNoDefault) {
        FunctionForMapNoDefault<?, ?> that = (FunctionForMapNoDefault<?, ?>) o;
        return map.equals(that.map);
      }
      return false;
    }

    @Pure
    @Override
    public int hashCode() {
      return map.hashCode();
    }

    @Pure
    @Override
    public String toString() {
      return "Functions.forMap(" + map + ")";
    }

    private static final long serialVersionUID = 0;
  }

  private static class ForMapWithDefault<K extends @Nullable Object, V extends @Nullable Object>
      implements Function<K, V>, Serializable {
    final Map<K, ? extends V> map;
    @ParametricNullness final V defaultValue;

    ForMapWithDefault(Map<K, ? extends V> map, @ParametricNullness V defaultValue) {
      this.map = checkNotNull(map);
      this.defaultValue = defaultValue;
    }

    @Override
    @ParametricNullness
    public V apply(@ParametricNullness K key) {
      V result = map.get(key);
      // The unchecked cast is safe because of the containsKey check.
      return (result != null || map.containsKey(key))
          ? uncheckedCastNullableTToT(result)
          : defaultValue;
    }

    @Pure
    @Override
    public boolean equals(@CheckForNull Object o) {
      if (o instanceof ForMapWithDefault) {
        ForMapWithDefault<?, ?> that = (ForMapWithDefault<?, ?>) o;
        return map.equals(that.map) && Objects.equal(defaultValue, that.defaultValue);
      }
      return false;
    }

    @Pure
    @Override
    public int hashCode() {
      return Objects.hashCode(map, defaultValue);
    }

    @Pure
    @Override
    public String toString() {
      // TODO(cpovirk): maybe remove "defaultValue=" to make this look like the method call does
      return "Functions.forMap(" + map + ", defaultValue=" + defaultValue + ")";
    }

    private static final long serialVersionUID = 0;
  }

  /**
   * Returns the composition of two functions. For {@code f: A->B} and {@code g: B->C}, composition
   * is defined as the function h such that {@code h(a) == g(f(a))} for each {@code a}.
   *
   * <p><b>Java 8 users:</b> use {@code g.compose(f)} or (probably clearer) {@code f.andThen(g)}
   * instead.
   *
   * @param g the second function to apply
   * @param f the first function to apply
   * @return the composition of {@code f} and {@code g}
   * @see <a href="//en.wikipedia.org/wiki/Function_composition">function composition</a>
   */
  public static <A extends @Nullable Object, B extends @Nullable Object, C extends @Nullable Object>
      Function<A, C> compose(Function<B, C> g, Function<A, ? extends B> f) {
    return new FunctionComposition<>(g, f);
  }

  private static class FunctionComposition<
          A extends @Nullable Object, B extends @Nullable Object, C extends @Nullable Object>
      implements Function<A, C>, Serializable {
    private final Function<B, C> g;
    private final Function<A, ? extends B> f;

    public FunctionComposition(Function<B, C> g, Function<A, ? extends B> f) {
      this.g = checkNotNull(g);
      this.f = checkNotNull(f);
    }

    @Override
    @ParametricNullness
    public C apply(@ParametricNullness A a) {
      return g.apply(f.apply(a));
    }

    @Pure
    @Override
    public boolean equals(@CheckForNull Object obj) {
      if (obj instanceof FunctionComposition) {
        FunctionComposition<?, ?, ?> that = (FunctionComposition<?, ?, ?>) obj;
        return f.equals(that.f) && g.equals(that.g);
      }
      return false;
    }

    @Pure
    @Override
    public int hashCode() {
      return f.hashCode() ^ g.hashCode();
    }

    @Pure
    @Override
    public String toString() {
      // TODO(cpovirk): maybe make this look like the method call does ("Functions.compose(...)")
      return g + "(" + f + ")";
    }

    private static final long serialVersionUID = 0;
  }

  /**
   * Creates a function that returns the same boolean output as the given predicate for all inputs.
   *
   * <p>The returned function is <i>consistent with equals</i> (as documented at {@link
   * Function#apply}) if and only if {@code predicate} is itself consistent with equals.
   *
   * <p><b>Java 8 users:</b> use the method reference {@code predicate::test} instead.
   */
  public static <T extends @Nullable Object> Function<T, Boolean> forPredicate(
      Predicate<T> predicate) {
    return new PredicateFunction<>(predicate);
  }

  /** @see Functions#forPredicate */
  private static class PredicateFunction<T extends @Nullable Object>
      implements Function<T, Boolean>, Serializable {
    private final Predicate<T> predicate;

    private PredicateFunction(Predicate<T> predicate) {
      this.predicate = checkNotNull(predicate);
    }

    @Override
    public Boolean apply(@ParametricNullness T t) {
      return predicate.apply(t);
    }

    @Pure
    @Override
    public boolean equals(@CheckForNull Object obj) {
      if (obj instanceof PredicateFunction) {
        PredicateFunction<?> that = (PredicateFunction<?>) obj;
        return predicate.equals(that.predicate);
      }
      return false;
    }

    @Pure
    @Override
    public int hashCode() {
      return predicate.hashCode();
    }

    @Pure
    @Override
    public String toString() {
      return "Functions.forPredicate(" + predicate + ")";
    }

    private static final long serialVersionUID = 0;
  }

  /**
   * Returns a function that ignores its input and always returns {@code value}.
   *
   * <p><b>Java 8 users:</b> use the lambda expression {@code o -> value} instead.
   *
   * @param value the constant value for the function to return
   * @return a function that always returns {@code value}
   */
  public static <E extends @Nullable Object> Function<@Nullable Object, E> constant(
      @ParametricNullness E value) {
    return new ConstantFunction<>(value);
  }

  private static class ConstantFunction<E extends @Nullable Object>
      implements Function<@Nullable Object, E>, Serializable {
    @ParametricNullness private final E value;

    public ConstantFunction(@ParametricNullness E value) {
      this.value = value;
    }

    @Override
    @ParametricNullness
    public E apply(@CheckForNull Object from) {
      return value;
    }

    @Pure
    @Override
    public boolean equals(@CheckForNull Object obj) {
      if (obj instanceof ConstantFunction) {
        ConstantFunction<?> that = (ConstantFunction<?>) obj;
        return Objects.equal(value, that.value);
      }
      return false;
    }

    @Pure
    @Override
    public int hashCode() {
      return (value == null) ? 0 : value.hashCode();
    }

    @Pure
    @Override
    public String toString() {
      return "Functions.constant(" + value + ")";
    }

    private static final long serialVersionUID = 0;
  }

  /**
   * Returns a function that ignores its input and returns the result of {@code supplier.get()}.
   *
   * <p><b>Java 8 users:</b> use the lambda expression {@code o -> supplier.get()} instead.
   *
   * @since 10.0
   */
  public static <F extends @Nullable Object, T extends @Nullable Object> Function<F, T> forSupplier(
      Supplier<T> supplier) {
    return new SupplierFunction<>(supplier);
  }

  /** @see Functions#forSupplier */
  private static class SupplierFunction<F extends @Nullable Object, T extends @Nullable Object>
      implements Function<F, T>, Serializable {

    private final Supplier<T> supplier;

    private SupplierFunction(Supplier<T> supplier) {
      this.supplier = checkNotNull(supplier);
    }

    @Override
    @ParametricNullness
    public T apply(@ParametricNullness F input) {
      return supplier.get();
    }

    @Override
    public boolean equals(@CheckForNull Object obj) {
      if (obj instanceof SupplierFunction) {
        SupplierFunction<?, ?> that = (SupplierFunction<?, ?>) obj;
        return this.supplier.equals(that.supplier);
      }
      return false;
    }

    @Override
    public int hashCode() {
      return supplier.hashCode();
    }

    @Override
    public String toString() {
      return "Functions.forSupplier(" + supplier + ")";
    }

    private static final long serialVersionUID = 0;
  }
}<|MERGE_RESOLUTION|>--- conflicted
+++ resolved
@@ -153,14 +153,9 @@
     }
 
     @Override
-<<<<<<< HEAD
-    public @Nullable V apply(@Nullable K key) {
-      @Nullable V result = map.get(key);
-=======
     @ParametricNullness
     public V apply(@ParametricNullness K key) {
       V result = map.get(key);
->>>>>>> 0a17f4a4
       checkArgument(result != null || map.containsKey(key), "Key '%s' not present in map", key);
       // The unchecked cast is safe because of the containsKey check.
       return uncheckedCastNullableTToT(result);
