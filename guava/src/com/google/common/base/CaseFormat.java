--- conflicted
+++ resolved
@@ -19,15 +19,12 @@
 
 import com.google.common.annotations.GwtCompatible;
 import java.io.Serializable;
-<<<<<<< HEAD
+import javax.annotation.CheckForNull;
 import org.checkerframework.checker.index.qual.GTENegativeOne;
 import org.checkerframework.checker.index.qual.IndexOrHigh;
 import org.checkerframework.checker.index.qual.LTEqLengthOf;
 import org.checkerframework.checker.nullness.qual.Nullable;
 import org.checkerframework.common.value.qual.ArrayLen;
-=======
-import javax.annotation.CheckForNull;
->>>>>>> 0a17f4a4
 
 /**
  * Utility class for converting between various ASCII case formats. Behavior is undefined for
@@ -141,11 +138,7 @@
    * j = wordBoundary.indexIn ensures that j is -1 or
    * j >= 0 && j < s.length()
    */
-  @SuppressWarnings({
-    "upperbound:assignment.type.incompatible", "upperbound:compound.assignment.type.incompatible", // refinement on multiple assignments in expression
-    "upperbound:argument.type.incompatible", // length of sequence with ArrayLenRange in offset
-    "upperbound:unary.increment.type.incompatible",
-  })
+  @SuppressWarnings("nullness:argument") // out is initialized when i == 0
   String convert(CaseFormat format, String s) {
     // deal with camel conversion
     StringBuilder out = null;
