--- conflicted
+++ resolved
@@ -24,12 +24,8 @@
 import java.util.AbstractSet;
 import java.util.Map;
 import javax.annotation.CheckForNull;
-<<<<<<< HEAD
-
 import org.checkerframework.checker.index.qual.NonNegative;
 import org.checkerframework.checker.signedness.qual.UnknownSignedness;
-=======
->>>>>>> 0a17f4a4
 
 /**
  * A class to represent the set of edges connecting an (implicit) origin node to a target node.
@@ -65,11 +61,7 @@
   }
 
   @Override
-<<<<<<< HEAD
   public boolean contains(@CheckForNull @UnknownSignedness Object edge) {
-=======
-  public boolean contains(@CheckForNull Object edge) {
->>>>>>> 0a17f4a4
     E connectingEdge = getConnectingEdge();
     return (connectingEdge != null && connectingEdge.equals(edge));
   }
