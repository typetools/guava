--- conflicted
+++ resolved
@@ -26,12 +26,8 @@
 import java.util.Map.Entry;
 import java.util.Set;
 import javax.annotation.CheckForNull;
-<<<<<<< HEAD
-
 import org.checkerframework.checker.index.qual.NonNegative;
 import org.checkerframework.checker.signedness.qual.UnknownSignedness;
-=======
->>>>>>> 0a17f4a4
 
 /**
  * A map-like data structure that wraps a backing map and caches values while iterating through
@@ -106,11 +102,7 @@
     return backingMap.get(key);
   }
 
-<<<<<<< HEAD
   final boolean containsKey(@CheckForNull @UnknownSignedness Object key) {
-=======
-  final boolean containsKey(@CheckForNull Object key) {
->>>>>>> 0a17f4a4
     return getIfCached(key) != null || backingMap.containsKey(key);
   }
 
@@ -141,11 +133,7 @@
       }
 
       @Override
-<<<<<<< HEAD
       public boolean contains(@CheckForNull @UnknownSignedness Object key) {
-=======
-      public boolean contains(@CheckForNull Object key) {
->>>>>>> 0a17f4a4
         return containsKey(key);
       }
     };
