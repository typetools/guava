/*
 * Copyright (C) 2016 The Guava Authors
 *
 * Licensed under the Apache License, Version 2.0 (the "License");
 * you may not use this file except in compliance with the License.
 * You may obtain a copy of the License at
 *
 * http://www.apache.org/licenses/LICENSE-2.0
 *
 * Unless required by applicable law or agreed to in writing, software
 * distributed under the License is distributed on an "AS IS" BASIS,
 * WITHOUT WARRANTIES OR CONDITIONS OF ANY KIND, either express or implied.
 * See the License for the specific language governing permissions and
 * limitations under the License.
 */

package com.google.common.graph;

import static com.google.common.base.Preconditions.checkArgument;
import static com.google.common.base.Preconditions.checkNotNull;
import static com.google.common.base.Preconditions.checkState;
import static com.google.common.graph.GraphConstants.INNER_CAPACITY;
import static com.google.common.graph.GraphConstants.INNER_LOAD_FACTOR;
import static com.google.common.graph.Graphs.checkNonNegative;
import static com.google.common.graph.Graphs.checkPositive;

import com.google.common.base.Function;
import com.google.common.collect.AbstractIterator;
import com.google.common.collect.ImmutableList;
import com.google.common.collect.Iterators;
import com.google.common.collect.UnmodifiableIterator;
import java.util.AbstractSet;
import java.util.ArrayList;
import java.util.Collections;
import java.util.HashMap;
import java.util.HashSet;
import java.util.Iterator;
import java.util.List;
import java.util.Map;
import java.util.Map.Entry;
import java.util.Set;
import java.util.concurrent.atomic.AtomicBoolean;
import javax.annotation.CheckForNull;
<<<<<<< HEAD

import org.checkerframework.checker.index.qual.NonNegative;
import org.checkerframework.checker.signedness.qual.UnknownSignedness;
=======
>>>>>>> 0a17f4a4

/**
 * An implementation of {@link GraphConnections} for directed graphs.
 *
 * @author James Sexton
 * @author Jens Nyman
 * @param <N> Node parameter type
 * @param <V> Value parameter type
 */
@ElementTypesAreNonnullByDefault
final class DirectedGraphConnections<N, V> implements GraphConnections<N, V> {
  /**
   * A wrapper class to indicate a node is both a predecessor and successor while still providing
   * the successor value.
   */
  private static final class PredAndSucc {
    private final Object successorValue;

    PredAndSucc(Object successorValue) {
      this.successorValue = successorValue;
    }
  }

  /**
   * A value class representing single connection between the origin node and another node.
   *
   * <p>There can be two types of connections (predecessor and successor), which is represented by
   * the two implementations.
   */
  private abstract static class NodeConnection<N> {
    final N node;

    NodeConnection(N node) {
      this.node = checkNotNull(node);
    }

    static final class Pred<N> extends NodeConnection<N> {
      Pred(N node) {
        super(node);
      }

      @Override
      public boolean equals(@CheckForNull Object that) {
        if (that instanceof Pred) {
          return this.node.equals(((Pred<?>) that).node);
        } else {
          return false;
        }
      }

      @Override
      public int hashCode(@UnknownSignedness Pred<N> this) {
        // Adding the class hashCode to avoid a clash with Succ instances.
        return Pred.class.hashCode() + node.hashCode();
      }
    }

    static final class Succ<N> extends NodeConnection<N> {
      Succ(N node) {
        super(node);
      }

      @Override
      public boolean equals(@CheckForNull Object that) {
        if (that instanceof Succ) {
          return this.node.equals(((Succ<?>) that).node);
        } else {
          return false;
        }
      }

      @Override
      public int hashCode(@UnknownSignedness Succ<N> this) {
        // Adding the class hashCode to avoid a clash with Pred instances.
        return Succ.class.hashCode() + node.hashCode();
      }
    }
  }

  private static final Object PRED = new Object();

  // Every value in this map must either be an instance of PredAndSucc with a successorValue of
  // type V, PRED (representing predecessor), or an instance of type V (representing successor).
  private final Map<N, Object> adjacentNodeValues;

  /**
   * All node connections in this graph, in edge insertion order.
   *
   * <p>Note: This field and {@link #adjacentNodeValues} cannot be combined into a single
   * LinkedHashMap because one target node may be mapped to both a predecessor and a successor. A
   * LinkedHashMap combines two such edges into a single node-value pair, even though the edges may
   * not have been inserted consecutively.
   */
  @CheckForNull private final List<NodeConnection<N>> orderedNodeConnections;

  private int predecessorCount;
  private int successorCount;

  private DirectedGraphConnections(
      Map<N, Object> adjacentNodeValues,
      @CheckForNull List<NodeConnection<N>> orderedNodeConnections,
      int predecessorCount,
      int successorCount) {
    this.adjacentNodeValues = checkNotNull(adjacentNodeValues);
    this.orderedNodeConnections = orderedNodeConnections;
    this.predecessorCount = checkNonNegative(predecessorCount);
    this.successorCount = checkNonNegative(successorCount);
    checkState(
        predecessorCount <= adjacentNodeValues.size()
            && successorCount <= adjacentNodeValues.size());
  }

  static <N, V> DirectedGraphConnections<N, V> of(ElementOrder<N> incidentEdgeOrder) {
    // We store predecessors and successors in the same map, so double the initial capacity.
    int initialCapacity = INNER_CAPACITY * 2;

    List<NodeConnection<N>> orderedNodeConnections;
    switch (incidentEdgeOrder.type()) {
      case UNORDERED:
        orderedNodeConnections = null;
        break;
      case STABLE:
        orderedNodeConnections = new ArrayList<>();
        break;
      default:
        throw new AssertionError(incidentEdgeOrder.type());
    }

    return new DirectedGraphConnections<>(
        /* adjacentNodeValues = */ new HashMap<N, Object>(initialCapacity, INNER_LOAD_FACTOR),
        orderedNodeConnections,
        /* predecessorCount = */ 0,
        /* successorCount = */ 0);
  }

  static <N, V> DirectedGraphConnections<N, V> ofImmutable(
      N thisNode, Iterable<EndpointPair<N>> incidentEdges, Function<N, V> successorNodeToValueFn) {
    checkNotNull(thisNode);
    checkNotNull(successorNodeToValueFn);

    Map<N, Object> adjacentNodeValues = new HashMap<>();
    ImmutableList.Builder<NodeConnection<N>> orderedNodeConnectionsBuilder =
        ImmutableList.builder();
    int predecessorCount = 0;
    int successorCount = 0;

    for (EndpointPair<N> incidentEdge : incidentEdges) {
      if (incidentEdge.nodeU().equals(thisNode) && incidentEdge.nodeV().equals(thisNode)) {
        // incidentEdge is a self-loop

        adjacentNodeValues.put(thisNode, new PredAndSucc(successorNodeToValueFn.apply(thisNode)));

        orderedNodeConnectionsBuilder.add(new NodeConnection.Pred<>(thisNode));
        orderedNodeConnectionsBuilder.add(new NodeConnection.Succ<>(thisNode));
        predecessorCount++;
        successorCount++;
      } else if (incidentEdge.nodeV().equals(thisNode)) { // incidentEdge is an inEdge
        N predecessor = incidentEdge.nodeU();

        Object existingValue = adjacentNodeValues.put(predecessor, PRED);
        if (existingValue != null) {
          adjacentNodeValues.put(predecessor, new PredAndSucc(existingValue));
        }

        orderedNodeConnectionsBuilder.add(new NodeConnection.Pred<>(predecessor));
        predecessorCount++;
      } else { // incidentEdge is an outEdge
        checkArgument(incidentEdge.nodeU().equals(thisNode));

        N successor = incidentEdge.nodeV();
        V value = successorNodeToValueFn.apply(successor);

        Object existingValue = adjacentNodeValues.put(successor, value);
        if (existingValue != null) {
          checkArgument(existingValue == PRED);
          adjacentNodeValues.put(successor, new PredAndSucc(value));
        }

        orderedNodeConnectionsBuilder.add(new NodeConnection.Succ<>(successor));
        successorCount++;
      }
    }

    return new DirectedGraphConnections<>(
        adjacentNodeValues,
        orderedNodeConnectionsBuilder.build(),
        predecessorCount,
        successorCount);
  }

  @Override
  public Set<N> adjacentNodes() {
    if (orderedNodeConnections == null) {
      return Collections.unmodifiableSet(adjacentNodeValues.keySet());
    } else {
      return new AbstractSet<N>() {
        @Override
        public UnmodifiableIterator<N> iterator() {
          Iterator<NodeConnection<N>> nodeConnections = orderedNodeConnections.iterator();
          Set<N> seenNodes = new HashSet<>();
          return new AbstractIterator<N>() {
            @Override
            @CheckForNull
            protected N computeNext() {
              while (nodeConnections.hasNext()) {
                NodeConnection<N> nodeConnection = nodeConnections.next();
                boolean added = seenNodes.add(nodeConnection.node);
                if (added) {
                  return nodeConnection.node;
                }
              }
              return endOfData();
            }
          };
        }

        @Override
        public @NonNegative int size() {
          return adjacentNodeValues.size();
        }

        @Override
<<<<<<< HEAD
        public boolean contains(@CheckForNull @UnknownSignedness Object obj) {
=======
        public boolean contains(@CheckForNull Object obj) {
>>>>>>> 0a17f4a4
          return adjacentNodeValues.containsKey(obj);
        }
      };
    }
  }

  @Override
  public Set<N> predecessors() {
    return new AbstractSet<N>() {
      @Override
      public UnmodifiableIterator<N> iterator() {
        if (orderedNodeConnections == null) {
          Iterator<Entry<N, Object>> entries = adjacentNodeValues.entrySet().iterator();
          return new AbstractIterator<N>() {
            @Override
            @CheckForNull
            protected N computeNext() {
              while (entries.hasNext()) {
                Entry<N, Object> entry = entries.next();
                if (isPredecessor(entry.getValue())) {
                  return entry.getKey();
                }
              }
              return endOfData();
            }
          };
        } else {
          Iterator<NodeConnection<N>> nodeConnections = orderedNodeConnections.iterator();
          return new AbstractIterator<N>() {
            @Override
            @CheckForNull
            protected N computeNext() {
              while (nodeConnections.hasNext()) {
                NodeConnection<N> nodeConnection = nodeConnections.next();
                if (nodeConnection instanceof NodeConnection.Pred) {
                  return nodeConnection.node;
                }
              }
              return endOfData();
            }
          };
        }
      }

      @Override
      public @NonNegative int size() {
        return predecessorCount;
      }

      @Override
<<<<<<< HEAD
      public boolean contains(@CheckForNull @UnknownSignedness Object obj) {
=======
      public boolean contains(@CheckForNull Object obj) {
>>>>>>> 0a17f4a4
        return isPredecessor(adjacentNodeValues.get(obj));
      }
    };
  }

  @Override
  public Set<N> successors() {
    return new AbstractSet<N>() {
      @Override
      public UnmodifiableIterator<N> iterator() {
        if (orderedNodeConnections == null) {
          Iterator<Entry<N, Object>> entries = adjacentNodeValues.entrySet().iterator();
          return new AbstractIterator<N>() {
            @Override
            @CheckForNull
            protected N computeNext() {
              while (entries.hasNext()) {
                Entry<N, Object> entry = entries.next();
                if (isSuccessor(entry.getValue())) {
                  return entry.getKey();
                }
              }
              return endOfData();
            }
          };
        } else {
          Iterator<NodeConnection<N>> nodeConnections = orderedNodeConnections.iterator();
          return new AbstractIterator<N>() {
            @Override
            @CheckForNull
            protected N computeNext() {
              while (nodeConnections.hasNext()) {
                NodeConnection<N> nodeConnection = nodeConnections.next();
                if (nodeConnection instanceof NodeConnection.Succ) {
                  return nodeConnection.node;
                }
              }
              return endOfData();
            }
          };
        }
      }

      @Override
      public @NonNegative int size() {
        return successorCount;
      }

      @Override
<<<<<<< HEAD
      public boolean contains(@CheckForNull @UnknownSignedness Object obj) {
=======
      public boolean contains(@CheckForNull Object obj) {
>>>>>>> 0a17f4a4
        return isSuccessor(adjacentNodeValues.get(obj));
      }
    };
  }

  @Override
  public Iterator<EndpointPair<N>> incidentEdgeIterator(N thisNode) {
    checkNotNull(thisNode);

    Iterator<EndpointPair<N>> resultWithDoubleSelfLoop;
    if (orderedNodeConnections == null) {
      resultWithDoubleSelfLoop =
          Iterators.concat(
              Iterators.transform(
                  predecessors().iterator(),
                  (N predecessor) -> EndpointPair.ordered(predecessor, thisNode)),
              Iterators.transform(
                  successors().iterator(),
                  (N successor) -> EndpointPair.ordered(thisNode, successor)));
    } else {
      resultWithDoubleSelfLoop =
          Iterators.transform(
              orderedNodeConnections.iterator(),
              (NodeConnection<N> connection) -> {
                if (connection instanceof NodeConnection.Succ) {
                  return EndpointPair.ordered(thisNode, connection.node);
                } else {
                  return EndpointPair.ordered(connection.node, thisNode);
                }
              });
    }

    AtomicBoolean alreadySeenSelfLoop = new AtomicBoolean(false);
    return new AbstractIterator<EndpointPair<N>>() {
      @Override
      @CheckForNull
      protected EndpointPair<N> computeNext() {
        while (resultWithDoubleSelfLoop.hasNext()) {
          EndpointPair<N> edge = resultWithDoubleSelfLoop.next();
          if (edge.nodeU().equals(edge.nodeV())) {
            if (!alreadySeenSelfLoop.getAndSet(true)) {
              return edge;
            }
          } else {
            return edge;
          }
        }
        return endOfData();
      }
    };
  }

  @SuppressWarnings("unchecked")
  @Override
  @CheckForNull
  public V value(N node) {
    checkNotNull(node);
    Object value = adjacentNodeValues.get(node);
    if (value == PRED) {
      return null;
    }
    if (value instanceof PredAndSucc) {
      return (V) ((PredAndSucc) value).successorValue;
    }
    return (V) value;
  }

  @SuppressWarnings("unchecked")
  @Override
  public void removePredecessor(N node) {
    checkNotNull(node);

    Object previousValue = adjacentNodeValues.get(node);
    boolean removedPredecessor;

    if (previousValue == PRED) {
      adjacentNodeValues.remove(node);
      removedPredecessor = true;
    } else if (previousValue instanceof PredAndSucc) {
      adjacentNodeValues.put((N) node, ((PredAndSucc) previousValue).successorValue);
      removedPredecessor = true;
    } else {
      removedPredecessor = false;
    }

    if (removedPredecessor) {
      checkNonNegative(--predecessorCount);

      if (orderedNodeConnections != null) {
        orderedNodeConnections.remove(new NodeConnection.Pred<>(node));
      }
    }
  }

  @SuppressWarnings("unchecked")
  @Override
  @CheckForNull
<<<<<<< HEAD
  public V removeSuccessor(@UnknownSignedness Object node) {
=======
  public V removeSuccessor(Object node) {
>>>>>>> 0a17f4a4
    checkNotNull(node);
    Object previousValue = adjacentNodeValues.get(node);
    Object removedValue;

    if (previousValue == null || previousValue == PRED) {
      removedValue = null;
    } else if (previousValue instanceof PredAndSucc) {
      adjacentNodeValues.put((N) node, PRED);
      removedValue = ((PredAndSucc) previousValue).successorValue;
    } else { // successor
      adjacentNodeValues.remove(node);
      removedValue = previousValue;
    }

    if (removedValue != null) {
      checkNonNegative(--successorCount);

      if (orderedNodeConnections != null) {
        orderedNodeConnections.remove(new NodeConnection.Succ<>((N) node));
      }
    }

    /*
     * TODO(cpovirk): `return (V) removedValue` once our checker permits that.
     *
     * (We promoted a class of warnings into errors because sometimes they indicate real problems.
     * But now we need to "undo" some instance of spurious errors, as discussed in
     * https://github.com/jspecify/checker-framework/issues/8.)
     */
    return removedValue == null ? null : (V) removedValue;
  }

  @Override
  public void addPredecessor(N node, V unused) {
    Object previousValue = adjacentNodeValues.put(node, PRED);
    boolean addedPredecessor;

    if (previousValue == null) {
      addedPredecessor = true;
    } else if (previousValue instanceof PredAndSucc) {
      // Restore previous PredAndSucc object.
      adjacentNodeValues.put(node, previousValue);
      addedPredecessor = false;
    } else if (previousValue != PRED) { // successor
      // Do NOT use method parameter value 'unused'. In directed graphs, successors store the value.
      adjacentNodeValues.put(node, new PredAndSucc(previousValue));
      addedPredecessor = true;
    } else {
      addedPredecessor = false;
    }

    if (addedPredecessor) {
      checkPositive(++predecessorCount);

      if (orderedNodeConnections != null) {
        orderedNodeConnections.add(new NodeConnection.Pred<>(node));
      }
    }
  }

  @SuppressWarnings("unchecked")
  @Override
  @CheckForNull
  public V addSuccessor(N node, V value) {
    Object previousValue = adjacentNodeValues.put(node, value);
    Object previousSuccessor;

    if (previousValue == null) {
      previousSuccessor = null;
    } else if (previousValue instanceof PredAndSucc) {
      adjacentNodeValues.put(node, new PredAndSucc(value));
      previousSuccessor = ((PredAndSucc) previousValue).successorValue;
    } else if (previousValue == PRED) {
      adjacentNodeValues.put(node, new PredAndSucc(value));
      previousSuccessor = null;
    } else { // successor
      previousSuccessor = previousValue;
    }

    if (previousSuccessor == null) {
      checkPositive(++successorCount);

      if (orderedNodeConnections != null) {
        orderedNodeConnections.add(new NodeConnection.Succ<>(node));
      }
    }

    // See the comment on the similar cast in removeSuccessor.
    return previousSuccessor == null ? null : (V) previousSuccessor;
  }

  private static boolean isPredecessor(@CheckForNull Object value) {
    return (value == PRED) || (value instanceof PredAndSucc);
  }

  private static boolean isSuccessor(@CheckForNull Object value) {
    return (value != PRED) && (value != null);
  }
}<|MERGE_RESOLUTION|>--- conflicted
+++ resolved
@@ -41,12 +41,8 @@
 import java.util.Set;
 import java.util.concurrent.atomic.AtomicBoolean;
 import javax.annotation.CheckForNull;
-<<<<<<< HEAD
-
 import org.checkerframework.checker.index.qual.NonNegative;
 import org.checkerframework.checker.signedness.qual.UnknownSignedness;
-=======
->>>>>>> 0a17f4a4
 
 /**
  * An implementation of {@link GraphConnections} for directed graphs.
@@ -269,11 +265,7 @@
         }
 
         @Override
-<<<<<<< HEAD
         public boolean contains(@CheckForNull @UnknownSignedness Object obj) {
-=======
-        public boolean contains(@CheckForNull Object obj) {
->>>>>>> 0a17f4a4
           return adjacentNodeValues.containsKey(obj);
         }
       };
@@ -324,11 +316,7 @@
       }
 
       @Override
-<<<<<<< HEAD
       public boolean contains(@CheckForNull @UnknownSignedness Object obj) {
-=======
-      public boolean contains(@CheckForNull Object obj) {
->>>>>>> 0a17f4a4
         return isPredecessor(adjacentNodeValues.get(obj));
       }
     };
@@ -378,11 +366,7 @@
       }
 
       @Override
-<<<<<<< HEAD
       public boolean contains(@CheckForNull @UnknownSignedness Object obj) {
-=======
-      public boolean contains(@CheckForNull Object obj) {
->>>>>>> 0a17f4a4
         return isSuccessor(adjacentNodeValues.get(obj));
       }
     };
@@ -480,11 +464,7 @@
   @SuppressWarnings("unchecked")
   @Override
   @CheckForNull
-<<<<<<< HEAD
   public V removeSuccessor(@UnknownSignedness Object node) {
-=======
-  public V removeSuccessor(Object node) {
->>>>>>> 0a17f4a4
     checkNotNull(node);
     Object previousValue = adjacentNodeValues.get(node);
     Object removedValue;
