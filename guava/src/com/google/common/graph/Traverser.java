/*
 * Copyright (C) 2017 The Guava Authors
 *
 * Licensed under the Apache License, Version 2.0 (the "License");
 * you may not use this file except in compliance with the License.
 * You may obtain a copy of the License at
 *
 * http://www.apache.org/licenses/LICENSE-2.0
 *
 * Unless required by applicable law or agreed to in writing, software
 * distributed under the License is distributed on an "AS IS" BASIS,
 * WITHOUT WARRANTIES OR CONDITIONS OF ANY KIND, either express or implied.
 * See the License for the specific language governing permissions and
 * limitations under the License.
 */

package com.google.common.graph;

import static com.google.common.base.Preconditions.checkArgument;
import static com.google.common.base.Preconditions.checkNotNull;
import static java.util.Objects.requireNonNull;

import com.google.common.annotations.Beta;
import com.google.common.collect.AbstractIterator;
import com.google.common.collect.ImmutableSet;
import com.google.errorprone.annotations.DoNotMock;
import java.util.ArrayDeque;
import java.util.Deque;
import java.util.HashSet;
import java.util.Iterator;
import java.util.Set;
import javax.annotation.CheckForNull;

/**
 * An object that can traverse the nodes that are reachable from a specified (set of) start node(s)
 * using a specified {@link SuccessorsFunction}.
 *
 * <p>There are two entry points for creating a {@code Traverser}: {@link
 * #forTree(SuccessorsFunction)} and {@link #forGraph(SuccessorsFunction)}. You should choose one
 * based on your answers to the following questions:
 *
 * <ol>
 *   <li>Is there only one path to any node that's reachable from any start node? (If so, the graph
 *       to be traversed is a tree or forest even if it is a subgraph of a graph which is neither.)
 *   <li>Are the node objects' implementations of {@code equals()}/{@code hashCode()} <a
 *       href="https://github.com/google/guava/wiki/GraphsExplained#non-recursiveness">recursive</a>?
 * </ol>
 *
 * <p>If your answers are:
 *
 * <ul>
 *   <li>(1) "no" and (2) "no", use {@link #forGraph(SuccessorsFunction)}.
 *   <li>(1) "yes" and (2) "yes", use {@link #forTree(SuccessorsFunction)}.
 *   <li>(1) "yes" and (2) "no", you can use either, but {@code forTree()} will be more efficient.
 *   <li>(1) "no" and (2) "yes", <b><i>neither will work</i></b>, but if you transform your node
 *       objects into a non-recursive form, you can use {@code forGraph()}.
 * </ul>
 *
 * @author Jens Nyman
 * @param <N> Node parameter type
 * @since 23.1
 */
@Beta
@DoNotMock(
    "Call forGraph or forTree, passing a lambda or a Graph with the desired edges (built with"
        + " GraphBuilder)")
@ElementTypesAreNonnullByDefault
public abstract class Traverser<N> {
  private final SuccessorsFunction<N> successorFunction;

  private Traverser(SuccessorsFunction<N> successorFunction) {
    this.successorFunction = checkNotNull(successorFunction);
  }

  /**
   * Creates a new traverser for the given general {@code graph}.
   *
   * <p>Traversers created using this method are guaranteed to visit each node reachable from the
   * start node(s) at most once.
   *
   * <p>If you know that no node in {@code graph} is reachable by more than one path from the start
   * node(s), consider using {@link #forTree(SuccessorsFunction)} instead.
   *
   * <p><b>Performance notes</b>
   *
   * <ul>
   *   <li>Traversals require <i>O(n)</i> time (where <i>n</i> is the number of nodes reachable from
   *       the start node), assuming that the node objects have <i>O(1)</i> {@code equals()} and
   *       {@code hashCode()} implementations. (See the <a
   *       href="https://github.com/google/guava/wiki/GraphsExplained#elements-must-be-useable-as-map-keys">
   *       notes on element objects</a> for more information.)
   *   <li>While traversing, the traverser will use <i>O(n)</i> space (where <i>n</i> is the number
   *       of nodes that have thus far been visited), plus <i>O(H)</i> space (where <i>H</i> is the
   *       number of nodes that have been seen but not yet visited, that is, the "horizon").
   * </ul>
   *
   * @param graph {@link SuccessorsFunction} representing a general graph that may have cycles.
   */
  public static <N> Traverser<N> forGraph(SuccessorsFunction<N> graph) {
    return new Traverser<N>(graph) {
      @Override
      Traversal<N> newTraversal() {
        return Traversal.inGraph(graph);
      }
    };
  }

  /**
   * Creates a new traverser for a directed acyclic graph that has at most one path from the start
   * node(s) to any node reachable from the start node(s), and has no paths from any start node to
   * any other start node, such as a tree or forest.
   *
   * <p>{@code forTree()} is especially useful (versus {@code forGraph()}) in cases where the data
   * structure being traversed is, in addition to being a tree/forest, also defined <a
   * href="https://github.com/google/guava/wiki/GraphsExplained#non-recursiveness">recursively</a>.
   * This is because the {@code forTree()}-based implementations don't keep track of visited nodes,
   * and therefore don't need to call `equals()` or `hashCode()` on the node objects; this saves
   * both time and space versus traversing the same graph using {@code forGraph()}.
   *
   * <p>Providing a graph to be traversed for which there is more than one path from the start
   * node(s) to any node may lead to:
   *
   * <ul>
   *   <li>Traversal not terminating (if the graph has cycles)
   *   <li>Nodes being visited multiple times (if multiple paths exist from any start node to any
   *       node reachable from any start node)
   * </ul>
   *
   * <p><b>Performance notes</b>
   *
   * <ul>
   *   <li>Traversals require <i>O(n)</i> time (where <i>n</i> is the number of nodes reachable from
   *       the start node).
   *   <li>While traversing, the traverser will use <i>O(H)</i> space (where <i>H</i> is the number
   *       of nodes that have been seen but not yet visited, that is, the "horizon").
   * </ul>
   *
   * <p><b>Examples</b> (all edges are directed facing downwards)
   *
   * <p>The graph below would be valid input with start nodes of {@code a, f, c}. However, if {@code
   * b} were <i>also</i> a start node, then there would be multiple paths to reach {@code e} and
   * {@code h}.
   *
   * <pre>{@code
   *    a     b      c
   *   / \   / \     |
   *  /   \ /   \    |
   * d     e     f   g
   *       |
   *       |
   *       h
   * }</pre>
   *
   * <p>.
   *
   * <p>The graph below would be a valid input with start nodes of {@code a, f}. However, if {@code
   * b} were a start node, there would be multiple paths to {@code f}.
   *
   * <pre>{@code
   *    a     b
   *   / \   / \
   *  /   \ /   \
   * c     d     e
   *        \   /
   *         \ /
   *          f
   * }</pre>
   *
   * <p><b>Note on binary trees</b>
   *
   * <p>This method can be used to traverse over a binary tree. Given methods {@code
   * leftChild(node)} and {@code rightChild(node)}, this method can be called as
   *
   * <pre>{@code
   * Traverser.forTree(node -> ImmutableList.of(leftChild(node), rightChild(node)));
   * }</pre>
   *
   * @param tree {@link SuccessorsFunction} representing a directed acyclic graph that has at most
   *     one path between any two nodes
   */
  public static <N> Traverser<N> forTree(SuccessorsFunction<N> tree) {
    if (tree instanceof BaseGraph) {
      checkArgument(((BaseGraph<?>) tree).isDirected(), "Undirected graphs can never be trees.");
    }
    if (tree instanceof Network) {
      checkArgument(((Network<?, ?>) tree).isDirected(), "Undirected networks can never be trees.");
    }
    return new Traverser<N>(tree) {
      @Override
      Traversal<N> newTraversal() {
        return Traversal.inTree(tree);
      }
    };
  }

  /**
   * Returns an unmodifiable {@code Iterable} over the nodes reachable from {@code startNode}, in
   * the order of a breadth-first traversal. That is, all the nodes of depth 0 are returned, then
   * depth 1, then 2, and so on.
   *
   * <p><b>Example:</b> The following graph with {@code startNode} {@code a} would return nodes in
   * the order {@code abcdef} (assuming successors are returned in alphabetical order).
   *
   * <pre>{@code
   * b ---- a ---- d
   * |      |
   * |      |
   * e ---- c ---- f
   * }</pre>
   *
   * <p>The behavior of this method is undefined if the nodes, or the topology of the graph, change
   * while iteration is in progress.
   *
   * <p>The returned {@code Iterable} can be iterated over multiple times. Every iterator will
   * compute its next element on the fly. It is thus possible to limit the traversal to a certain
   * number of nodes as follows:
   *
   * <pre>{@code
   * Iterables.limit(Traverser.forGraph(graph).breadthFirst(node), maxNumberOfNodes);
   * }</pre>
   *
   * <p>See <a href="https://en.wikipedia.org/wiki/Breadth-first_search">Wikipedia</a> for more
   * info.
   *
   * @throws IllegalArgumentException if {@code startNode} is not an element of the graph
   */
  public final Iterable<N> breadthFirst(N startNode) {
    return breadthFirst(ImmutableSet.of(startNode));
  }

  /**
   * Returns an unmodifiable {@code Iterable} over the nodes reachable from any of the {@code
   * startNodes}, in the order of a breadth-first traversal. This is equivalent to a breadth-first
   * traversal of a graph with an additional root node whose successors are the listed {@code
   * startNodes}.
   *
   * @throws IllegalArgumentException if any of {@code startNodes} is not an element of the graph
   * @see #breadthFirst(Object)
   * @since 24.1
   */
  public final Iterable<N> breadthFirst(Iterable<? extends N> startNodes) {
    ImmutableSet<N> validated = validate(startNodes);
    return new Iterable<N>() {
      @Override
      public Iterator<N> iterator() {
        return newTraversal().breadthFirst(validated.iterator());
      }
    };
  }

  /**
   * Returns an unmodifiable {@code Iterable} over the nodes reachable from {@code startNode}, in
   * the order of a depth-first pre-order traversal. "Pre-order" implies that nodes appear in the
   * {@code Iterable} in the order in which they are first visited.
   *
   * <p><b>Example:</b> The following graph with {@code startNode} {@code a} would return nodes in
   * the order {@code abecfd} (assuming successors are returned in alphabetical order).
   *
   * <pre>{@code
   * b ---- a ---- d
   * |      |
   * |      |
   * e ---- c ---- f
   * }</pre>
   *
   * <p>The behavior of this method is undefined if the nodes, or the topology of the graph, change
   * while iteration is in progress.
   *
   * <p>The returned {@code Iterable} can be iterated over multiple times. Every iterator will
   * compute its next element on the fly. It is thus possible to limit the traversal to a certain
   * number of nodes as follows:
   *
   * <pre>{@code
   * Iterables.limit(
   *     Traverser.forGraph(graph).depthFirstPreOrder(node), maxNumberOfNodes);
   * }</pre>
   *
   * <p>See <a href="https://en.wikipedia.org/wiki/Depth-first_search">Wikipedia</a> for more info.
   *
   * @throws IllegalArgumentException if {@code startNode} is not an element of the graph
   */
  public final Iterable<N> depthFirstPreOrder(N startNode) {
    return depthFirstPreOrder(ImmutableSet.of(startNode));
  }

  /**
   * Returns an unmodifiable {@code Iterable} over the nodes reachable from any of the {@code
   * startNodes}, in the order of a depth-first pre-order traversal. This is equivalent to a
   * depth-first pre-order traversal of a graph with an additional root node whose successors are
   * the listed {@code startNodes}.
   *
   * @throws IllegalArgumentException if any of {@code startNodes} is not an element of the graph
   * @see #depthFirstPreOrder(Object)
   * @since 24.1
   */
  public final Iterable<N> depthFirstPreOrder(Iterable<? extends N> startNodes) {
    ImmutableSet<N> validated = validate(startNodes);
    return new Iterable<N>() {
      @Override
      public Iterator<N> iterator() {
        return newTraversal().preOrder(validated.iterator());
      }
    };
  }

  /**
   * Returns an unmodifiable {@code Iterable} over the nodes reachable from {@code startNode}, in
   * the order of a depth-first post-order traversal. "Post-order" implies that nodes appear in the
   * {@code Iterable} in the order in which they are visited for the last time.
   *
   * <p><b>Example:</b> The following graph with {@code startNode} {@code a} would return nodes in
   * the order {@code fcebda} (assuming successors are returned in alphabetical order).
   *
   * <pre>{@code
   * b ---- a ---- d
   * |      |
   * |      |
   * e ---- c ---- f
   * }</pre>
   *
   * <p>The behavior of this method is undefined if the nodes, or the topology of the graph, change
   * while iteration is in progress.
   *
   * <p>The returned {@code Iterable} can be iterated over multiple times. Every iterator will
   * compute its next element on the fly. It is thus possible to limit the traversal to a certain
   * number of nodes as follows:
   *
   * <pre>{@code
   * Iterables.limit(
   *     Traverser.forGraph(graph).depthFirstPostOrder(node), maxNumberOfNodes);
   * }</pre>
   *
   * <p>See <a href="https://en.wikipedia.org/wiki/Depth-first_search">Wikipedia</a> for more info.
   *
   * @throws IllegalArgumentException if {@code startNode} is not an element of the graph
   */
  public final Iterable<N> depthFirstPostOrder(N startNode) {
    return depthFirstPostOrder(ImmutableSet.of(startNode));
  }

  /**
   * Returns an unmodifiable {@code Iterable} over the nodes reachable from any of the {@code
   * startNodes}, in the order of a depth-first post-order traversal. This is equivalent to a
   * depth-first post-order traversal of a graph with an additional root node whose successors are
   * the listed {@code startNodes}.
   *
   * @throws IllegalArgumentException if any of {@code startNodes} is not an element of the graph
   * @see #depthFirstPostOrder(Object)
   * @since 24.1
   */
  public final Iterable<N> depthFirstPostOrder(Iterable<? extends N> startNodes) {
    ImmutableSet<N> validated = validate(startNodes);
    return new Iterable<N>() {
      @Override
      public Iterator<N> iterator() {
        return newTraversal().postOrder(validated.iterator());
      }
    };
  }

  abstract Traversal<N> newTraversal();

  @SuppressWarnings("CheckReturnValue")
  private ImmutableSet<N> validate(Iterable<? extends N> startNodes) {
    ImmutableSet<N> copy = ImmutableSet.copyOf(startNodes);
    for (N node : copy) {
      successorFunction.successors(node); // Will throw if node doesn't exist
    }
    return copy;
  }

  /**
   * Abstracts away the difference between traversing a graph vs. a tree. For a tree, we just take
   * the next element from the next non-empty iterator; for graph, we need to loop through the next
   * non-empty iterator to find first unvisited node.
   */
  private abstract static class Traversal<N> {
    final SuccessorsFunction<N> successorFunction;

    Traversal(SuccessorsFunction<N> successorFunction) {
      this.successorFunction = successorFunction;
    }

    static <N> Traversal<N> inGraph(SuccessorsFunction<N> graph) {
      Set<N> visited = new HashSet<>();
      return new Traversal<N>(graph) {
        @Override
        @CheckForNull
        N visitNext(Deque<Iterator<? extends N>> horizon) {
          Iterator<? extends N> top = horizon.getFirst();
          while (top.hasNext()) {
            N element = top.next();
            // requireNonNull is safe because horizon contains only graph nodes.
            /*
             * TODO(cpovirk): Replace these two statements with one (`N element =
             * requireNonNull(top.next())`) once our checker supports it.
             *
             * (The problem is likely
             * https://github.com/jspecify/nullness-checker-for-checker-framework/blob/61aafa4ae52594830cfc2d61c8b113009dbdb045/src/main/java/com/google/jspecify/nullness/NullSpecAnnotatedTypeFactory.java#L896)
             */
            requireNonNull(element);
            if (visited.add(element)) {
              return element;
            }
          }
          horizon.removeFirst();
          return null;
        }
      };
    }

    static <N> Traversal<N> inTree(SuccessorsFunction<N> tree) {
      return new Traversal<N>(tree) {
        @CheckForNull
        @Override
        N visitNext(Deque<Iterator<? extends N>> horizon) {
          Iterator<? extends N> top = horizon.getFirst();
          if (top.hasNext()) {
            return checkNotNull(top.next());
          }
          horizon.removeFirst();
          return null;
        }
      };
    }

    final Iterator<N> breadthFirst(Iterator<? extends N> startNodes) {
      return topDown(startNodes, InsertionOrder.BACK);
    }

    final Iterator<N> preOrder(Iterator<? extends N> startNodes) {
      return topDown(startNodes, InsertionOrder.FRONT);
    }

    /**
     * In top-down traversal, an ancestor node is always traversed before any of its descendant
     * nodes. The traversal order among descendant nodes (particularly aunts and nieces) are
     * determined by the {@code InsertionOrder} parameter: nieces are placed at the FRONT before
     * aunts for pre-order; while in BFS they are placed at the BACK after aunts.
     */
    private Iterator<N> topDown(Iterator<? extends N> startNodes, InsertionOrder order) {
      Deque<Iterator<? extends N>> horizon = new ArrayDeque<>();
      horizon.add(startNodes);
      return new AbstractIterator<N>() {
        @Override
        @CheckForNull
        protected N computeNext() {
          do {
            N next = visitNext(horizon);
            if (next != null) {
              Iterator<? extends N> successors = successorFunction.successors(next).iterator();
              if (successors.hasNext()) {
                // BFS: horizon.addLast(successors)
                // Pre-order: horizon.addFirst(successors)
                order.insertInto(horizon, successors);
              }
              return next;
            }
          } while (!horizon.isEmpty());
          return endOfData();
        }
      };
    }

    final Iterator<N> postOrder(Iterator<? extends N> startNodes) {
      Deque<N> ancestorStack = new ArrayDeque<>();
      Deque<Iterator<? extends N>> horizon = new ArrayDeque<>();
      horizon.add(startNodes);
      return new AbstractIterator<N>() {
        @Override
        @CheckForNull
        protected N computeNext() {
          for (N next = visitNext(horizon); next != null; next = visitNext(horizon)) {
            Iterator<? extends N> successors = successorFunction.successors(next).iterator();
            if (!successors.hasNext()) {
              return next;
            }
            horizon.addFirst(successors);
            ancestorStack.push(next);
          }
          // TODO(b/192579700): Use a ternary once it no longer confuses our nullness checker.
          if (!ancestorStack.isEmpty()) {
            return ancestorStack.pop();
          }
          return endOfData();
        }
      };
    }

    /**
     * Visits the next node from the top iterator of {@code horizon} and returns the visited node.
     * Null is returned to indicate reaching the end of the top iterator.
     *
     * <p>For example, if horizon is {@code [[a, b], [c, d], [e]]}, {@code visitNext()} will return
     * {@code [a, b, null, c, d, null, e, null]} sequentially, encoding the topological structure.
     * (Note, however, that the callers of {@code visitNext()} often insert additional iterators
     * into {@code horizon} between calls to {@code visitNext()}. This causes them to receive
     * additional values interleaved with those shown above.)
     */
<<<<<<< HEAD
    abstract @Nullable N visitNext(Deque<Iterator<? extends N>> horizon);
=======
    @CheckForNull
    abstract N visitNext(Deque<Iterator<? extends N>> horizon);
>>>>>>> 0a17f4a4
  }

  /** Poor man's method reference for {@code Deque::addFirst} and {@code Deque::addLast}. */
  private enum InsertionOrder {
    FRONT {
      @Override
      <T> void insertInto(Deque<T> deque, T value) {
        deque.addFirst(value);
      }
    },
    BACK {
      @Override
      <T> void insertInto(Deque<T> deque, T value) {
        deque.addLast(value);
      }
    };

    abstract <T> void insertInto(Deque<T> deque, T value);
  }
}<|MERGE_RESOLUTION|>--- conflicted
+++ resolved
@@ -497,12 +497,8 @@
      * into {@code horizon} between calls to {@code visitNext()}. This causes them to receive
      * additional values interleaved with those shown above.)
      */
-<<<<<<< HEAD
-    abstract @Nullable N visitNext(Deque<Iterator<? extends N>> horizon);
-=======
     @CheckForNull
     abstract N visitNext(Deque<Iterator<? extends N>> horizon);
->>>>>>> 0a17f4a4
   }
 
   /** Poor man's method reference for {@code Deque::addFirst} and {@code Deque::addLast}. */
