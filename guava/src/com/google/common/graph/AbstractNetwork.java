/*
 * Copyright (C) 2016 The Guava Authors
 *
 * Licensed under the Apache License, Version 2.0 (the "License");
 * you may not use this file except in compliance with the License.
 * You may obtain a copy of the License at
 *
 * http://www.apache.org/licenses/LICENSE-2.0
 *
 * Unless required by applicable law or agreed to in writing, software
 * distributed under the License is distributed on an "AS IS" BASIS,
 * WITHOUT WARRANTIES OR CONDITIONS OF ANY KIND, either express or implied.
 * See the License for the specific language governing permissions and
 * limitations under the License.
 */

package com.google.common.graph;

import static com.google.common.base.Preconditions.checkArgument;
import static com.google.common.base.Preconditions.checkNotNull;
import static com.google.common.graph.GraphConstants.ENDPOINTS_MISMATCH;
import static com.google.common.graph.GraphConstants.MULTIPLE_EDGES_CONNECTING;
import static java.util.Collections.unmodifiableSet;

import com.google.common.annotations.Beta;
import com.google.common.base.Function;
import com.google.common.base.Predicate;
import com.google.common.collect.ImmutableSet;
import com.google.common.collect.Iterators;
import com.google.common.collect.Maps;
import com.google.common.collect.Sets;
import com.google.common.math.IntMath;
import java.util.AbstractSet;
import java.util.Iterator;
import java.util.Map;
import java.util.Optional;
import java.util.Set;
import javax.annotation.CheckForNull;
<<<<<<< HEAD

import org.checkerframework.checker.index.qual.NonNegative;
import org.checkerframework.checker.signedness.qual.UnknownSignedness;
=======
>>>>>>> 0a17f4a4

/**
 * This class provides a skeletal implementation of {@link Network}. It is recommended to extend
 * this class rather than implement {@link Network} directly.
 *
 * <p>The methods implemented in this class should not be overridden unless the subclass admits a
 * more efficient implementation.
 *
 * @author James Sexton
 * @param <N> Node parameter type
 * @param <E> Edge parameter type
 * @since 20.0
 */
@Beta
@ElementTypesAreNonnullByDefault
public abstract class AbstractNetwork<N, E> implements Network<N, E> {

  @Override
  public Graph<N> asGraph() {
    return new AbstractGraph<N>() {
      @Override
      public Set<N> nodes() {
        return AbstractNetwork.this.nodes();
      }

      @Override
      public Set<EndpointPair<N>> edges() {
        if (allowsParallelEdges()) {
          return super.edges(); // Defer to AbstractGraph implementation.
        }

        // Optimized implementation assumes no parallel edges (1:1 edge to EndpointPair mapping).
        return new AbstractSet<EndpointPair<N>>() {
          @Override
          public Iterator<EndpointPair<N>> iterator() {
            return Iterators.transform(
                AbstractNetwork.this.edges().iterator(),
                new Function<E, EndpointPair<N>>() {
                  @Override
                  public EndpointPair<N> apply(E edge) {
                    return incidentNodes(edge);
                  }
                });
          }

          @Override
          public @NonNegative int size() {
            return AbstractNetwork.this.edges().size();
          }

          // Mostly safe: We check contains(u) before calling successors(u), so we perform unsafe
          // operations only in weird cases like checking for an EndpointPair<ArrayList> in a
          // Network<LinkedList>.
          @SuppressWarnings("unchecked")
          @Override
<<<<<<< HEAD
          public boolean contains(@CheckForNull @UnknownSignedness Object obj) {
=======
          public boolean contains(@CheckForNull Object obj) {
>>>>>>> 0a17f4a4
            if (!(obj instanceof EndpointPair)) {
              return false;
            }
            EndpointPair<?> endpointPair = (EndpointPair<?>) obj;
            return isOrderingCompatible(endpointPair)
                && nodes().contains(endpointPair.nodeU())
                && successors((N) endpointPair.nodeU()).contains(endpointPair.nodeV());
          }
        };
      }

      @Override
      public ElementOrder<N> nodeOrder() {
        return AbstractNetwork.this.nodeOrder();
      }

      @Override
      public ElementOrder<N> incidentEdgeOrder() {
        // TODO(b/142723300): Return AbstractNetwork.this.incidentEdgeOrder() once Network has that
        //   method.
        return ElementOrder.unordered();
      }

      @Override
      public boolean isDirected() {
        return AbstractNetwork.this.isDirected();
      }

      @Override
      public boolean allowsSelfLoops() {
        return AbstractNetwork.this.allowsSelfLoops();
      }

      @Override
      public Set<N> adjacentNodes(N node) {
        return AbstractNetwork.this.adjacentNodes(node);
      }

      @Override
      public Set<N> predecessors(N node) {
        return AbstractNetwork.this.predecessors(node);
      }

      @Override
      public Set<N> successors(N node) {
        return AbstractNetwork.this.successors(node);
      }

      // DO NOT override the AbstractGraph *degree() implementations.
    };
  }

  @Override
  public int degree(N node) {
    if (isDirected()) {
      return IntMath.saturatedAdd(inEdges(node).size(), outEdges(node).size());
    } else {
      return IntMath.saturatedAdd(incidentEdges(node).size(), edgesConnecting(node, node).size());
    }
  }

  @Override
  public int inDegree(N node) {
    return isDirected() ? inEdges(node).size() : degree(node);
  }

  @Override
  public int outDegree(N node) {
    return isDirected() ? outEdges(node).size() : degree(node);
  }

  @Override
  public Set<E> adjacentEdges(E edge) {
    EndpointPair<N> endpointPair = incidentNodes(edge); // Verifies that edge is in this network.
    Set<E> endpointPairIncidentEdges =
        Sets.union(incidentEdges(endpointPair.nodeU()), incidentEdges(endpointPair.nodeV()));
    return Sets.difference(endpointPairIncidentEdges, ImmutableSet.of(edge));
  }

  @Override
  public Set<E> edgesConnecting(N nodeU, N nodeV) {
    Set<E> outEdgesU = outEdges(nodeU);
    Set<E> inEdgesV = inEdges(nodeV);
    return outEdgesU.size() <= inEdgesV.size()
        ? unmodifiableSet(Sets.filter(outEdgesU, connectedPredicate(nodeU, nodeV)))
        : unmodifiableSet(Sets.filter(inEdgesV, connectedPredicate(nodeV, nodeU)));
  }

  @Override
  public Set<E> edgesConnecting(EndpointPair<N> endpoints) {
    validateEndpoints(endpoints);
    return edgesConnecting(endpoints.nodeU(), endpoints.nodeV());
  }

  private Predicate<E> connectedPredicate(final N nodePresent, final N nodeToCheck) {
    return new Predicate<E>() {
      @Override
      public boolean apply(E edge) {
        return incidentNodes(edge).adjacentNode(nodePresent).equals(nodeToCheck);
      }
    };
  }

  @Override
  public Optional<E> edgeConnecting(N nodeU, N nodeV) {
    return Optional.ofNullable(edgeConnectingOrNull(nodeU, nodeV));
  }

  @Override
  public Optional<E> edgeConnecting(EndpointPair<N> endpoints) {
    validateEndpoints(endpoints);
    return edgeConnecting(endpoints.nodeU(), endpoints.nodeV());
  }

  @Override
  @CheckForNull
  public E edgeConnectingOrNull(N nodeU, N nodeV) {
    Set<E> edgesConnecting = edgesConnecting(nodeU, nodeV);
    switch (edgesConnecting.size()) {
      case 0:
        return null;
      case 1:
        return edgesConnecting.iterator().next();
      default:
        throw new IllegalArgumentException(String.format(MULTIPLE_EDGES_CONNECTING, nodeU, nodeV));
    }
  }

  @Override
  @CheckForNull
  public E edgeConnectingOrNull(EndpointPair<N> endpoints) {
    validateEndpoints(endpoints);
    return edgeConnectingOrNull(endpoints.nodeU(), endpoints.nodeV());
  }

  @Override
  public boolean hasEdgeConnecting(N nodeU, N nodeV) {
    checkNotNull(nodeU);
    checkNotNull(nodeV);
    return nodes().contains(nodeU) && successors(nodeU).contains(nodeV);
  }

  @Override
  public boolean hasEdgeConnecting(EndpointPair<N> endpoints) {
    checkNotNull(endpoints);
    if (!isOrderingCompatible(endpoints)) {
      return false;
    }
    return hasEdgeConnecting(endpoints.nodeU(), endpoints.nodeV());
  }

  /**
   * Throws an IllegalArgumentException if the ordering of {@code endpoints} is not compatible with
   * the directionality of this graph.
   */
  protected final void validateEndpoints(EndpointPair<?> endpoints) {
    checkNotNull(endpoints);
    checkArgument(isOrderingCompatible(endpoints), ENDPOINTS_MISMATCH);
  }

  protected final boolean isOrderingCompatible(EndpointPair<?> endpoints) {
    return endpoints.isOrdered() || !this.isDirected();
  }

  @Override
  public final boolean equals(@CheckForNull Object obj) {
    if (obj == this) {
      return true;
    }
    if (!(obj instanceof Network)) {
      return false;
    }
    Network<?, ?> other = (Network<?, ?>) obj;

    return isDirected() == other.isDirected()
        && nodes().equals(other.nodes())
        && edgeIncidentNodesMap(this).equals(edgeIncidentNodesMap(other));
  }

  @Override
  public final int hashCode(@UnknownSignedness AbstractNetwork<N, E> this) {
    return edgeIncidentNodesMap(this).hashCode();
  }

  /** Returns a string representation of this network. */
  @Override
  public String toString() {
    return "isDirected: "
        + isDirected()
        + ", allowsParallelEdges: "
        + allowsParallelEdges()
        + ", allowsSelfLoops: "
        + allowsSelfLoops()
        + ", nodes: "
        + nodes()
        + ", edges: "
        + edgeIncidentNodesMap(this);
  }

  private static <N, E> Map<E, EndpointPair<N>> edgeIncidentNodesMap(final Network<N, E> network) {
    Function<E, EndpointPair<N>> edgeToIncidentNodesFn =
        new Function<E, EndpointPair<N>>() {
          @Override
          public EndpointPair<N> apply(E edge) {
            return network.incidentNodes(edge);
          }
        };
    return Maps.asMap(network.edges(), edgeToIncidentNodesFn);
  }
}<|MERGE_RESOLUTION|>--- conflicted
+++ resolved
@@ -36,12 +36,8 @@
 import java.util.Optional;
 import java.util.Set;
 import javax.annotation.CheckForNull;
-<<<<<<< HEAD
-
 import org.checkerframework.checker.index.qual.NonNegative;
 import org.checkerframework.checker.signedness.qual.UnknownSignedness;
-=======
->>>>>>> 0a17f4a4
 
 /**
  * This class provides a skeletal implementation of {@link Network}. It is recommended to extend
@@ -97,11 +93,7 @@
           // Network<LinkedList>.
           @SuppressWarnings("unchecked")
           @Override
-<<<<<<< HEAD
           public boolean contains(@CheckForNull @UnknownSignedness Object obj) {
-=======
-          public boolean contains(@CheckForNull Object obj) {
->>>>>>> 0a17f4a4
             if (!(obj instanceof EndpointPair)) {
               return false;
             }
