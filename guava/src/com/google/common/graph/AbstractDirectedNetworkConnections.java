/*
 * Copyright (C) 2016 The Guava Authors
 *
 * Licensed under the Apache License, Version 2.0 (the "License");
 * you may not use this file except in compliance with the License.
 * You may obtain a copy of the License at
 *
 * http://www.apache.org/licenses/LICENSE-2.0
 *
 * Unless required by applicable law or agreed to in writing, software
 * distributed under the License is distributed on an "AS IS" BASIS,
 * WITHOUT WARRANTIES OR CONDITIONS OF ANY KIND, either express or implied.
 * See the License for the specific language governing permissions and
 * limitations under the License.
 */

package com.google.common.graph;

import static com.google.common.base.Preconditions.checkNotNull;
import static com.google.common.base.Preconditions.checkState;
import static com.google.common.graph.Graphs.checkNonNegative;
import static com.google.common.graph.Graphs.checkPositive;
import static java.util.Objects.requireNonNull;

import com.google.common.collect.Iterables;
import com.google.common.collect.Iterators;
import com.google.common.collect.Sets;
import com.google.common.collect.UnmodifiableIterator;
import com.google.common.math.IntMath;
import java.util.AbstractSet;
import java.util.Collections;
import java.util.Map;
import java.util.Set;
import javax.annotation.CheckForNull;
<<<<<<< HEAD

import org.checkerframework.checker.index.qual.NonNegative;
import org.checkerframework.checker.signedness.qual.UnknownSignedness;
=======
>>>>>>> 0a17f4a4

/**
 * A base implementation of {@link NetworkConnections} for directed networks.
 *
 * @author James Sexton
 * @param <N> Node parameter type
 * @param <E> Edge parameter type
 */
@ElementTypesAreNonnullByDefault
abstract class AbstractDirectedNetworkConnections<N, E> implements NetworkConnections<N, E> {
  /** Keys are edges incoming to the origin node, values are the source node. */
  final Map<E, N> inEdgeMap;

  /** Keys are edges outgoing from the origin node, values are the target node. */
  final Map<E, N> outEdgeMap;

  private int selfLoopCount;

  AbstractDirectedNetworkConnections(Map<E, N> inEdgeMap, Map<E, N> outEdgeMap, int selfLoopCount) {
    this.inEdgeMap = checkNotNull(inEdgeMap);
    this.outEdgeMap = checkNotNull(outEdgeMap);
    this.selfLoopCount = checkNonNegative(selfLoopCount);
    checkState(selfLoopCount <= inEdgeMap.size() && selfLoopCount <= outEdgeMap.size());
  }

  @Override
  public Set<N> adjacentNodes() {
    return Sets.union(predecessors(), successors());
  }

  @Override
  public Set<E> incidentEdges() {
    return new AbstractSet<E>() {
      @Override
      public UnmodifiableIterator<E> iterator() {
        Iterable<E> incidentEdges =
            (selfLoopCount == 0)
                ? Iterables.concat(inEdgeMap.keySet(), outEdgeMap.keySet())
                : Sets.union(inEdgeMap.keySet(), outEdgeMap.keySet());
        return Iterators.unmodifiableIterator(incidentEdges.iterator());
      }

      @Override
      public @NonNegative int size() {
        return IntMath.saturatedAdd(inEdgeMap.size(), outEdgeMap.size() - selfLoopCount);
      }

      @Override
<<<<<<< HEAD
      public boolean contains(@CheckForNull @UnknownSignedness Object obj) {
=======
      public boolean contains(@CheckForNull Object obj) {
>>>>>>> 0a17f4a4
        return inEdgeMap.containsKey(obj) || outEdgeMap.containsKey(obj);
      }
    };
  }

  @Override
  public Set<E> inEdges() {
    return Collections.unmodifiableSet(inEdgeMap.keySet());
  }

  @Override
  public Set<E> outEdges() {
    return Collections.unmodifiableSet(outEdgeMap.keySet());
  }

  @Override
  public N adjacentNode(E edge) {
    // Since the reference node is defined to be 'source' for directed graphs,
    // we can assume this edge lives in the set of outgoing edges.
    // (We're relying on callers to call this method only with an edge that's in the graph.)
    return requireNonNull(outEdgeMap.get(edge));
  }

  @Override
  public N removeInEdge(E edge, boolean isSelfLoop) {
    if (isSelfLoop) {
      checkNonNegative(--selfLoopCount);
    }
    N previousNode = inEdgeMap.remove(edge);
    // We're relying on callers to call this method only with an edge that's in the graph.
    return requireNonNull(previousNode);
  }

  @Override
  public N removeOutEdge(E edge) {
    N previousNode = outEdgeMap.remove(edge);
    // We're relying on callers to call this method only with an edge that's in the graph.
    return requireNonNull(previousNode);
  }

  @Override
  public void addInEdge(E edge, N node, boolean isSelfLoop) {
    checkNotNull(edge);
    checkNotNull(node);

    if (isSelfLoop) {
      checkPositive(++selfLoopCount);
    }
    N previousNode = inEdgeMap.put(edge, node);
    checkState(previousNode == null);
  }

  @Override
  public void addOutEdge(E edge, N node) {
    checkNotNull(edge);
    checkNotNull(node);

    N previousNode = outEdgeMap.put(edge, node);
    checkState(previousNode == null);
  }
}<|MERGE_RESOLUTION|>--- conflicted
+++ resolved
@@ -32,12 +32,8 @@
 import java.util.Map;
 import java.util.Set;
 import javax.annotation.CheckForNull;
-<<<<<<< HEAD
-
 import org.checkerframework.checker.index.qual.NonNegative;
 import org.checkerframework.checker.signedness.qual.UnknownSignedness;
-=======
->>>>>>> 0a17f4a4
 
 /**
  * A base implementation of {@link NetworkConnections} for directed networks.
@@ -86,11 +82,7 @@
       }
 
       @Override
-<<<<<<< HEAD
       public boolean contains(@CheckForNull @UnknownSignedness Object obj) {
-=======
-      public boolean contains(@CheckForNull Object obj) {
->>>>>>> 0a17f4a4
         return inEdgeMap.containsKey(obj) || outEdgeMap.containsKey(obj);
       }
     };
