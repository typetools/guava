--- conflicted
+++ resolved
@@ -313,15 +313,8 @@
     return isEmpty() ? null : elementData(0);
   }
 
-<<<<<<< HEAD
-  /**
-   * Returns the index of the max element.
-   */
+  /** Returns the index of the max element. */
   private @NonNegative int getMaxElementIndex() {
-=======
-  /** Returns the index of the max element. */
-  private int getMaxElementIndex() {
->>>>>>> d788bc15
     switch (size) {
       case 1:
         return 0; // The lone element in the queue is the maximum.
@@ -474,15 +467,8 @@
     }
   }
 
-<<<<<<< HEAD
-  /**
-   * Removes and returns the value at {@code index}.
-   */
+  /** Removes and returns the value at {@code index}. */
   private E removeAndGet(@NonNegative int index) {
-=======
-  /** Removes and returns the value at {@code index}. */
-  private E removeAndGet(int index) {
->>>>>>> d788bc15
     E value = elementData(index);
     removeAt(index);
     return value;
@@ -565,15 +551,8 @@
       }
     }
 
-<<<<<<< HEAD
-    /**
-     * Bubbles a value from {@code index} up the appropriate heap if required.
-     */
+    /** Bubbles a value from {@code index} up the appropriate heap if required. */
     void bubbleUp(@NonNegative int index, E x) {
-=======
-    /** Bubbles a value from {@code index} up the appropriate heap if required. */
-    void bubbleUp(int index, E x) {
->>>>>>> d788bc15
       int crossOver = crossOverUp(index, x);
 
       Heap heap;
@@ -624,27 +603,13 @@
       return minIndex;
     }
 
-<<<<<<< HEAD
-    /**
-     * Returns the minimum child or {@code -1} if no child exists.
-     */
+    /** Returns the minimum child or {@code -1} if no child exists. */
     @GTENegativeOne int findMinChild(@NonNegative int index) {
       return findMin(getLeftChildIndex(index), 2);
     }
 
-    /**
-     * Returns the minimum grand child or -1 if no grand child exists.
-     */
+    /** Returns the minimum grand child or -1 if no grand child exists. */
     @GTENegativeOne int findMinGrandChild(@NonNegative int index) {
-=======
-    /** Returns the minimum child or {@code -1} if no child exists. */
-    int findMinChild(int index) {
-      return findMin(getLeftChildIndex(index), 2);
-    }
-
-    /** Returns the minimum grand child or -1 if no grand child exists. */
-    int findMinGrandChild(int index) {
->>>>>>> d788bc15
       int leftChildIndex = getLeftChildIndex(index);
       if (leftChildIndex < 0) {
         return -1;
