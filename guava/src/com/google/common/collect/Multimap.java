/*
 * Copyright (C) 2007 The Guava Authors
 *
 * Licensed under the Apache License, Version 2.0 (the "License");
 * you may not use this file except in compliance with the License.
 * You may obtain a copy of the License at
 *
 * http://www.apache.org/licenses/LICENSE-2.0
 *
 * Unless required by applicable law or agreed to in writing, software
 * distributed under the License is distributed on an "AS IS" BASIS,
 * WITHOUT WARRANTIES OR CONDITIONS OF ANY KIND, either express or implied.
 * See the License for the specific language governing permissions and
 * limitations under the License.
 */

package com.google.common.collect;

import static com.google.common.base.Preconditions.checkNotNull;

import com.google.common.annotations.GwtCompatible;
import com.google.errorprone.annotations.CanIgnoreReturnValue;
import com.google.errorprone.annotations.CompatibleWith;
import com.google.errorprone.annotations.DoNotMock;
import java.util.Collection;
import java.util.List;
import java.util.Map;
import java.util.Map.Entry;
import java.util.Set;
import java.util.function.BiConsumer;
import javax.annotation.CheckForNull;
import org.checkerframework.checker.nullness.qual.Nullable;
import org.checkerframework.dataflow.qual.Pure;
import org.checkerframework.framework.qual.AnnotatedFor;

/**
 * A collection that maps keys to values, similar to {@link Map}, but in which each key may be
 * associated with <i>multiple</i> values. You can visualize the contents of a multimap either as a
 * map from keys to <i>nonempty</i> collections of values:
 *
 * <ul>
 *   <li>a → 1, 2
 *   <li>b → 3
 * </ul>
 *
 * ... or as a single "flattened" collection of key-value pairs:
 *
 * <ul>
 *   <li>a → 1
 *   <li>a → 2
 *   <li>b → 3
 * </ul>
 *
 * <p><b>Important:</b> although the first interpretation resembles how most multimaps are
 * <i>implemented</i>, the design of the {@code Multimap} API is based on the <i>second</i> form.
 * So, using the multimap shown above as an example, the {@link #size} is {@code 3}, not {@code 2},
 * and the {@link #values} collection is {@code [1, 2, 3]}, not {@code [[1, 2], [3]]}. For those
 * times when the first style is more useful, use the multimap's {@link #asMap} view (or create a
 * {@code Map<K, Collection<V>>} in the first place).
 *
 * <h3>Example</h3>
 *
 * <p>The following code:
 *
 * <pre>{@code
 * ListMultimap<String, String> multimap = ArrayListMultimap.create();
 * for (President pres : US_PRESIDENTS_IN_ORDER) {
 *   multimap.put(pres.firstName(), pres.lastName());
 * }
 * for (String firstName : multimap.keySet()) {
 *   List<String> lastNames = multimap.get(firstName);
 *   out.println(firstName + ": " + lastNames);
 * }
 * }</pre>
 *
 * ... produces output such as:
 *
 * <pre>{@code
 * Zachary: [Taylor]
 * John: [Adams, Adams, Tyler, Kennedy]  // Remember, Quincy!
 * George: [Washington, Bush, Bush]
 * Grover: [Cleveland, Cleveland]        // Two, non-consecutive terms, rep'ing NJ!
 * ...
 * }</pre>
 *
 * <h3>Views</h3>
 *
 * <p>Much of the power of the multimap API comes from the <i>view collections</i> it provides.
 * These always reflect the latest state of the multimap itself. When they support modification, the
 * changes are <i>write-through</i> (they automatically update the backing multimap). These view
 * collections are:
 *
 * <ul>
 *   <li>{@link #asMap}, mentioned above
 *   <li>{@link #keys}, {@link #keySet}, {@link #values}, {@link #entries}, which are similar to the
 *       corresponding view collections of {@link Map}
 *   <li>and, notably, even the collection returned by {@link #get get(key)} is an active view of
 *       the values corresponding to {@code key}
 * </ul>
 *
 * <p>The collections returned by the {@link #replaceValues replaceValues} and {@link #removeAll
 * removeAll} methods, which contain values that have just been removed from the multimap, are
 * naturally <i>not</i> views.
 *
 * <h3>Subinterfaces</h3>
 *
 * <p>Instead of using the {@code Multimap} interface directly, prefer the subinterfaces {@link
 * ListMultimap} and {@link SetMultimap}. These take their names from the fact that the collections
 * they return from {@code get} behave like (and, of course, implement) {@link List} and {@link
 * Set}, respectively.
 *
 * <p>For example, the "presidents" code snippet above used a {@code ListMultimap}; if it had used a
 * {@code SetMultimap} instead, two presidents would have vanished, and last names might or might
 * not appear in chronological order.
 *
 * <p><b>Warning:</b> instances of type {@code Multimap} may not implement {@link Object#equals} in
 * the way you expect. Multimaps containing the same key-value pairs, even in the same order, may or
 * may not be equal and may or may not have the same {@code hashCode}. The recommended subinterfaces
 * provide much stronger guarantees.
 *
 * <h3>Comparison to a map of collections</h3>
 *
 * <p>Multimaps are commonly used in places where a {@code Map<K, Collection<V>>} would otherwise
 * have appeared. The differences include:
 *
 * <ul>
 *   <li>There is no need to populate an empty collection before adding an entry with {@link #put
 *       put}.
 *   <li>{@code get} never returns {@code null}, only an empty collection.
 *   <li>A key is contained in the multimap if and only if it maps to at least one value. Any
 *       operation that causes a key to have zero associated values has the effect of
 *       <i>removing</i> that key from the multimap.
 *   <li>The total entry count is available as {@link #size}.
 *   <li>Many complex operations become easier; for example, {@code
 *       Collections.min(multimap.values())} finds the smallest value across all keys.
 * </ul>
 *
 * <h3>Implementations</h3>
 *
 * <p>As always, prefer the immutable implementations, {@link ImmutableListMultimap} and {@link
 * ImmutableSetMultimap}. General-purpose mutable implementations are listed above under "All Known
 * Implementing Classes". You can also create a <i>custom</i> multimap, backed by any {@code Map}
 * and {@link Collection} types, using the {@link Multimaps#newMultimap Multimaps.newMultimap}
 * family of methods. Finally, another popular way to obtain a multimap is using {@link
 * Multimaps#index Multimaps.index}. See the {@link Multimaps} class for these and other static
 * utilities related to multimaps.
 *
 * <h3>Other Notes</h3>
 *
 * <p>As with {@code Map}, the behavior of a {@code Multimap} is not specified if key objects
 * already present in the multimap change in a manner that affects {@code equals} comparisons. Use
 * caution if mutable objects are used as keys in a {@code Multimap}.
 *
 * <p>All methods that modify the multimap are optional. The view collections returned by the
 * multimap may or may not be modifiable. Any modification method that is not supported will throw
 * {@link UnsupportedOperationException}.
 *
 * <p>See the Guava User Guide article on <a href=
 * "https://github.com/google/guava/wiki/NewCollectionTypesExplained#multimap">{@code Multimap}</a>.
 *
 * @author Jared Levy
 * @since 2.0
 */
@DoNotMock("Use ImmutableMultimap, HashMultimap, or another implementation")
@GwtCompatible
<<<<<<< HEAD
@AnnotatedFor({"nullness"})
public interface Multimap<K, V> {
=======
@ElementTypesAreNonnullByDefault
public interface Multimap<K extends @Nullable Object, V extends @Nullable Object> {
>>>>>>> 0a17f4a4
  // Query Operations

  /**
   * Returns the number of key-value pairs in this multimap.
   *
   * <p><b>Note:</b> this method does not return the number of <i>distinct keys</i> in the multimap,
   * which is given by {@code keySet().size()} or {@code asMap().size()}. See the opening section of
   * the {@link Multimap} class documentation for clarification.
   */
  int size();

  /**
   * Returns {@code true} if this multimap contains no key-value pairs. Equivalent to {@code size()
   * == 0}, but can in some cases be more efficient.
   */
  @Pure
  boolean isEmpty();

  /**
   * Returns {@code true} if this multimap contains at least one key-value pair with the key {@code
   * key}.
   */
<<<<<<< HEAD
  @Pure
  boolean containsKey(@CompatibleWith("K") @Nullable Object key);
=======
  boolean containsKey(@CompatibleWith("K") @CheckForNull Object key);
>>>>>>> 0a17f4a4

  /**
   * Returns {@code true} if this multimap contains at least one key-value pair with the value
   * {@code value}.
   */
<<<<<<< HEAD
  @Pure
  boolean containsValue(@CompatibleWith("V") @Nullable Object value);
=======
  boolean containsValue(@CompatibleWith("V") @CheckForNull Object value);
>>>>>>> 0a17f4a4

  /**
   * Returns {@code true} if this multimap contains at least one key-value pair with the key {@code
   * key} and the value {@code value}.
   */
  @Pure
  boolean containsEntry(
      @CompatibleWith("K") @CheckForNull Object key,
      @CompatibleWith("V") @CheckForNull Object value);

  // Modification Operations

  /**
   * Stores a key-value pair in this multimap.
   *
   * <p>Some multimap implementations allow duplicate key-value pairs, in which case {@code put}
   * always adds a new key-value pair and increases the multimap size by 1. Other implementations
   * prohibit duplicates, and storing a key-value pair that's already in the multimap has no effect.
   *
   * @return {@code true} if the method increased the size of the multimap, or {@code false} if the
   *     multimap already contained the key-value pair and doesn't allow duplicates
   */
  @CanIgnoreReturnValue
  boolean put(@ParametricNullness K key, @ParametricNullness V value);

  /**
   * Removes a single key-value pair with the key {@code key} and the value {@code value} from this
   * multimap, if such exists. If multiple key-value pairs in the multimap fit this description,
   * which one is removed is unspecified.
   *
   * @return {@code true} if the multimap changed
   */
  @CanIgnoreReturnValue
  boolean remove(
      @CompatibleWith("K") @CheckForNull Object key,
      @CompatibleWith("V") @CheckForNull Object value);

  // Bulk Operations

  /**
   * Stores a key-value pair in this multimap for each of {@code values}, all using the same key,
   * {@code key}. Equivalent to (but expected to be more efficient than):
   *
   * <pre>{@code
   * for (V value : values) {
   *   put(key, value);
   * }
   * }</pre>
   *
   * <p>In particular, this is a no-op if {@code values} is empty.
   *
   * @return {@code true} if the multimap changed
   */
  @CanIgnoreReturnValue
  boolean putAll(@ParametricNullness K key, Iterable<? extends V> values);

  /**
   * Stores all key-value pairs of {@code multimap} in this multimap, in the order returned by
   * {@code multimap.entries()}.
   *
   * @return {@code true} if the multimap changed
   */
  @CanIgnoreReturnValue
  boolean putAll(Multimap<? extends K, ? extends V> multimap);

  /**
   * Stores a collection of values with the same key, replacing any existing values for that key.
   *
   * <p>If {@code values} is empty, this is equivalent to {@link #removeAll(Object) removeAll(key)}.
   *
   * @return the collection of replaced values, or an empty collection if no values were previously
   *     associated with the key. The collection <i>may</i> be modifiable, but updating it will have
   *     no effect on the multimap.
   */
  @CanIgnoreReturnValue
  Collection<V> replaceValues(@ParametricNullness K key, Iterable<? extends V> values);

  /**
   * Removes all values associated with the key {@code key}.
   *
   * <p>Once this method returns, {@code key} will not be mapped to any values, so it will not
   * appear in {@link #keySet()}, {@link #asMap()}, or any other views.
   *
   * @return the values that were removed (possibly empty). The returned collection <i>may</i> be
   *     modifiable, but updating it will have no effect on the multimap.
   */
  @CanIgnoreReturnValue
  Collection<V> removeAll(@CompatibleWith("K") @CheckForNull Object key);

  /** Removes all key-value pairs from the multimap, leaving it {@linkplain #isEmpty empty}. */
  void clear();

  // Views

  /**
   * Returns a view collection of the values associated with {@code key} in this multimap, if any.
   * Note that when {@code containsKey(key)} is false, this returns an empty collection, not {@code
   * null}.
   *
   * <p>Changes to the returned collection will update the underlying multimap, and vice versa.
   */
  Collection<V> get(@ParametricNullness K key);

  /**
   * Returns a view collection of all <i>distinct</i> keys contained in this multimap. Note that the
   * key set contains a key if and only if this multimap maps that key to at least one value.
   *
   * <p>Changes to the returned set will update the underlying multimap, and vice versa. However,
   * <i>adding</i> to the returned set is not possible.
   */
  Set<K> keySet();

  /**
   * Returns a view collection containing the key from each key-value pair in this multimap,
   * <i>without</i> collapsing duplicates. This collection has the same size as this multimap, and
   * {@code keys().count(k) == get(k).size()} for all {@code k}.
   *
   * <p>Changes to the returned multiset will update the underlying multimap, and vice versa.
   * However, <i>adding</i> to the returned collection is not possible.
   */
  Multiset<K> keys();

  /**
   * Returns a view collection containing the <i>value</i> from each key-value pair contained in
   * this multimap, without collapsing duplicates (so {@code values().size() == size()}).
   *
   * <p>Changes to the returned collection will update the underlying multimap, and vice versa.
   * However, <i>adding</i> to the returned collection is not possible.
   */
  Collection<V> values();

  /**
   * Returns a view collection of all key-value pairs contained in this multimap, as {@link Entry}
   * instances.
   *
   * <p>Changes to the returned collection or the entries it contains will update the underlying
   * multimap, and vice versa. However, <i>adding</i> to the returned collection is not possible.
   */
  Collection<Entry<K, V>> entries();

  /**
   * Performs the given action for all key-value pairs contained in this multimap. If an ordering is
   * specified by the {@code Multimap} implementation, actions will be performed in the order of
   * iteration of {@link #entries()}. Exceptions thrown by the action are relayed to the caller.
   *
   * <p>To loop over all keys and their associated value collections, write {@code
   * Multimaps.asMap(multimap).forEach((key, valueCollection) -> action())}.
   *
   * @since 21.0
   */
  default void forEach(BiConsumer<? super K, ? super V> action) {
    checkNotNull(action);
    entries().forEach(entry -> action.accept(entry.getKey(), entry.getValue()));
  }

  /**
   * Returns a view of this multimap as a {@code Map} from each distinct key to the nonempty
   * collection of that key's associated values. Note that {@code this.asMap().get(k)} is equivalent
   * to {@code this.get(k)} only when {@code k} is a key contained in the multimap; otherwise it
   * returns {@code null} as opposed to an empty collection.
   *
   * <p>Changes to the returned map or the collections that serve as its values will update the
   * underlying multimap, and vice versa. The map does not support {@code put} or {@code putAll},
   * nor do its entries support {@link Entry#setValue setValue}.
   */
  Map<K, Collection<V>> asMap();

  // Comparison and hashing

  /**
   * Compares the specified object with this multimap for equality. Two multimaps are equal when
   * their map views, as returned by {@link #asMap}, are also equal.
   *
   * <p>In general, two multimaps with identical key-value mappings may or may not be equal,
   * depending on the implementation. For example, two {@link SetMultimap} instances with the same
   * key-value mappings are equal, but equality of two {@link ListMultimap} instances depends on the
   * ordering of the values for each key.
   *
   * <p>A non-empty {@link SetMultimap} cannot be equal to a non-empty {@link ListMultimap}, since
   * their {@link #asMap} views contain unequal collections as values. However, any two empty
   * multimaps are equal, because they both have empty {@link #asMap} views.
   */
  @Pure
  @Override
  boolean equals(@CheckForNull Object obj);

  /**
   * Returns the hash code for this multimap.
   *
   * <p>The hash code of a multimap is defined as the hash code of the map view, as returned by
   * {@link Multimap#asMap}.
   *
   * <p>In general, two multimaps with identical key-value mappings may or may not have the same
   * hash codes, depending on the implementation. For example, two {@link SetMultimap} instances
   * with the same key-value mappings will have the same {@code hashCode}, but the {@code hashCode}
   * of {@link ListMultimap} instances depends on the ordering of the values for each key.
   */
  @Pure
  @Override
  int hashCode();
}<|MERGE_RESOLUTION|>--- conflicted
+++ resolved
@@ -163,13 +163,9 @@
  */
 @DoNotMock("Use ImmutableMultimap, HashMultimap, or another implementation")
 @GwtCompatible
-<<<<<<< HEAD
 @AnnotatedFor({"nullness"})
-public interface Multimap<K, V> {
-=======
 @ElementTypesAreNonnullByDefault
 public interface Multimap<K extends @Nullable Object, V extends @Nullable Object> {
->>>>>>> 0a17f4a4
   // Query Operations
 
   /**
@@ -192,23 +188,15 @@
    * Returns {@code true} if this multimap contains at least one key-value pair with the key {@code
    * key}.
    */
-<<<<<<< HEAD
-  @Pure
-  boolean containsKey(@CompatibleWith("K") @Nullable Object key);
-=======
+  @Pure
   boolean containsKey(@CompatibleWith("K") @CheckForNull Object key);
->>>>>>> 0a17f4a4
 
   /**
    * Returns {@code true} if this multimap contains at least one key-value pair with the value
    * {@code value}.
    */
-<<<<<<< HEAD
-  @Pure
-  boolean containsValue(@CompatibleWith("V") @Nullable Object value);
-=======
+  @Pure
   boolean containsValue(@CompatibleWith("V") @CheckForNull Object value);
->>>>>>> 0a17f4a4
 
   /**
    * Returns {@code true} if this multimap contains at least one key-value pair with the key {@code
