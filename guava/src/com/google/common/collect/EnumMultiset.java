/*
 * Copyright (C) 2007 The Guava Authors
 *
 * Licensed under the Apache License, Version 2.0 (the "License"); you may not use this file except
 * in compliance with the License. You may obtain a copy of the License at
 *
 * http://www.apache.org/licenses/LICENSE-2.0
 *
 * Unless required by applicable law or agreed to in writing, software distributed under the License
 * is distributed on an "AS IS" BASIS, WITHOUT WARRANTIES OR CONDITIONS OF ANY KIND, either express
 * or implied. See the License for the specific language governing permissions and limitations under
 * the License.
 */

package com.google.common.collect;

import org.checkerframework.checker.index.qual.GTENegativeOne;
import org.checkerframework.checker.index.qual.NonNegative;
import org.checkerframework.dataflow.qual.Pure;
import org.checkerframework.framework.qual.AnnotatedFor;

import static com.google.common.base.Preconditions.checkArgument;
import static com.google.common.base.Preconditions.checkNotNull;
import static com.google.common.collect.CollectPreconditions.checkNonnegative;
import static com.google.common.collect.CollectPreconditions.checkRemove;

import com.google.common.annotations.GwtCompatible;
import com.google.common.annotations.GwtIncompatible;
import com.google.common.primitives.Ints;
import com.google.errorprone.annotations.CanIgnoreReturnValue;
import java.io.IOException;
import java.io.ObjectInputStream;
import java.io.ObjectOutputStream;
import java.io.Serializable;
import java.util.Arrays;
import java.util.Collection;
import java.util.Iterator;
import java.util.NoSuchElementException;
import org.checkerframework.checker.nullness.compatqual.NullableDecl;

/**
 * Multiset implementation specialized for enum elements, supporting all single-element operations
 * in O(1).
 *
 * <p>See the Guava User Guide article on <a href=
 * "https://github.com/google/guava/wiki/NewCollectionTypesExplained#multiset"> {@code
 * Multiset}</a>.
 *
 * @author Jared Levy
 * @since 2.0
 */
@AnnotatedFor({"nullness"})
@GwtCompatible(emulated = true)
public final class EnumMultiset<E extends Enum<E>> extends AbstractMultiset<E>
    implements Serializable {
  /** Creates an empty {@code EnumMultiset}. */
  public static <E extends Enum<E>> EnumMultiset<E> create(Class<E> type) {
    return new EnumMultiset<E>(type);
  }

  /**
   * Creates a new {@code EnumMultiset} containing the specified elements.
   *
   * <p>This implementation is highly efficient when {@code elements} is itself a {@link Multiset}.
   *
   * @param elements the elements that the multiset should contain
   * @throws IllegalArgumentException if {@code elements} is empty
   */
  public static <E extends Enum<E>> EnumMultiset<E> create(Iterable<E> elements) {
    Iterator<E> iterator = elements.iterator();
    checkArgument(iterator.hasNext(), "EnumMultiset constructor passed empty Iterable");
    EnumMultiset<E> multiset = new EnumMultiset<>(iterator.next().getDeclaringClass());
    Iterables.addAll(multiset, elements);
    return multiset;
  }

  /**
   * Returns a new {@code EnumMultiset} instance containing the given elements. Unlike {@link
   * EnumMultiset#create(Iterable)}, this method does not produce an exception on an empty iterable.
   *
   * @since 14.0
   */
  public static <E extends Enum<E>> EnumMultiset<E> create(Iterable<E> elements, Class<E> type) {
    EnumMultiset<E> result = create(type);
    Iterables.addAll(result, elements);
    return result;
  }

  private transient Class<E> type;
  private transient E[] enumConstants;
  private transient @NonNegative int[] counts;
  private transient @NonNegative int distinctElements;
  private transient @NonNegative long size;

  /** Creates an empty {@code EnumMultiset}. */
  private EnumMultiset(Class<E> type) {
    this.type = type;
    checkArgument(type.isEnum());
    this.enumConstants = type.getEnumConstants();
    this.counts = new int[enumConstants.length];
  }

  private boolean isActuallyE(@NullableDecl Object o) {
    if (o instanceof Enum) {
      Enum<?> e = (Enum<?>) o;
      int index = e.ordinal();
      return index < enumConstants.length && enumConstants[index] == e;
    }
    return false;
  }

  /**
   * Returns {@code element} cast to {@code E}, if it actually is a nonnull E. Otherwise, throws
   * either a NullPointerException or a ClassCastException as appropriate.
   */
  @SuppressWarnings("unchecked")
  void checkIsE(@NullableDecl Object element) {
    checkNotNull(element);
    if (!isActuallyE(element)) {
      throw new ClassCastException("Expected an " + type + " but got " + element);
    }
  }

  @Override
  @NonNegative int distinctElements() {
    return distinctElements;
  }

  @Override
  public @NonNegative int size() {
    return Ints.saturatedCast(size);
  }

  @Override
<<<<<<< HEAD
  public @NonNegative int count(@Nullable Object element) {
=======
  public int count(@NullableDecl Object element) {
>>>>>>> d788bc15
    if (element == null || !isActuallyE(element)) {
      return 0;
    }
    Enum<?> e = (Enum<?>) element;
    return counts[e.ordinal()];
  }

  // Modification Operations
  @CanIgnoreReturnValue
  @Override
  public @NonNegative int add(E element, @NonNegative int occurrences) {
    checkIsE(element);
    checkNonnegative(occurrences, "occurrences");
    if (occurrences == 0) {
      return count(element);
    }
    int index = element.ordinal();
    int oldCount = counts[index];
    long newCount = (long) oldCount + occurrences;
    checkArgument(newCount <= Integer.MAX_VALUE, "too many occurrences: %s", newCount);
    counts[index] = (int) newCount;
    if (oldCount == 0) {
      distinctElements++;
    }
    size += occurrences;
    return oldCount;
  }

  // Modification Operations
  @CanIgnoreReturnValue
  @Override
<<<<<<< HEAD
  public @NonNegative int remove(@Nullable Object element, @NonNegative int occurrences) {
=======
  public int remove(@NullableDecl Object element, int occurrences) {
>>>>>>> d788bc15
    if (element == null || !isActuallyE(element)) {
      return 0;
    }
    Enum<?> e = (Enum<?>) element;
    checkNonnegative(occurrences, "occurrences");
    if (occurrences == 0) {
      return count(element);
    }
    int index = e.ordinal();
    int oldCount = counts[index];
    if (oldCount == 0) {
      return 0;
    } else if (oldCount <= occurrences) {
      counts[index] = 0;
      distinctElements--;
      size -= oldCount;
    } else {
      counts[index] = oldCount - occurrences;
      size -= occurrences;
    }
    return oldCount;
  }

  // Modification Operations
  @CanIgnoreReturnValue
  @Override
  public @NonNegative int setCount(E element, @NonNegative int count) {
    checkIsE(element);
    checkNonnegative(count, "count");
    int index = element.ordinal();
    int oldCount = counts[index];
    counts[index] = count;
    size += count - oldCount;
    if (oldCount == 0 && count > 0) {
      distinctElements++;
    } else if (oldCount > 0 && count == 0) {
      distinctElements--;
    }
    return oldCount;
  }

  @Override
  public void clear() {
    Arrays.fill(counts, 0);
    size = 0;
    distinctElements = 0;
  }

  abstract class Itr<T> implements Iterator<T> {
	@NonNegative int index = 0;
    @GTENegativeOne int toRemove = -1;

    abstract T output(@NonNegative int index);

    @Override
    public boolean hasNext() {
      for (; index < enumConstants.length; index++) {
        if (counts[index] > 0) {
          return true;
        }
      }
      return false;
    }

    @Override
    public T next() {
      if (!hasNext()) {
        throw new NoSuchElementException();
      }
      T result = output(index);
      toRemove = index;
      index++;
      return result;
    }

    @Override
    public void remove() {
      checkRemove(toRemove >= 0);
      if (counts[toRemove] > 0) {
        distinctElements--;
        size -= counts[toRemove];
        counts[toRemove] = 0;
      }
      toRemove = -1;
    }
  }

  @Override
  Iterator<E> elementIterator() {
    return new Itr<E>() {
      @Override
<<<<<<< HEAD
      public Iterator<E> iterator() {
        return new Itr<E>() {
          @Override
          E output(@NonNegative int index) {
            return enumConstants[index];
          }
        };
=======
      E output(int index) {
        return enumConstants[index];
>>>>>>> d788bc15
      }
    };
  }

  @Override
  Iterator<Entry<E>> entryIterator() {
    return new Itr<Entry<E>>() {
      @Override
      Entry<E> output(final @NonNegative int index) {
        return new Multisets.AbstractEntry<E>() {
          @Override
          public E getElement() {
            return enumConstants[index];
          }

          @Override
          public @NonNegative int getCount() {
            return counts[index];
          }
        };
      }
    };
  }

  @Override
  public Iterator<E> iterator() {
    return Multisets.iteratorImpl(this);
  }

  @GwtIncompatible // java.io.ObjectOutputStream
  private void writeObject(ObjectOutputStream stream) throws IOException {
    stream.defaultWriteObject();
    stream.writeObject(type);
    Serialization.writeMultiset(this, stream);
  }

  /**
   * @serialData the {@code Class<E>} for the enum type, the number of distinct elements, the first
   *     element, its count, the second element, its count, and so on
   */
  @GwtIncompatible // java.io.ObjectInputStream
  private void readObject(ObjectInputStream stream) throws IOException, ClassNotFoundException {
    stream.defaultReadObject();
    @SuppressWarnings("unchecked") // reading data stored by writeObject
    Class<E> localType = (Class<E>) stream.readObject();
    type = localType;
    enumConstants = type.getEnumConstants();
    counts = new int[enumConstants.length];
    Serialization.populateMultiset(this, stream);
  }

  @GwtIncompatible // Not needed in emulated source
  private static final long serialVersionUID = 0;

@Pure
@Override
public boolean contains(@org.checkerframework.checker.nullness.qual.Nullable Object arg0) { return super.contains(arg0); }

@Pure
@Override
public boolean equals(@org.checkerframework.checker.nullness.qual.Nullable Object arg0) { return super.equals(arg0); }

@Override
public boolean remove(@org.checkerframework.checker.nullness.qual.Nullable Object arg0) { return super.remove(arg0); }

@Pure
@Override
public boolean containsAll(Collection<?> arg0) { return super.containsAll(arg0); }

@Override
public boolean removeAll(Collection<?> arg0) { return super.removeAll(arg0); }

@Override
public boolean retainAll(Collection<?> arg0) { return super.retainAll(arg0); }
}<|MERGE_RESOLUTION|>--- conflicted
+++ resolved
@@ -132,11 +132,7 @@
   }
 
   @Override
-<<<<<<< HEAD
-  public @NonNegative int count(@Nullable Object element) {
-=======
-  public int count(@NullableDecl Object element) {
->>>>>>> d788bc15
+  public @NonNegative int count(@NullableDecl Object element) {
     if (element == null || !isActuallyE(element)) {
       return 0;
     }
@@ -168,11 +164,7 @@
   // Modification Operations
   @CanIgnoreReturnValue
   @Override
-<<<<<<< HEAD
-  public @NonNegative int remove(@Nullable Object element, @NonNegative int occurrences) {
-=======
-  public int remove(@NullableDecl Object element, int occurrences) {
->>>>>>> d788bc15
+  public @NonNegative int remove(@NullableDecl Object element, @NonNegative int occurrences) {
     if (element == null || !isActuallyE(element)) {
       return 0;
     }
@@ -264,18 +256,8 @@
   Iterator<E> elementIterator() {
     return new Itr<E>() {
       @Override
-<<<<<<< HEAD
-      public Iterator<E> iterator() {
-        return new Itr<E>() {
-          @Override
-          E output(@NonNegative int index) {
-            return enumConstants[index];
-          }
-        };
-=======
-      E output(int index) {
+      E output(@NonNegative int index) {
         return enumConstants[index];
->>>>>>> d788bc15
       }
     };
   }
