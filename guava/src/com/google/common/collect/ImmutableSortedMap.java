--- conflicted
+++ resolved
@@ -800,12 +800,8 @@
   }
 
   @Override
-<<<<<<< HEAD
-  public @Nullable V get(@Nullable Object key) {
-=======
   @CheckForNull
   public V get(@CheckForNull Object key) {
->>>>>>> 0a17f4a4
     int index = keySet.indexOf(key);
     return (index == -1) ? null : valueList.get(index);
   }
