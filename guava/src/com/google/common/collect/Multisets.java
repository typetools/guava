--- conflicted
+++ resolved
@@ -187,20 +187,12 @@
     }
 
     @Override
-<<<<<<< HEAD
-    public boolean remove(@Nullable Object element) {
-=======
     public boolean remove(@CheckForNull Object element) {
->>>>>>> 0a17f4a4
       throw new UnsupportedOperationException();
     }
 
     @Override
-<<<<<<< HEAD
-    public int remove(@Nullable Object element, int occurrences) {
-=======
     public int remove(@CheckForNull Object element, int occurrences) {
->>>>>>> 0a17f4a4
       throw new UnsupportedOperationException();
     }
 
