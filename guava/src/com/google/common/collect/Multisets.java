--- conflicted
+++ resolved
@@ -249,26 +249,15 @@
    * @param n the count to be associated with the returned entry
    * @throws IllegalArgumentException if {@code n} is negative
    */
-<<<<<<< HEAD
-  public static <E> Multiset.Entry<E> immutableEntry(@Nullable E e, @NonNegative int n) {
-=======
-  public static <E> Multiset.Entry<E> immutableEntry(@NullableDecl E e, int n) {
->>>>>>> d788bc15
+  public static <E> Multiset.Entry<E> immutableEntry(@NullableDecl E e, @NonNegative int n) {
     return new ImmutableEntry<E>(e, n);
   }
 
   static class ImmutableEntry<E> extends AbstractEntry<E> implements Serializable {
-<<<<<<< HEAD
-    @Nullable private final E element;
+    @NullableDecl private final E element;
     private final @NonNegative int count;
 
-    ImmutableEntry(@Nullable E element, @NonNegative int count) {
-=======
-    @NullableDecl private final E element;
-    private final int count;
-
-    ImmutableEntry(@NullableDecl E element, int count) {
->>>>>>> d788bc15
+    ImmutableEntry(@NullableDecl E element, @NonNegative int count) {
       this.element = element;
       this.count = count;
       checkNonnegative(count, "count");
@@ -376,11 +365,7 @@
     }
 
     @Override
-<<<<<<< HEAD
-    public @NonNegative int count(@Nullable Object element) {
-=======
-    public int count(@NullableDecl Object element) {
->>>>>>> d788bc15
+    public @NonNegative int count(@NullableDecl Object element) {
       int count = unfiltered.count(element);
       if (count > 0) {
         @SuppressWarnings("unchecked") // element is equal to an E
@@ -391,22 +376,14 @@
     }
 
     @Override
-<<<<<<< HEAD
-    public @NonNegative int add(@Nullable E element, @NonNegative int occurrences) {
-=======
-    public int add(@NullableDecl E element, int occurrences) {
->>>>>>> d788bc15
+    public @NonNegative int add(@NullableDecl E element, @NonNegative int occurrences) {
       checkArgument(
           predicate.apply(element), "Element %s does not match predicate %s", element, predicate);
       return unfiltered.add(element, occurrences);
     }
 
     @Override
-<<<<<<< HEAD
-    public @NonNegative int remove(@Nullable Object element, @NonNegative int occurrences) {
-=======
-    public int remove(@NullableDecl Object element, int occurrences) {
->>>>>>> d788bc15
+    public @NonNegative int remove(@NullableDecl Object element, @NonNegative int occurrences) {
       checkNonnegative(occurrences, "occurrences");
       if (occurrences == 0) {
         return count(element);
@@ -504,16 +481,12 @@
       }
 
       @Override
-<<<<<<< HEAD
-      @NonNegative int distinctElements() {
-=======
       public Iterator<E> iterator() {
         return Multisets.iteratorImpl(this);
       }
 
       @Override
-      int distinctElements() {
->>>>>>> d788bc15
+      @NonNegative int distinctElements() {
         return elementSet().size();
       }
     };
@@ -574,16 +547,12 @@
       }
 
       @Override
-<<<<<<< HEAD
-      @NonNegative int distinctElements() {
-=======
       public Iterator<E> iterator() {
         return Multisets.iteratorImpl(this);
       }
 
       @Override
-      int distinctElements() {
->>>>>>> d788bc15
+      @NonNegative int distinctElements() {
         return elementSet().size();
       }
     };
@@ -666,16 +635,12 @@
       }
 
       @Override
-<<<<<<< HEAD
-      @NonNegative int distinctElements() {
-=======
       public Iterator<E> iterator() {
         return Multisets.iteratorImpl(this);
       }
 
       @Override
-      int distinctElements() {
->>>>>>> d788bc15
+      @NonNegative int distinctElements() {
         return elementSet().size();
       }
     };
@@ -702,11 +667,7 @@
     // TODO(lowasser): consider making the entries live views
     return new AbstractMultiset<E>() {
       @Override
-<<<<<<< HEAD
-      public @NonNegative int count(@Nullable Object element) {
-=======
-      public int count(@NullableDecl Object element) {
->>>>>>> d788bc15
+      public @NonNegative int count(@NullableDecl Object element) {
         int count1 = multiset1.count(element);
         return (count1 == 0) ? 0 : Math.max(0, count1 - multiset2.count(element));
       }
@@ -749,16 +710,12 @@
       }
 
       @Override
-<<<<<<< HEAD
-      @NonNegative int distinctElements() {
-=======
       public Iterator<E> iterator() {
         return Multisets.iteratorImpl(this);
       }
 
       @Override
-      int distinctElements() {
->>>>>>> d788bc15
+      @NonNegative int distinctElements() {
         return Iterators.size(entryIterator());
       }
     };
@@ -1019,15 +976,8 @@
     return self.elementSet().retainAll(collection);
   }
 
-<<<<<<< HEAD
-  /**
-   * An implementation of {@link Multiset#setCount(Object, int)}.
-   */
+  /** An implementation of {@link Multiset#setCount(Object, int)}. */
   static <E> @NonNegative int setCountImpl(Multiset<E> self, E element, @NonNegative int count) {
-=======
-  /** An implementation of {@link Multiset#setCount(Object, int)}. */
-  static <E> int setCountImpl(Multiset<E> self, E element, int count) {
->>>>>>> d788bc15
     checkNonnegative(count, "count");
 
     int oldCount = self.count(element);
@@ -1042,15 +992,8 @@
     return oldCount;
   }
 
-<<<<<<< HEAD
-  /**
-   * An implementation of {@link Multiset#setCount(Object, int, int)}.
-   */
+  /** An implementation of {@link Multiset#setCount(Object, int, int)}. */
   static <E> boolean setCountImpl(Multiset<E> self, E element, @NonNegative int oldCount, @NonNegative int newCount) {
-=======
-  /** An implementation of {@link Multiset#setCount(Object, int, int)}. */
-  static <E> boolean setCountImpl(Multiset<E> self, E element, int oldCount, int newCount) {
->>>>>>> d788bc15
     checkNonnegative(oldCount, "oldCount");
     checkNonnegative(newCount, "newCount");
 
@@ -1218,15 +1161,8 @@
         multiset.size());
   }
 
-<<<<<<< HEAD
-  /**
-   * An implementation of {@link Multiset#size}.
-   */
+  /** An implementation of {@link Multiset#size}. */
   static @NonNegative int sizeImpl(Multiset<?> multiset) {
-=======
-  /** An implementation of {@link Multiset#size}. */
-  static int sizeImpl(Multiset<?> multiset) {
->>>>>>> d788bc15
     long size = 0;
     for (Entry<?> entry : multiset.entrySet()) {
       size += entry.getCount();
