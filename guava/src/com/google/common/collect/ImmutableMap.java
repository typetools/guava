/*
 * Copyright (C) 2008 The Guava Authors
 *
 * Licensed under the Apache License, Version 2.0 (the "License");
 * you may not use this file except in compliance with the License.
 * You may obtain a copy of the License at
 *
 * http://www.apache.org/licenses/LICENSE-2.0
 *
 * Unless required by applicable law or agreed to in writing, software
 * distributed under the License is distributed on an "AS IS" BASIS,
 * WITHOUT WARRANTIES OR CONDITIONS OF ANY KIND, either express or implied.
 * See the License for the specific language governing permissions and
 * limitations under the License.
 */

package com.google.common.collect;

import static com.google.common.base.Preconditions.checkNotNull;
import static com.google.common.base.Preconditions.checkState;
import static com.google.common.collect.CollectPreconditions.checkEntryNotNull;
import static com.google.common.collect.CollectPreconditions.checkNonnegative;

import com.google.common.annotations.Beta;
import com.google.common.annotations.GwtCompatible;
import com.google.common.annotations.VisibleForTesting;
import com.google.errorprone.annotations.CanIgnoreReturnValue;
import com.google.errorprone.annotations.DoNotCall;
import com.google.errorprone.annotations.DoNotMock;
import com.google.errorprone.annotations.concurrent.LazyInit;
import com.google.j2objc.annotations.RetainedWith;
import com.google.j2objc.annotations.WeakOuter;
import java.io.Serializable;
import java.util.AbstractMap;
import java.util.Arrays;
import java.util.Collection;
import java.util.Collections;
import java.util.Comparator;
import java.util.EnumMap;
import java.util.Iterator;
import java.util.Map;
import java.util.SortedMap;
import java.util.Spliterator;
import java.util.Spliterators;
import java.util.function.BiFunction;
import java.util.function.BinaryOperator;
import java.util.function.Function;
import java.util.stream.Collector;
import java.util.stream.Collectors;
import org.checkerframework.checker.nullness.qual.MonotonicNonNull;
import org.checkerframework.checker.nullness.qual.NonNull;
import org.checkerframework.checker.nullness.qual.Nullable;
import org.checkerframework.dataflow.qual.Pure;
import org.checkerframework.dataflow.qual.SideEffectFree;
import org.checkerframework.framework.qual.AnnotatedFor;

/**
 * A {@link Map} whose contents will never change, with many other important properties detailed at
 * {@link ImmutableCollection}.
 *
 * <p>See the Guava User Guide article on <a href=
 * "https://github.com/google/guava/wiki/ImmutableCollectionsExplained"> immutable collections</a>.
 *
 * @author Jesse Wilson
 * @author Kevin Bourrillion
 * @since 2.0
 */
@AnnotatedFor({"nullness"})
@DoNotMock("Use ImmutableMap.of or another implementation")
@GwtCompatible(serializable = true, emulated = true)
@SuppressWarnings("serial") // we're overriding default serialization
public abstract class ImmutableMap<K extends @NonNull Object, V extends @NonNull Object>
    implements Map<K, V>, Serializable {

  /**
   * Returns a {@link Collector} that accumulates elements into an {@code ImmutableMap} whose keys
   * and values are the result of applying the provided mapping functions to the input elements.
   * Entries appear in the result {@code ImmutableMap} in encounter order.
   *
   * <p>If the mapped keys contain duplicates (according to {@link Object#equals(Object)}, an {@code
   * IllegalArgumentException} is thrown when the collection operation is performed. (This differs
   * from the {@code Collector} returned by {@link Collectors#toMap(Function, Function)}, which
   * throws an {@code IllegalStateException}.)
   *
   * @since 21.0
   */
  public static <T extends @NonNull Object, K extends @NonNull Object, V extends @NonNull Object>
  Collector<T, ?, ImmutableMap<K, V>> toImmutableMap(
      Function<? super T, ? extends K> keyFunction,
      Function<? super T, ? extends V> valueFunction) {
    return CollectCollectors.toImmutableMap(keyFunction, valueFunction);
  }

  /**
   * Returns a {@link Collector} that accumulates elements into an {@code ImmutableMap} whose keys
   * and values are the result of applying the provided mapping functions to the input elements.
   *
   * <p>If the mapped keys contain duplicates (according to {@link Object#equals(Object)}), the
   * values are merged using the specified merging function. Entries will appear in the encounter
   * order of the first occurrence of the key.
   *
   * @since 21.0
   */
  public static <T extends @NonNull Object, K extends @NonNull Object, V extends @NonNull Object>
  Collector<T, ?, ImmutableMap<K, V>> toImmutableMap(
      Function<? super T, ? extends K> keyFunction,
      Function<? super T, ? extends V> valueFunction,
      BinaryOperator<V> mergeFunction) {
    return CollectCollectors.toImmutableMap(keyFunction, valueFunction, mergeFunction);
  }

  /**
   * Returns the empty map. This map behaves and performs comparably to {@link
   * Collections#emptyMap}, and is preferable mainly for consistency and maintainability of your
   * code.
   */
  @SuppressWarnings("unchecked")
  public static <K, V> ImmutableMap<K, V> of() {
    return (ImmutableMap<K, V>) RegularImmutableMap.EMPTY;
  }

  /**
   * Returns an immutable map containing a single entry. This map behaves and performs comparably to
   * {@link Collections#singletonMap} but will not accept a null key or value. It is preferable
   * mainly for consistency and maintainability of your code.
   */
  public static <K, V> ImmutableMap<K, V> of(K k1, V v1) {
    return ImmutableBiMap.of(k1, v1);
  }

  /**
   * Returns an immutable map containing the given entries, in order.
   *
   * @throws IllegalArgumentException if duplicate keys are provided
   */
  public static <K, V> ImmutableMap<K, V> of(K k1, V v1, K k2, V v2) {
    return RegularImmutableMap.fromEntries(entryOf(k1, v1), entryOf(k2, v2));
  }

  /**
   * Returns an immutable map containing the given entries, in order.
   *
   * @throws IllegalArgumentException if duplicate keys are provided
   */
  public static <K, V> ImmutableMap<K, V> of(K k1, V v1, K k2, V v2, K k3, V v3) {
    return RegularImmutableMap.fromEntries(entryOf(k1, v1), entryOf(k2, v2), entryOf(k3, v3));
  }

  /**
   * Returns an immutable map containing the given entries, in order.
   *
   * @throws IllegalArgumentException if duplicate keys are provided
   */
  public static <K, V> ImmutableMap<K, V> of(K k1, V v1, K k2, V v2, K k3, V v3, K k4, V v4) {
    return RegularImmutableMap.fromEntries(
        entryOf(k1, v1), entryOf(k2, v2), entryOf(k3, v3), entryOf(k4, v4));
  }

  /**
   * Returns an immutable map containing the given entries, in order.
   *
   * @throws IllegalArgumentException if duplicate keys are provided
   */
  public static <K, V> ImmutableMap<K, V> of(
      K k1, V v1, K k2, V v2, K k3, V v3, K k4, V v4, K k5, V v5) {
    return RegularImmutableMap.fromEntries(
        entryOf(k1, v1), entryOf(k2, v2), entryOf(k3, v3), entryOf(k4, v4), entryOf(k5, v5));
  }

  // looking for of() with > 5 entries? Use the builder instead.

  /**
   * Verifies that {@code key} and {@code value} are non-null, and returns a new immutable entry
   * with those values.
   *
   * <p>A call to {@link Entry#setValue} on the returned entry will always throw {@link
   * UnsupportedOperationException}.
   */
  static <K, V> Entry<K, V> entryOf(K key, V value) {
    checkEntryNotNull(key, value);
    return new AbstractMap.SimpleImmutableEntry<>(key, value);
  }

  /**
   * Returns a new builder. The generated builder is equivalent to the builder created by the {@link
   * Builder} constructor.
   */
  public static <K, V> Builder<K, V> builder() {
    return new Builder<>();
  }

  /**
   * Returns a new builder, expecting the specified number of entries to be added.
   *
   * <p>If {@code expectedSize} is exactly the number of entries added to the builder before {@link
   * Builder#build} is called, the builder is likely to perform better than an unsized {@link
   * #builder()} would have.
   *
   * <p>It is not specified if any performance benefits apply if {@code expectedSize} is close to,
   * but not exactly, the number of entries added to the builder.
   *
   * @since 23.1
   */
  @Beta
  public static <K, V> Builder<K, V> builderWithExpectedSize(int expectedSize) {
    checkNonnegative(expectedSize, "expectedSize");
    return new Builder<>(expectedSize);
  }

  static void checkNoConflict(
      boolean safe, String conflictDescription, Entry<?, ?> entry1, Entry<?, ?> entry2) {
    if (!safe) {
      throw conflictException(conflictDescription, entry1, entry2);
    }
  }

  static IllegalArgumentException conflictException(
      String conflictDescription, Object entry1, Object entry2) {
    return new IllegalArgumentException(
        "Multiple entries with same " + conflictDescription + ": " + entry1 + " and " + entry2);
  }

  /**
   * A builder for creating immutable map instances, especially {@code public static final} maps
   * ("constant maps"). Example:
   *
   * <pre>{@code
   * static final ImmutableMap<String, Integer> WORD_TO_INT =
   *     new ImmutableMap.Builder<String, Integer>()
   *         .put("one", 1)
   *         .put("two", 2)
   *         .put("three", 3)
   *         .build();
   * }</pre>
   *
   * <p>For <i>small</i> immutable maps, the {@code ImmutableMap.of()} methods are even more
   * convenient.
   *
   * <p>By default, a {@code Builder} will generate maps that iterate over entries in the order they
   * were inserted into the builder, equivalently to {@code LinkedHashMap}. For example, in the
   * above example, {@code WORD_TO_INT.entrySet()} is guaranteed to iterate over the entries in the
   * order {@code "one"=1, "two"=2, "three"=3}, and {@code keySet()} and {@code values()} respect
   * the same order. If you want a different order, consider using {@link ImmutableSortedMap} to
   * sort by keys, or call {@link #orderEntriesByValue(Comparator)}, which changes this builder to
   * sort entries by value.
   *
   * <p>Builder instances can be reused - it is safe to call {@link #build} multiple times to build
   * multiple maps in series. Each map is a superset of the maps created before it.
   *
   * @since 2.0
   */
  @DoNotMock
  public static class Builder<K, V> {
    @Nullable Comparator<? super V> valueComparator;
    Entry<K, V>[] entries;
    int size;
    boolean entriesUsed;

    /**
     * Creates a new builder. The returned builder is equivalent to the builder generated by {@link
     * ImmutableMap#builder}.
     */
    public Builder() {
      this(ImmutableCollection.Builder.DEFAULT_INITIAL_CAPACITY);
    }

    @SuppressWarnings("unchecked")
    Builder(int initialCapacity) {
      this.entries = new Entry[initialCapacity];
      this.size = 0;
      this.entriesUsed = false;
    }

    private void ensureCapacity(int minCapacity) {
      if (minCapacity > entries.length) {
        entries =
            Arrays.copyOf(
                entries, ImmutableCollection.Builder.expandedCapacity(entries.length, minCapacity));
        entriesUsed = false;
      }
    }

    /**
     * Associates {@code key} with {@code value} in the built map. Duplicate keys are not allowed,
     * and will cause {@link #build} to fail.
     */
    @CanIgnoreReturnValue
    public Builder<K, V> put(K key, V value) {
      ensureCapacity(size + 1);
      Entry<K, V> entry = entryOf(key, value);
      // don't inline this: we want to fail atomically if key or value is null
      entries[size++] = entry;
      return this;
    }

    /**
     * Adds the given {@code entry} to the map, making it immutable if necessary. Duplicate keys are
     * not allowed, and will cause {@link #build} to fail.
     *
     * @since 11.0
     */
    @CanIgnoreReturnValue
    public Builder<K, V> put(Entry<? extends K, ? extends V> entry) {
      return put(entry.getKey(), entry.getValue());
    }

    /**
     * Associates all of the given map's keys and values in the built map. Duplicate keys are not
     * allowed, and will cause {@link #build} to fail.
     *
     * @throws NullPointerException if any key or value in {@code map} is null
     */
    @CanIgnoreReturnValue
    public Builder<K, V> putAll(Map<? extends K, ? extends V> map) {
      return putAll(map.entrySet());
    }

    /**
     * Adds all of the given entries to the built map. Duplicate keys are not allowed, and will
     * cause {@link #build} to fail.
     *
     * @throws NullPointerException if any key, value, or entry is null
     * @since 19.0
     */
    @CanIgnoreReturnValue
    @Beta
    public Builder<K, V> putAll(Iterable<? extends Entry<? extends K, ? extends V>> entries) {
      if (entries instanceof Collection) {
        ensureCapacity(size + ((Collection<?>) entries).size());
      }
      for (Entry<? extends K, ? extends V> entry : entries) {
        put(entry);
      }
      return this;
    }

    /**
     * Configures this {@code Builder} to order entries by value according to the specified
     * comparator.
     *
     * <p>The sort order is stable, that is, if two entries have values that compare as equivalent,
     * the entry that was inserted first will be first in the built map's iteration order.
     *
     * @throws IllegalStateException if this method was already called
     * @since 19.0
     */
    @CanIgnoreReturnValue
    @Beta
    public Builder<K, V> orderEntriesByValue(Comparator<? super V> valueComparator) {
      checkState(this.valueComparator == null, "valueComparator was already set");
      this.valueComparator = checkNotNull(valueComparator, "valueComparator");
      return this;
    }

    @CanIgnoreReturnValue
    Builder<K, V> combine(Builder<K, V> other) {
      checkNotNull(other);
      ensureCapacity(this.size + other.size);
      System.arraycopy(other.entries, 0, this.entries, this.size, other.size);
      this.size += other.size;
      return this;
    }

    /*
     * TODO(kevinb): Should build() and the ImmutableBiMap & ImmutableSortedMap
     * versions throw an IllegalStateException instead?
     */

    /**
     * Returns a newly-created immutable map. The iteration order of the returned map is the order
     * in which entries were inserted into the builder, unless {@link #orderEntriesByValue} was
     * called, in which case entries are sorted by value.
     *
     * @throws IllegalArgumentException if duplicate keys were added
     */
    public ImmutableMap<K, V> build() {
      /*
       * If entries is full, or if hash flooding is detected, then this implementation may end up
       * using the entries array directly and writing over the entry objects with non-terminal
       * entries, but this is safe; if this Builder is used further, it will grow the entries array
       * (so it can't affect the original array), and future build() calls will always copy any
       * entry objects that cannot be safely reused.
       */
      if (valueComparator != null) {
        if (entriesUsed) {
          entries = Arrays.copyOf(entries, size);
        }
        Arrays.sort(
            entries, 0, size, Ordering.from(valueComparator).onResultOf(Maps.<V>valueFunction()));
      }
      switch (size) {
        case 0:
          return of();
        case 1:
          return of(entries[0].getKey(), entries[0].getValue());
        default:
          entriesUsed = true;
          return RegularImmutableMap.fromEntryArray(size, entries);
      }
    }

    @VisibleForTesting // only for testing JDK backed implementation
    ImmutableMap<K, V> buildJdkBacked() {
      checkState(
          valueComparator == null, "buildJdkBacked is only for testing; can't use valueComparator");
      switch (size) {
        case 0:
          return of();
        case 1:
          return of(entries[0].getKey(), entries[0].getValue());
        default:
          entriesUsed = true;
          return JdkBackedImmutableMap.create(size, entries);
      }
    }
  }

  /**
   * Returns an immutable map containing the same entries as {@code map}. The returned map iterates
   * over entries in the same order as the {@code entrySet} of the original map. If {@code map}
   * somehow contains entries with duplicate keys (for example, if it is a {@code SortedMap} whose
   * comparator is not <i>consistent with equals</i>), the results of this method are undefined.
   *
   * <p>Despite the method name, this method attempts to avoid actually copying the data when it is
   * safe to do so. The exact circumstances under which a copy will or will not be performed are
   * undocumented and subject to change.
   *
   * @throws NullPointerException if any key or value in {@code map} is null
   */
  public static <K, V> ImmutableMap<K, V> copyOf(Map<? extends K, ? extends V> map) {
    if ((map instanceof ImmutableMap) && !(map instanceof SortedMap)) {
      @SuppressWarnings("unchecked") // safe since map is not writable
      ImmutableMap<K, V> kvMap = (ImmutableMap<K, V>) map;
      if (!kvMap.isPartialView()) {
        return kvMap;
      }
    } else if (map instanceof EnumMap) {
      @SuppressWarnings("unchecked") // safe since map is not writable
      ImmutableMap<K, V> kvMap = (ImmutableMap<K, V>) copyOfEnumMap((EnumMap<?, ?>) map);
      return kvMap;
    }
    return copyOf(map.entrySet());
  }

  /**
   * Returns an immutable map containing the specified entries. The returned map iterates over
   * entries in the same order as the original iterable.
   *
   * @throws NullPointerException if any key, value, or entry is null
   * @throws IllegalArgumentException if two entries have the same key
   * @since 19.0
   */
  @Beta
  public static <K, V> ImmutableMap<K, V> copyOf(
      Iterable<? extends Entry<? extends K, ? extends V>> entries) {
    @SuppressWarnings("unchecked") // we'll only be using getKey and getValue, which are covariant
    Entry<K, V>[] entryArray = (Entry<K, V>[]) Iterables.toArray(entries, EMPTY_ENTRY_ARRAY);
    switch (entryArray.length) {
      case 0:
        return of();
      case 1:
        Entry<K, V> onlyEntry = entryArray[0];
        return of(onlyEntry.getKey(), onlyEntry.getValue());
      default:
        /*
         * The current implementation will end up using entryArray directly, though it will write
         * over the (arbitrary, potentially mutable) Entry objects actually stored in entryArray.
         */
        return RegularImmutableMap.fromEntries(entryArray);
    }
  }

  private static <K extends Enum<K>, V> ImmutableMap<K, V> copyOfEnumMap(
      EnumMap<K, ? extends V> original) {
    EnumMap<K, V> copy = new EnumMap<>(original);
    for (Entry<?, ?> entry : copy.entrySet()) {
      checkEntryNotNull(entry.getKey(), entry.getValue());
    }
    return ImmutableEnumMap.asImmutable(copy);
  }

  static final Entry<?, ?>[] EMPTY_ENTRY_ARRAY = new Entry<?, ?>[0];

  abstract static class IteratorBasedImmutableMap<K, V> extends ImmutableMap<K, V> {
    abstract UnmodifiableIterator<Entry<K, V>> entryIterator();

    Spliterator<Entry<K, V>> entrySpliterator() {
      return Spliterators.spliterator(
          entryIterator(),
          size(),
          Spliterator.DISTINCT | Spliterator.NONNULL | Spliterator.IMMUTABLE | Spliterator.ORDERED);
    }

    @Override
    ImmutableSet<K> createKeySet() {
      return new ImmutableMapKeySet<>(this);
    }

    @Override
    ImmutableSet<Entry<K, V>> createEntrySet() {
      class EntrySetImpl extends ImmutableMapEntrySet<K, V> {
        @Override
        ImmutableMap<K, V> map() {
          return IteratorBasedImmutableMap.this;
        }

        @Override
        public UnmodifiableIterator<Entry<K, V>> iterator() {
          return entryIterator();
        }
      }
      return new EntrySetImpl();
    }

    @Override
    ImmutableCollection<V> createValues() {
      return new ImmutableMapValues<>(this);
    }
  }

  ImmutableMap() {}

  /**
   * Guaranteed to throw an exception and leave the map unmodified.
   *
   * @throws UnsupportedOperationException always
   * @deprecated Unsupported operation.
   */
  @CanIgnoreReturnValue
  @Deprecated
  @Override
  @DoNotCall("Always throws UnsupportedOperationException")
  public final V put(K k, V v) {
    throw new UnsupportedOperationException();
  }

  /**
   * Guaranteed to throw an exception and leave the map unmodified.
   *
   * @throws UnsupportedOperationException always
   * @deprecated Unsupported operation.
   */
  @CanIgnoreReturnValue
  @Deprecated
  @Override
  @DoNotCall("Always throws UnsupportedOperationException")
  public final V putIfAbsent(K key, V value) {
    throw new UnsupportedOperationException();
  }

  /**
   * Guaranteed to throw an exception and leave the map unmodified.
   *
   * @throws UnsupportedOperationException always
   * @deprecated Unsupported operation.
   */
  @Deprecated
  @Override
  @DoNotCall("Always throws UnsupportedOperationException")
  public final boolean replace(K key, V oldValue, V newValue) {
    throw new UnsupportedOperationException();
  }

  /**
   * Guaranteed to throw an exception and leave the map unmodified.
   *
   * @throws UnsupportedOperationException always
   * @deprecated Unsupported operation.
   */
  @Deprecated
  @Override
  @DoNotCall("Always throws UnsupportedOperationException")
  public final V replace(K key, V value) {
    throw new UnsupportedOperationException();
  }

  /**
   * Guaranteed to throw an exception and leave the map unmodified.
   *
   * @throws UnsupportedOperationException always
   * @deprecated Unsupported operation.
   */
  @Deprecated
  @Override
  @DoNotCall("Always throws UnsupportedOperationException")
  public final V computeIfAbsent(K key, Function<? super K, ? extends V> mappingFunction) {
    throw new UnsupportedOperationException();
  }

  /**
   * Guaranteed to throw an exception and leave the map unmodified.
   *
   * @throws UnsupportedOperationException always
   * @deprecated Unsupported operation.
   */
  @Deprecated
  @Override
  @DoNotCall("Always throws UnsupportedOperationException")
  public final V computeIfPresent(
      K key, BiFunction<? super K, ? super V, ? extends V> remappingFunction) {
    throw new UnsupportedOperationException();
  }

  /**
   * Guaranteed to throw an exception and leave the map unmodified.
   *
   * @throws UnsupportedOperationException always
   * @deprecated Unsupported operation.
   */
  @Deprecated
  @Override
  @DoNotCall("Always throws UnsupportedOperationException")
  public final V compute(K key, BiFunction<? super K, ? super V, ? extends V> remappingFunction) {
    throw new UnsupportedOperationException();
  }

  /**
   * Guaranteed to throw an exception and leave the map unmodified.
   *
   * @throws UnsupportedOperationException always
   * @deprecated Unsupported operation.
   */
  @Deprecated
  @Override
  @DoNotCall("Always throws UnsupportedOperationException")
  public final V merge(
      K key, V value, BiFunction<? super V, ? super V, ? extends V> remappingFunction) {
    throw new UnsupportedOperationException();
  }

  /**
   * Guaranteed to throw an exception and leave the map unmodified.
   *
   * @throws UnsupportedOperationException always
   * @deprecated Unsupported operation.
   */
  @Deprecated
  @Override
  @DoNotCall("Always throws UnsupportedOperationException")
  public final void putAll(Map<? extends K, ? extends V> map) {
    throw new UnsupportedOperationException();
  }

  /**
   * Guaranteed to throw an exception and leave the map unmodified.
   *
   * @throws UnsupportedOperationException always
   * @deprecated Unsupported operation.
   */
  @Deprecated
  @Override
  @DoNotCall("Always throws UnsupportedOperationException")
  public final void replaceAll(BiFunction<? super K, ? super V, ? extends V> function) {
    throw new UnsupportedOperationException();
  }

  /**
   * Guaranteed to throw an exception and leave the map unmodified.
   *
   * @throws UnsupportedOperationException always
   * @deprecated Unsupported operation.
   */
  @Deprecated
  @Override
<<<<<<< HEAD
  public final V remove(@Nullable Object o) {
=======
  @DoNotCall("Always throws UnsupportedOperationException")
  public final V remove(Object o) {
>>>>>>> 43a53bc0
    throw new UnsupportedOperationException();
  }

  /**
   * Guaranteed to throw an exception and leave the map unmodified.
   *
   * @throws UnsupportedOperationException always
   * @deprecated Unsupported operation.
   */
  @Deprecated
  @Override
  @DoNotCall("Always throws UnsupportedOperationException")
  public final boolean remove(Object key, Object value) {
    throw new UnsupportedOperationException();
  }

  /**
   * Guaranteed to throw an exception and leave the map unmodified.
   *
   * @throws UnsupportedOperationException always
   * @deprecated Unsupported operation.
   */
  @Deprecated
  @Override
  @DoNotCall("Always throws UnsupportedOperationException")
  public final void clear() {
    throw new UnsupportedOperationException();
  }

  @Pure
  @Override
  public boolean isEmpty() {
    return size() == 0;
  }

  @Pure
  @Override
  public boolean containsKey(@Nullable Object key) {
    return get(key) != null;
  }

  @Pure
  @Override
  public boolean containsValue(@Nullable Object value) {
    return values().contains(value);
  }

  // Overriding to mark it Nullable
  @Override
  public abstract @Nullable V get(@Nullable Object key);

  /**
   * @since 21.0 (but only since 23.5 in the Android <a
   *     href="https://github.com/google/guava#guava-google-core-libraries-for-java">flavor</a>).
   *     Note, however, that Java 8 users can call this method with any version and flavor of Guava.
   */
  @Override
  public final V getOrDefault(@Nullable Object key, @Nullable V defaultValue) {
    V result = get(key);
    return (result != null) ? result : defaultValue;
  }

  @LazyInit @RetainedWith private transient ImmutableSet<Entry<K, V>> entrySet;

  /**
   * Returns an immutable set of the mappings in this map. The iteration order is specified by the
   * method used to create this map. Typically, this is insertion order.
   */
  @SideEffectFree
  @Override
  public ImmutableSet<Entry<K, V>> entrySet() {
    ImmutableSet<Entry<K, V>> result = entrySet;
    return (result == null) ? entrySet = createEntrySet() : result;
  }

  abstract ImmutableSet<Entry<K, V>> createEntrySet();

  @LazyInit @RetainedWith private transient ImmutableSet<K> keySet;

  /**
   * Returns an immutable set of the keys in this map, in the same order that they appear in {@link
   * #entrySet}.
   */
  @SideEffectFree
  @Override
  public ImmutableSet<K> keySet() {
    ImmutableSet<K> result = keySet;
    return (result == null) ? keySet = createKeySet() : result;
  }

  /*
   * This could have a good default implementation of return new ImmutableKeySet<K, V>(this),
   * but ProGuard can't figure out how to eliminate that default when RegularImmutableMap
   * overrides it.
   */
  abstract ImmutableSet<K> createKeySet();

  UnmodifiableIterator<K> keyIterator() {
    final UnmodifiableIterator<Entry<K, V>> entryIterator = entrySet().iterator();
    return new UnmodifiableIterator<K>() {
      @Override
      public boolean hasNext() {
        return entryIterator.hasNext();
      }

      @Override
      public K next() {
        return entryIterator.next().getKey();
      }
    };
  }

  Spliterator<K> keySpliterator() {
    return CollectSpliterators.map(entrySet().spliterator(), Entry::getKey);
  }

  @LazyInit @RetainedWith private transient ImmutableCollection<V> values;

  /**
   * Returns an immutable collection of the values in this map, in the same order that they appear
   * in {@link #entrySet}.
   */
  @SideEffectFree
  @Override
  public ImmutableCollection<V> values() {
    ImmutableCollection<V> result = values;
    return (result == null) ? values = createValues() : result;
  }

  /*
   * This could have a good default implementation of {@code return new
   * ImmutableMapValues<K, V>(this)}, but ProGuard can't figure out how to eliminate that default
   * when RegularImmutableMap overrides it.
   */
  abstract ImmutableCollection<V> createValues();

  // cached so that this.multimapView().inverse() only computes inverse once
  @LazyInit private transient ImmutableSetMultimap<K, V> multimapView;

  /**
   * Returns a multimap view of the map.
   *
   * @since 14.0
   */
  public ImmutableSetMultimap<K, V> asMultimap() {
    if (isEmpty()) {
      return ImmutableSetMultimap.of();
    }
    ImmutableSetMultimap<K, V> result = multimapView;
    return (result == null)
        ? (multimapView =
            new ImmutableSetMultimap<>(new MapViewOfValuesAsSingletonSets(), size(), null))
        : result;
  }

  @WeakOuter
  private final class MapViewOfValuesAsSingletonSets
      extends IteratorBasedImmutableMap<K, ImmutableSet<V>> {

    @Override
    public int size() {
      return ImmutableMap.this.size();
    }

    @Override
    ImmutableSet<K> createKeySet() {
      return ImmutableMap.this.keySet();
    }

    @Override
    public boolean containsKey(@Nullable Object key) {
      return ImmutableMap.this.containsKey(key);
    }

    @Override
    public ImmutableSet<V> get(@Nullable Object key) {
      V outerValue = ImmutableMap.this.get(key);
      return (outerValue == null) ? null : ImmutableSet.of(outerValue);
    }

    @Override
    boolean isPartialView() {
      return ImmutableMap.this.isPartialView();
    }

    @Override
    public int hashCode() {
      // ImmutableSet.of(value).hashCode() == value.hashCode(), so the hashes are the same
      return ImmutableMap.this.hashCode();
    }

    @Override
    boolean isHashCodeFast() {
      return ImmutableMap.this.isHashCodeFast();
    }

    @Override
    UnmodifiableIterator<Entry<K, ImmutableSet<V>>> entryIterator() {
      final Iterator<Entry<K, V>> backingIterator = ImmutableMap.this.entrySet().iterator();
      return new UnmodifiableIterator<Entry<K, ImmutableSet<V>>>() {
        @Override
        public boolean hasNext() {
          return backingIterator.hasNext();
        }

        @Override
        public Entry<K, ImmutableSet<V>> next() {
          final Entry<K, V> backingEntry = backingIterator.next();
          return new AbstractMapEntry<K, ImmutableSet<V>>() {
            @Override
            public K getKey() {
              return backingEntry.getKey();
            }

            @Override
            public ImmutableSet<V> getValue() {
              return ImmutableSet.of(backingEntry.getValue());
            }
          };
        }
      };
    }
  }

  @Pure
  @Override
  public boolean equals(@Nullable Object object) {
    return Maps.equalsImpl(this, object);
  }

  abstract boolean isPartialView();

  @Pure
  @Override
  public int hashCode() {
    return Sets.hashCodeImpl(entrySet());
  }

  boolean isHashCodeFast() {
    return false;
  }

  @Pure
  @Override
  public String toString() {
    return Maps.toStringImpl(this);
  }

  /**
   * Serialized type for all ImmutableMap instances. It captures the logical contents and they are
   * reconstructed using public factory methods. This ensures that the implementation types remain
   * as implementation details.
   */
  static class SerializedForm<K, V> implements Serializable {
    // This object retains references to collections returned by keySet() and value(). This saves
    // bytes when the both the map and its keySet or value collection are written to the same
    // instance of ObjectOutputStream.

    // TODO(b/160980469): remove support for the old serialization format after some time
    private static final boolean USE_LEGACY_SERIALIZATION = true;

    private final Object keys;
    private final Object values;

    SerializedForm(ImmutableMap<K, V> map) {
      if (USE_LEGACY_SERIALIZATION) {
        Object[] keys = new Object[map.size()];
        Object[] values = new Object[map.size()];
        int i = 0;
        for (Entry<?, ?> entry : map.entrySet()) {
          keys[i] = entry.getKey();
          values[i] = entry.getValue();
          i++;
        }
        this.keys = keys;
        this.values = values;
        return;
      }
      this.keys = map.keySet();
      this.values = map.values();
    }

    @SuppressWarnings("unchecked")
    final Object readResolve() {
      if (!(this.keys instanceof ImmutableSet)) {
        return legacyReadResolve();
      }

      ImmutableSet<K> keySet = (ImmutableSet<K>) this.keys;
      ImmutableCollection<V> values = (ImmutableCollection<V>) this.values;

      Builder<K, V> builder = makeBuilder(keySet.size());

      UnmodifiableIterator<K> keyIter = keySet.iterator();
      UnmodifiableIterator<V> valueIter = values.iterator();

      while (keyIter.hasNext()) {
        builder.put(keyIter.next(), valueIter.next());
      }

      return builder.build();
    }

    @SuppressWarnings("unchecked")
    final Object legacyReadResolve() {
      K[] keys = (K[]) this.keys;
      V[] values = (V[]) this.values;

      Builder<K, V> builder = makeBuilder(keys.length);

      for (int i = 0; i < keys.length; i++) {
        builder.put(keys[i], values[i]);
      }
      return builder.build();
    }

    /**
     * Returns a builder that builds the unserialized type. Subclasses should override this method.
     */
    Builder<K, V> makeBuilder(int size) {
      return new Builder<>(size);
    }

    private static final long serialVersionUID = 0;
  }

  /**
   * Returns a serializable form of this object. Non-public subclasses should not override this
   * method. Publicly-accessible subclasses must override this method and should return a subclass
   * of SerializedForm whose readResolve() method returns objects of the subclass type.
   */
  Object writeReplace() {
    return new SerializedForm<>(this);
  }
}<|MERGE_RESOLUTION|>--- conflicted
+++ resolved
@@ -662,12 +662,8 @@
    */
   @Deprecated
   @Override
-<<<<<<< HEAD
+  @DoNotCall("Always throws UnsupportedOperationException")
   public final V remove(@Nullable Object o) {
-=======
-  @DoNotCall("Always throws UnsupportedOperationException")
-  public final V remove(Object o) {
->>>>>>> 43a53bc0
     throw new UnsupportedOperationException();
   }
 
