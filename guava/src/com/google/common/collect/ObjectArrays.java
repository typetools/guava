--- conflicted
+++ resolved
@@ -127,12 +127,7 @@
    * @throws ArrayStoreException if the runtime type of the specified array is not a supertype of
    *     the runtime type of every element in the specified collection
    */
-<<<<<<< HEAD
-  // Annotation here is not technically correct; see note on toArray
-  static <T> T[] toArrayImpl(Collection<?> c, @Nullable T[] array) {
-=======
   static <T extends @Nullable Object> T[] toArrayImpl(Collection<?> c, T[] array) {
->>>>>>> 0a17f4a4
     int size = c.size();
     if (array.length < size) {
       array = newArray(array, size);
