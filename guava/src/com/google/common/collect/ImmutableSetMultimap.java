--- conflicted
+++ resolved
@@ -484,12 +484,8 @@
   @CanIgnoreReturnValue
   @Deprecated
   @Override
-<<<<<<< HEAD
-  public ImmutableSet<V> removeAll(@Nullable Object key) {
-=======
   @DoNotCall("Always throws UnsupportedOperationException")
-  public final ImmutableSet<V> removeAll(Object key) {
->>>>>>> 43a53bc0
+  public final ImmutableSet<V> removeAll(@Nullable Object key) {
     throw new UnsupportedOperationException();
   }
 
