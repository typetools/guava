/*
 * Copyright (C) 2007 The Guava Authors
 *
 * Licensed under the Apache License, Version 2.0 (the "License");
 * you may not use this file except in compliance with the License.
 * You may obtain a copy of the License at
 *
 * http://www.apache.org/licenses/LICENSE-2.0
 *
 * Unless required by applicable law or agreed to in writing, software
 * distributed under the License is distributed on an "AS IS" BASIS,
 * WITHOUT WARRANTIES OR CONDITIONS OF ANY KIND, either express or implied.
 * See the License for the specific language governing permissions and
 * limitations under the License.
 */

package com.google.common.collect;

import static com.google.common.base.Preconditions.checkArgument;
import static com.google.common.base.Preconditions.checkNotNull;
import static com.google.common.base.Predicates.compose;
import static com.google.common.collect.CollectPreconditions.checkEntryNotNull;
import static com.google.common.collect.CollectPreconditions.checkNonnegative;
import static com.google.common.collect.NullnessCasts.uncheckedCastNullableTToT;
import static java.util.Collections.singletonMap;
import static java.util.Objects.requireNonNull;

import com.google.common.annotations.GwtCompatible;
import com.google.common.annotations.GwtIncompatible;
import com.google.common.annotations.J2ktIncompatible;
import com.google.common.base.Converter;
import com.google.common.base.Equivalence;
import com.google.common.base.Function;
import com.google.common.base.Objects;
import com.google.common.base.Preconditions;
import com.google.common.base.Predicate;
import com.google.common.base.Predicates;
import com.google.common.collect.MapDifference.ValueDifference;
import com.google.common.primitives.Ints;
import com.google.errorprone.annotations.CanIgnoreReturnValue;
import com.google.errorprone.annotations.concurrent.LazyInit;
import com.google.j2objc.annotations.RetainedWith;
import com.google.j2objc.annotations.Weak;
import com.google.j2objc.annotations.WeakOuter;
import java.io.Serializable;
import java.util.AbstractCollection;
import java.util.AbstractMap;
import java.util.Collection;
import java.util.Collections;
import java.util.Comparator;
import java.util.EnumMap;
import java.util.Enumeration;
import java.util.HashMap;
import java.util.IdentityHashMap;
import java.util.Iterator;
import java.util.LinkedHashMap;
import java.util.Map;
import java.util.Map.Entry;
import java.util.NavigableMap;
import java.util.NavigableSet;
import java.util.Properties;
import java.util.Set;
import java.util.SortedMap;
import java.util.SortedSet;
import java.util.Spliterator;
import java.util.Spliterators;
import java.util.TreeMap;
import java.util.concurrent.ConcurrentHashMap;
import java.util.concurrent.ConcurrentMap;
import java.util.function.BiConsumer;
import java.util.function.BiFunction;
import java.util.function.BinaryOperator;
import java.util.function.Consumer;
import java.util.stream.Collector;
import javax.annotation.CheckForNull;
import org.checkerframework.checker.index.qual.NonNegative;
import org.checkerframework.checker.nullness.qual.KeyFor;
import org.checkerframework.checker.nullness.qual.NonNull;
import org.checkerframework.checker.nullness.qual.Nullable;
import org.checkerframework.checker.nullness.qual.PolyNull;
import org.checkerframework.checker.signedness.qual.PolySigned;
import org.checkerframework.checker.signedness.qual.UnknownSignedness;
import org.checkerframework.dataflow.qual.Pure;
import org.checkerframework.dataflow.qual.SideEffectFree;
import org.checkerframework.framework.qual.AnnotatedFor;
import org.checkerframework.framework.qual.CFComment;

/**
 * Static utility methods pertaining to {@link Map} instances (including instances of {@link
 * SortedMap}, {@link BiMap}, etc.). Also see this class's counterparts {@link Lists}, {@link Sets}
 * and {@link Queues}.
 *
 * <p>See the Guava User Guide article on <a href=
 * "https://github.com/google/guava/wiki/CollectionUtilitiesExplained#maps">{@code Maps}</a>.
 *
 * @author Kevin Bourrillion
 * @author Mike Bostock
 * @author Isaac Shum
 * @author Louis Wasserman
 * @since 2.0
 */
@AnnotatedFor({"nullness"})
@J2ktIncompatible
@GwtCompatible(emulated = true)
@ElementTypesAreNonnullByDefault
public final class Maps {
  private Maps() {}

  private enum EntryFunction implements Function<Entry<?, ?>, @Nullable Object> {
    KEY {
      @Override
      @CheckForNull
      public Object apply(Entry<?, ?> entry) {
        return entry.getKey();
      }
    },
    VALUE {
      @Override
      @CheckForNull
      public Object apply(Entry<?, ?> entry) {
        return entry.getValue();
      }
    };
  }

  @SuppressWarnings("unchecked")
  static <K extends @Nullable Object> Function<Entry<K, ?>, K> keyFunction() {
    return (Function) EntryFunction.KEY;
  }

  @SuppressWarnings("unchecked")
  static <V extends @Nullable Object> Function<Entry<?, V>, V> valueFunction() {
    return (Function) EntryFunction.VALUE;
  }

  static <K extends @Nullable Object, V extends @Nullable Object> Iterator<K> keyIterator(
      Iterator<Entry<K, V>> entryIterator) {
    return new TransformedIterator<Entry<K, V>, K>(entryIterator) {
      @Override
      @ParametricNullness
      K transform(Entry<K, V> entry) {
        return entry.getKey();
      }
    };
  }

  static <K extends @Nullable Object, V extends @Nullable Object> Iterator<V> valueIterator(
      Iterator<Entry<K, V>> entryIterator) {
    return new TransformedIterator<Entry<K, V>, V>(entryIterator) {
      @Override
      @ParametricNullness
      V transform(Entry<K, V> entry) {
        return entry.getValue();
      }
    };
  }

  /**
   * Returns an immutable map instance containing the given entries. Internally, the returned map
   * will be backed by an {@link EnumMap}.
   *
   * <p>The iteration order of the returned map follows the enum's iteration order, not the order in
   * which the elements appear in the given map.
   *
   * @param map the map to make an immutable copy of
   * @return an immutable map containing those entries
   * @since 14.0
   */
  @GwtCompatible(serializable = true)
  public static <K extends Enum<K>, V> ImmutableMap<K, V> immutableEnumMap(
      Map<K, ? extends V> map) {
    if (map instanceof ImmutableEnumMap) {
      @SuppressWarnings("unchecked") // safe covariant cast
      ImmutableEnumMap<K, V> result = (ImmutableEnumMap<K, V>) map;
      return result;
    }
    Iterator<? extends Entry<K, ? extends V>> entryItr = map.entrySet().iterator();
    if (!entryItr.hasNext()) {
      return ImmutableMap.of();
    }
    Entry<K, ? extends V> entry1 = entryItr.next();
    K key1 = entry1.getKey();
    V value1 = entry1.getValue();
    checkEntryNotNull(key1, value1);
    // Do something that works for j2cl, where we can't call getDeclaredClass():
    EnumMap<K, V> enumMap = new EnumMap<>(singletonMap(key1, value1));
    while (entryItr.hasNext()) {
      Entry<K, ? extends V> entry = entryItr.next();
      K key = entry.getKey();
      V value = entry.getValue();
      checkEntryNotNull(key, value);
      enumMap.put(key, value);
    }
    return ImmutableEnumMap.asImmutable(enumMap);
  }

  /**
   * Returns a {@link Collector} that accumulates elements into an {@code ImmutableMap} whose keys
   * and values are the result of applying the provided mapping functions to the input elements. The
   * resulting implementation is specialized for enum key types. The returned map and its views will
   * iterate over keys in their enum definition order, not encounter order.
   *
   * <p>If the mapped keys contain duplicates, an {@code IllegalArgumentException} is thrown when
   * the collection operation is performed. (This differs from the {@code Collector} returned by
   * {@link java.util.stream.Collectors#toMap(java.util.function.Function,
   * java.util.function.Function) Collectors.toMap(Function, Function)}, which throws an {@code
   * IllegalStateException}.)
   *
   * @since 21.0
   */
  public static <T extends @Nullable Object, K extends Enum<K>, V>
      Collector<T, ?, ImmutableMap<K, V>> toImmutableEnumMap(
          java.util.function.Function<? super T, ? extends K> keyFunction,
          java.util.function.Function<? super T, ? extends V> valueFunction) {
    return CollectCollectors.toImmutableEnumMap(keyFunction, valueFunction);
  }

  /**
   * Returns a {@link Collector} that accumulates elements into an {@code ImmutableMap} whose keys
   * and values are the result of applying the provided mapping functions to the input elements. The
   * resulting implementation is specialized for enum key types. The returned map and its views will
   * iterate over keys in their enum definition order, not encounter order.
   *
   * <p>If the mapped keys contain duplicates, the values are merged using the specified merging
   * function.
   *
   * @since 21.0
   */
  public static <T extends @Nullable Object, K extends Enum<K>, V>
      Collector<T, ?, ImmutableMap<K, V>> toImmutableEnumMap(
          java.util.function.Function<? super T, ? extends K> keyFunction,
          java.util.function.Function<? super T, ? extends V> valueFunction,
          BinaryOperator<V> mergeFunction) {
    return CollectCollectors.toImmutableEnumMap(keyFunction, valueFunction, mergeFunction);
  }

  /**
   * Creates a <i>mutable</i>, empty {@code HashMap} instance.
   *
   * <p><b>Note:</b> if mutability is not required, use {@link ImmutableMap#of()} instead.
   *
   * <p><b>Note:</b> if {@code K} is an {@code enum} type, use {@link #newEnumMap} instead.
   *
   * <p><b>Note:</b> this method is now unnecessary and should be treated as deprecated. Instead,
   * use the {@code HashMap} constructor directly, taking advantage of <a
   * href="http://goo.gl/iz2Wi">"diamond" syntax</a>.
   *
   * @return a new, empty {@code HashMap}
   */
  public static <K extends @Nullable Object, V extends @Nullable Object>
      HashMap<K, V> newHashMap() {
    return new HashMap<>();
  }

  /**
   * Creates a <i>mutable</i> {@code HashMap} instance with the same mappings as the specified map.
   *
   * <p><b>Note:</b> if mutability is not required, use {@link ImmutableMap#copyOf(Map)} instead.
   *
   * <p><b>Note:</b> if {@code K} is an {@link Enum} type, use {@link #newEnumMap} instead.
   *
   * <p><b>Note:</b> this method is now unnecessary and should be treated as deprecated. Instead,
   * use the {@code HashMap} constructor directly, taking advantage of <a
   * href="http://goo.gl/iz2Wi">"diamond" syntax</a>.
   *
   * @param map the mappings to be placed in the new map
   * @return a new {@code HashMap} initialized with the mappings from {@code map}
   */
  public static <K extends @Nullable Object, V extends @Nullable Object> HashMap<K, V> newHashMap(
      Map<? extends K, ? extends V> map) {
    return new HashMap<>(map);
  }

  /**
   * Creates a {@code HashMap} instance, with a high enough "initial capacity" that it <i>should</i>
   * hold {@code expectedSize} elements without growth. This behavior cannot be broadly guaranteed,
   * but it is observed to be true for OpenJDK 1.7. It also can't be guaranteed that the method
   * isn't inadvertently <i>oversizing</i> the returned map.
   *
   * @param expectedSize the number of entries you expect to add to the returned map
   * @return a new, empty {@code HashMap} with enough capacity to hold {@code expectedSize} entries
   *     without resizing
   * @throws IllegalArgumentException if {@code expectedSize} is negative
   */
  public static <K extends @Nullable Object, V extends @Nullable Object>
      HashMap<K, V> newHashMapWithExpectedSize(int expectedSize) {
    return new HashMap<>(capacity(expectedSize));
  }

  /**
   * Returns a capacity that is sufficient to keep the map from being resized as long as it grows no
   * larger than expectedSize and the load factor is ≥ its default (0.75).
   */
  static int capacity(int expectedSize) {
    if (expectedSize < 3) {
      checkNonnegative(expectedSize, "expectedSize");
      return expectedSize + 1;
    }
    if (expectedSize < Ints.MAX_POWER_OF_TWO) {
      // This seems to be consistent across JDKs. The capacity argument to HashMap and LinkedHashMap
      // ends up being used to compute a "threshold" size, beyond which the internal table
      // will be resized. That threshold is ceilingPowerOfTwo(capacity*loadFactor), where
      // loadFactor is 0.75 by default. So with the calculation here we ensure that the
      // threshold is equal to ceilingPowerOfTwo(expectedSize). There is a separate code
      // path when the first operation on the new map is putAll(otherMap). There, prior to
      // https://github.com/openjdk/jdk/commit/3e393047e12147a81e2899784b943923fc34da8e, a bug
      // meant that sometimes a too-large threshold is calculated. However, this new threshold is
      // independent of the initial capacity, except that it won't be lower than the threshold
      // computed from that capacity. Because the internal table is only allocated on the first
      // write, we won't see copying because of the new threshold. So it is always OK to use the
      // calculation here.
      return (int) Math.ceil(expectedSize / 0.75);
    }
    return Integer.MAX_VALUE; // any large value
  }

  /**
   * Creates a <i>mutable</i>, empty, insertion-ordered {@code LinkedHashMap} instance.
   *
   * <p><b>Note:</b> if mutability is not required, use {@link ImmutableMap#of()} instead.
   *
   * <p><b>Note:</b> this method is now unnecessary and should be treated as deprecated. Instead,
   * use the {@code LinkedHashMap} constructor directly, taking advantage of <a
   * href="http://goo.gl/iz2Wi">"diamond" syntax</a>.
   *
   * @return a new, empty {@code LinkedHashMap}
   */
  public static <K extends @Nullable Object, V extends @Nullable Object>
      LinkedHashMap<K, V> newLinkedHashMap() {
    return new LinkedHashMap<>();
  }

  /**
   * Creates a <i>mutable</i>, insertion-ordered {@code LinkedHashMap} instance with the same
   * mappings as the specified map.
   *
   * <p><b>Note:</b> if mutability is not required, use {@link ImmutableMap#copyOf(Map)} instead.
   *
   * <p><b>Note:</b> this method is now unnecessary and should be treated as deprecated. Instead,
   * use the {@code LinkedHashMap} constructor directly, taking advantage of <a
   * href="http://goo.gl/iz2Wi">"diamond" syntax</a>.
   *
   * @param map the mappings to be placed in the new map
   * @return a new, {@code LinkedHashMap} initialized with the mappings from {@code map}
   */
  public static <K extends @Nullable Object, V extends @Nullable Object>
      LinkedHashMap<K, V> newLinkedHashMap(Map<? extends K, ? extends V> map) {
    return new LinkedHashMap<>(map);
  }

  /**
   * Creates a {@code LinkedHashMap} instance, with a high enough "initial capacity" that it
   * <i>should</i> hold {@code expectedSize} elements without growth. This behavior cannot be
   * broadly guaranteed, but it is observed to be true for OpenJDK 1.7. It also can't be guaranteed
   * that the method isn't inadvertently <i>oversizing</i> the returned map.
   *
   * @param expectedSize the number of entries you expect to add to the returned map
   * @return a new, empty {@code LinkedHashMap} with enough capacity to hold {@code expectedSize}
   *     entries without resizing
   * @throws IllegalArgumentException if {@code expectedSize} is negative
   * @since 19.0
   */
  public static <K extends @Nullable Object, V extends @Nullable Object>
      LinkedHashMap<K, V> newLinkedHashMapWithExpectedSize(int expectedSize) {
    return new LinkedHashMap<>(capacity(expectedSize));
  }

  /**
   * Creates a new empty {@link ConcurrentHashMap} instance.
   *
   * @since 3.0
   */
  public static <K, V> ConcurrentMap<K, V> newConcurrentMap() {
    return new ConcurrentHashMap<>();
  }

  /**
   * Creates a <i>mutable</i>, empty {@code TreeMap} instance using the natural ordering of its
   * elements.
   *
   * <p><b>Note:</b> if mutability is not required, use {@link ImmutableSortedMap#of()} instead.
   *
   * <p><b>Note:</b> this method is now unnecessary and should be treated as deprecated. Instead,
   * use the {@code TreeMap} constructor directly, taking advantage of <a
   * href="http://goo.gl/iz2Wi">"diamond" syntax</a>.
   *
   * @return a new, empty {@code TreeMap}
   */
  @SuppressWarnings("rawtypes") // https://github.com/google/guava/issues/989
  public static <K extends Comparable, V extends @Nullable Object> TreeMap<K, V> newTreeMap() {
    return new TreeMap<>();
  }

  /**
   * Creates a <i>mutable</i> {@code TreeMap} instance with the same mappings as the specified map
   * and using the same ordering as the specified map.
   *
   * <p><b>Note:</b> if mutability is not required, use {@link
   * ImmutableSortedMap#copyOfSorted(SortedMap)} instead.
   *
   * <p><b>Note:</b> this method is now unnecessary and should be treated as deprecated. Instead,
   * use the {@code TreeMap} constructor directly, taking advantage of <a
   * href="http://goo.gl/iz2Wi">"diamond" syntax</a>.
   *
   * @param map the sorted map whose mappings are to be placed in the new map and whose comparator
   *     is to be used to sort the new map
   * @return a new {@code TreeMap} initialized with the mappings from {@code map} and using the
   *     comparator of {@code map}
   */
  public static <K extends @Nullable Object, V extends @Nullable Object> TreeMap<K, V> newTreeMap(
      SortedMap<K, ? extends V> map) {
    return new TreeMap<>(map);
  }

  /**
   * Creates a <i>mutable</i>, empty {@code TreeMap} instance using the given comparator.
   *
   * <p><b>Note:</b> if mutability is not required, use {@code
   * ImmutableSortedMap.orderedBy(comparator).build()} instead.
   *
   * <p><b>Note:</b> this method is now unnecessary and should be treated as deprecated. Instead,
   * use the {@code TreeMap} constructor directly, taking advantage of <a
   * href="http://goo.gl/iz2Wi">"diamond" syntax</a>.
   *
   * @param comparator the comparator to sort the keys with
   * @return a new, empty {@code TreeMap}
   */
  public static <C extends @Nullable Object, K extends C, V extends @Nullable Object>
      TreeMap<K, V> newTreeMap(@CheckForNull Comparator<C> comparator) {
    // Ideally, the extra type parameter "C" shouldn't be necessary. It is a
    // work-around of a compiler type inference quirk that prevents the
    // following code from being compiled:
    // Comparator<Class<?>> comparator = null;
    // Map<Class<? extends Throwable>, String> map = newTreeMap(comparator);
    return new TreeMap<>(comparator);
  }

  /**
   * Creates an {@code EnumMap} instance.
   *
   * @param type the key type for this map
   * @return a new, empty {@code EnumMap}
   */
  public static <K extends Enum<K>, V extends @Nullable Object> EnumMap<K, V> newEnumMap(
      Class<K> type) {
    return new EnumMap<>(checkNotNull(type));
  }

  /**
   * Creates an {@code EnumMap} with the same mappings as the specified map.
   *
   * <p><b>Note:</b> this method is now unnecessary and should be treated as deprecated. Instead,
   * use the {@code EnumMap} constructor directly, taking advantage of <a
   * href="http://goo.gl/iz2Wi">"diamond" syntax</a>.
   *
   * @param map the map from which to initialize this {@code EnumMap}
   * @return a new {@code EnumMap} initialized with the mappings from {@code map}
   * @throws IllegalArgumentException if {@code m} is not an {@code EnumMap} instance and contains
   *     no mappings
   */
  public static <K extends Enum<K>, V extends @Nullable Object> EnumMap<K, V> newEnumMap(
      Map<K, ? extends V> map) {
    return new EnumMap<>(map);
  }

  /**
   * Creates an {@code IdentityHashMap} instance.
   *
   * <p><b>Note:</b> this method is now unnecessary and should be treated as deprecated. Instead,
   * use the {@code IdentityHashMap} constructor directly, taking advantage of <a
   * href="http://goo.gl/iz2Wi">"diamond" syntax</a>.
   *
   * @return a new, empty {@code IdentityHashMap}
   */
  public static <K extends @Nullable Object, V extends @Nullable Object>
      IdentityHashMap<K, V> newIdentityHashMap() {
    return new IdentityHashMap<>();
  }

  /**
   * Computes the difference between two maps. This difference is an immutable snapshot of the state
   * of the maps at the time this method is called. It will never change, even if the maps change at
   * a later time.
   *
   * <p>Since this method uses {@code HashMap} instances internally, the keys of the supplied maps
   * must be well-behaved with respect to {@link Object#equals} and {@link Object#hashCode}.
   *
   * <p><b>Note:</b>If you only need to know whether two maps have the same mappings, call {@code
   * left.equals(right)} instead of this method.
   *
   * @param left the map to treat as the "left" map for purposes of comparison
   * @param right the map to treat as the "right" map for purposes of comparison
   * @return the difference between the two maps
   */
  public static <K extends @Nullable Object, V extends @Nullable Object>
      MapDifference<K, V> difference(
          Map<? extends K, ? extends V> left, Map<? extends K, ? extends V> right) {
    if (left instanceof SortedMap) {
      @SuppressWarnings("unchecked")
      SortedMap<K, ? extends V> sortedLeft = (SortedMap<K, ? extends V>) left;
      return difference(sortedLeft, right);
    }
    return difference(left, right, Equivalence.equals());
  }

  /**
   * Computes the difference between two maps. This difference is an immutable snapshot of the state
   * of the maps at the time this method is called. It will never change, even if the maps change at
   * a later time.
   *
   * <p>Since this method uses {@code HashMap} instances internally, the keys of the supplied maps
   * must be well-behaved with respect to {@link Object#equals} and {@link Object#hashCode}.
   *
   * @param left the map to treat as the "left" map for purposes of comparison
   * @param right the map to treat as the "right" map for purposes of comparison
   * @param valueEquivalence the equivalence relationship to use to compare values
   * @return the difference between the two maps
   * @since 10.0
   */
  public static <K extends @Nullable Object, V extends @Nullable Object>
      MapDifference<K, V> difference(
          Map<? extends K, ? extends V> left,
          Map<? extends K, ? extends V> right,
          Equivalence<? super @NonNull V> valueEquivalence) {
    Preconditions.checkNotNull(valueEquivalence);

    Map<K, V> onlyOnLeft = newLinkedHashMap();
    Map<K, V> onlyOnRight = new LinkedHashMap<>(right); // will whittle it down
    Map<K, V> onBoth = newLinkedHashMap();
    Map<K, MapDifference.ValueDifference<V>> differences = newLinkedHashMap();
    doDifference(left, right, valueEquivalence, onlyOnLeft, onlyOnRight, onBoth, differences);
    return new MapDifferenceImpl<>(onlyOnLeft, onlyOnRight, onBoth, differences);
  }

  /**
   * Computes the difference between two sorted maps, using the comparator of the left map, or
   * {@code Ordering.natural()} if the left map uses the natural ordering of its elements. This
   * difference is an immutable snapshot of the state of the maps at the time this method is called.
   * It will never change, even if the maps change at a later time.
   *
   * <p>Since this method uses {@code TreeMap} instances internally, the keys of the right map must
   * all compare as distinct according to the comparator of the left map.
   *
   * <p><b>Note:</b>If you only need to know whether two sorted maps have the same mappings, call
   * {@code left.equals(right)} instead of this method.
   *
   * @param left the map to treat as the "left" map for purposes of comparison
   * @param right the map to treat as the "right" map for purposes of comparison
   * @return the difference between the two maps
   * @since 11.0
   */
  public static <K extends @Nullable Object, V extends @Nullable Object>
      SortedMapDifference<K, V> difference(
          SortedMap<K, ? extends V> left, Map<? extends K, ? extends V> right) {
    checkNotNull(left);
    checkNotNull(right);
    Comparator<? super K> comparator = orNaturalOrder(left.comparator());
    SortedMap<K, V> onlyOnLeft = Maps.newTreeMap(comparator);
    SortedMap<K, V> onlyOnRight = Maps.newTreeMap(comparator);
    onlyOnRight.putAll(right); // will whittle it down
    SortedMap<K, V> onBoth = Maps.newTreeMap(comparator);
    SortedMap<K, MapDifference.ValueDifference<V>> differences = Maps.newTreeMap(comparator);

    doDifference(left, right, Equivalence.equals(), onlyOnLeft, onlyOnRight, onBoth, differences);
    return new SortedMapDifferenceImpl<>(onlyOnLeft, onlyOnRight, onBoth, differences);
  }

  private static <K extends @Nullable Object, V extends @Nullable Object> void doDifference(
      Map<? extends K, ? extends V> left,
      Map<? extends K, ? extends V> right,
      Equivalence<? super @NonNull V> valueEquivalence,
      Map<K, V> onlyOnLeft,
      Map<K, V> onlyOnRight,
      Map<K, V> onBoth,
      Map<K, MapDifference.ValueDifference<V>> differences) {
    for (Entry<? extends K, ? extends V> entry : left.entrySet()) {
      K leftKey = entry.getKey();
      V leftValue = entry.getValue();
      if (right.containsKey(leftKey)) {
        /*
         * The cast is safe because onlyOnRight contains all the keys of right.
         *
         * TODO(cpovirk): Consider checking onlyOnRight.containsKey instead of right.containsKey.
         * That could change behavior if the input maps use different equivalence relations (and so
         * a key that appears once in `right` might appear multiple times in `left`). We don't
         * guarantee behavior in that case, anyway, and the current behavior is likely undesirable.
         * So that's either a reason to feel free to change it or a reason to not bother thinking
         * further about this.
         */
        V rightValue = uncheckedCastNullableTToT(onlyOnRight.remove(leftKey));
        if (valueEquivalence.equivalent(leftValue, rightValue)) {
          onBoth.put(leftKey, leftValue);
        } else {
          differences.put(leftKey, ValueDifferenceImpl.create(leftValue, rightValue));
        }
      } else {
        onlyOnLeft.put(leftKey, leftValue);
      }
    }
  }

  private static <K extends @Nullable Object, V extends @Nullable Object> Map<K, V> unmodifiableMap(
      Map<K, ? extends V> map) {
    if (map instanceof SortedMap) {
      return Collections.unmodifiableSortedMap((SortedMap<K, ? extends V>) map);
    } else {
      return Collections.unmodifiableMap(map);
    }
  }

  static class MapDifferenceImpl<K extends @Nullable Object, V extends @Nullable Object>
      implements MapDifference<K, V> {
    final Map<K, V> onlyOnLeft;
    final Map<K, V> onlyOnRight;
    final Map<K, V> onBoth;
    final Map<K, ValueDifference<V>> differences;

    MapDifferenceImpl(
        Map<K, V> onlyOnLeft,
        Map<K, V> onlyOnRight,
        Map<K, V> onBoth,
        Map<K, ValueDifference<V>> differences) {
      this.onlyOnLeft = unmodifiableMap(onlyOnLeft);
      this.onlyOnRight = unmodifiableMap(onlyOnRight);
      this.onBoth = unmodifiableMap(onBoth);
      this.differences = unmodifiableMap(differences);
    }

    @Override
    public boolean areEqual() {
      return onlyOnLeft.isEmpty() && onlyOnRight.isEmpty() && differences.isEmpty();
    }

    @Override
    public Map<K, V> entriesOnlyOnLeft() {
      return onlyOnLeft;
    }

    @Override
    public Map<K, V> entriesOnlyOnRight() {
      return onlyOnRight;
    }

    @Override
    public Map<K, V> entriesInCommon() {
      return onBoth;
    }

    @Override
    public Map<K, ValueDifference<V>> entriesDiffering() {
      return differences;
    }

    @Pure
    @Override
    public boolean equals(@CheckForNull Object object) {
      if (object == this) {
        return true;
      }
      if (object instanceof MapDifference) {
        MapDifference<?, ?> other = (MapDifference<?, ?>) object;
        return entriesOnlyOnLeft().equals(other.entriesOnlyOnLeft())
            && entriesOnlyOnRight().equals(other.entriesOnlyOnRight())
            && entriesInCommon().equals(other.entriesInCommon())
            && entriesDiffering().equals(other.entriesDiffering());
      }
      return false;
    }

    @Pure
    @Override
    public int hashCode(@UnknownSignedness MapDifferenceImpl<K, V> this) {
      return Objects.hashCode(
          entriesOnlyOnLeft(), entriesOnlyOnRight(), entriesInCommon(), entriesDiffering());
    }

    @Pure
    @Override
    public String toString() {
      if (areEqual()) {
        return "equal";
      }

      StringBuilder result = new StringBuilder("not equal");
      if (!onlyOnLeft.isEmpty()) {
        result.append(": only on left=").append(onlyOnLeft);
      }
      if (!onlyOnRight.isEmpty()) {
        result.append(": only on right=").append(onlyOnRight);
      }
      if (!differences.isEmpty()) {
        result.append(": value differences=").append(differences);
      }
      return result.toString();
    }
  }

  static class ValueDifferenceImpl<V extends @Nullable Object>
      implements MapDifference.ValueDifference<V> {
    @ParametricNullness private final V left;
    @ParametricNullness private final V right;

    static <V extends @Nullable Object> ValueDifference<V> create(
        @ParametricNullness V left, @ParametricNullness V right) {
      return new ValueDifferenceImpl<V>(left, right);
    }

    private ValueDifferenceImpl(@ParametricNullness V left, @ParametricNullness V right) {
      this.left = left;
      this.right = right;
    }

    @Override
    @ParametricNullness
    public V leftValue() {
      return left;
    }

    @Override
    @ParametricNullness
    public V rightValue() {
      return right;
    }

    @Pure
    @Override
    public boolean equals(@CheckForNull Object object) {
      if (object instanceof MapDifference.ValueDifference) {
        MapDifference.ValueDifference<?> that = (MapDifference.ValueDifference<?>) object;
        return Objects.equal(this.left, that.leftValue())
            && Objects.equal(this.right, that.rightValue());
      }
      return false;
    }

    @Pure
    @Override
    public int hashCode(@UnknownSignedness ValueDifferenceImpl<V> this) {
      return Objects.hashCode(left, right);
    }

    @Pure
    @Override
    public String toString() {
      return "(" + left + ", " + right + ")";
    }
  }

  static class SortedMapDifferenceImpl<K extends @Nullable Object, V extends @Nullable Object>
      extends MapDifferenceImpl<K, V> implements SortedMapDifference<K, V> {
    SortedMapDifferenceImpl(
        SortedMap<K, V> onlyOnLeft,
        SortedMap<K, V> onlyOnRight,
        SortedMap<K, V> onBoth,
        SortedMap<K, ValueDifference<V>> differences) {
      super(onlyOnLeft, onlyOnRight, onBoth, differences);
    }

    @Override
    public SortedMap<K, ValueDifference<V>> entriesDiffering() {
      return (SortedMap<K, ValueDifference<V>>) super.entriesDiffering();
    }

    @Override
    public SortedMap<K, V> entriesInCommon() {
      return (SortedMap<K, V>) super.entriesInCommon();
    }

    @Override
    public SortedMap<K, V> entriesOnlyOnLeft() {
      return (SortedMap<K, V>) super.entriesOnlyOnLeft();
    }

    @Override
    public SortedMap<K, V> entriesOnlyOnRight() {
      return (SortedMap<K, V>) super.entriesOnlyOnRight();
    }
  }

  /**
   * Returns the specified comparator if not null; otherwise returns {@code Ordering.natural()}.
   * This method is an abomination of generics; the only purpose of this method is to contain the
   * ugly type-casting in one place.
   */
  @SuppressWarnings("unchecked")
  static <E extends @Nullable Object> Comparator<? super E> orNaturalOrder(
      @CheckForNull Comparator<? super E> comparator) {
    if (comparator != null) { // can't use ? : because of javac bug 5080917
      return comparator;
    }
    return (Comparator<E>) Ordering.natural();
  }

  /**
   * Returns a live {@link Map} view whose keys are the contents of {@code set} and whose values are
   * computed on demand using {@code function}. To get an immutable <i>copy</i> instead, use {@link
   * #toMap(Iterable, Function)}.
   *
   * <p>Specifically, for each {@code k} in the backing set, the returned map has an entry mapping
   * {@code k} to {@code function.apply(k)}. The {@code keySet}, {@code values}, and {@code
   * entrySet} views of the returned map iterate in the same order as the backing set.
   *
   * <p>Modifications to the backing set are read through to the returned map. The returned map
   * supports removal operations if the backing set does. Removal operations write through to the
   * backing set. The returned map does not support put operations.
   *
   * <p><b>Warning:</b> If the function rejects {@code null}, caution is required to make sure the
   * set does not contain {@code null}, because the view cannot stop {@code null} from being added
   * to the set.
   *
   * <p><b>Warning:</b> This method assumes that for any instance {@code k} of key type {@code K},
   * {@code k.equals(k2)} implies that {@code k2} is also of type {@code K}. Using a key type for
   * which this may not hold, such as {@code ArrayList}, may risk a {@code ClassCastException} when
   * calling methods on the resulting map view.
   *
   * @since 14.0
   */
  public static <K extends @Nullable Object, V extends @Nullable Object> Map<K, V> asMap(
      Set<K> set, Function<? super K, V> function) {
    return new AsMapView<>(set, function);
  }

  /**
   * Returns a view of the sorted set as a map, mapping keys from the set according to the specified
   * function.
   *
   * <p>Specifically, for each {@code k} in the backing set, the returned map has an entry mapping
   * {@code k} to {@code function.apply(k)}. The {@code keySet}, {@code values}, and {@code
   * entrySet} views of the returned map iterate in the same order as the backing set.
   *
   * <p>Modifications to the backing set are read through to the returned map. The returned map
   * supports removal operations if the backing set does. Removal operations write through to the
   * backing set. The returned map does not support put operations.
   *
   * <p><b>Warning:</b> If the function rejects {@code null}, caution is required to make sure the
   * set does not contain {@code null}, because the view cannot stop {@code null} from being added
   * to the set.
   *
   * <p><b>Warning:</b> This method assumes that for any instance {@code k} of key type {@code K},
   * {@code k.equals(k2)} implies that {@code k2} is also of type {@code K}. Using a key type for
   * which this may not hold, such as {@code ArrayList}, may risk a {@code ClassCastException} when
   * calling methods on the resulting map view.
   *
   * @since 14.0
   */
  public static <K extends @Nullable Object, V extends @Nullable Object> SortedMap<K, V> asMap(
      SortedSet<K> set, Function<? super K, V> function) {
    return new SortedAsMapView<>(set, function);
  }

  /**
   * Returns a view of the navigable set as a map, mapping keys from the set according to the
   * specified function.
   *
   * <p>Specifically, for each {@code k} in the backing set, the returned map has an entry mapping
   * {@code k} to {@code function.apply(k)}. The {@code keySet}, {@code values}, and {@code
   * entrySet} views of the returned map iterate in the same order as the backing set.
   *
   * <p>Modifications to the backing set are read through to the returned map. The returned map
   * supports removal operations if the backing set does. Removal operations write through to the
   * backing set. The returned map does not support put operations.
   *
   * <p><b>Warning:</b> If the function rejects {@code null}, caution is required to make sure the
   * set does not contain {@code null}, because the view cannot stop {@code null} from being added
   * to the set.
   *
   * <p><b>Warning:</b> This method assumes that for any instance {@code k} of key type {@code K},
   * {@code k.equals(k2)} implies that {@code k2} is also of type {@code K}. Using a key type for
   * which this may not hold, such as {@code ArrayList}, may risk a {@code ClassCastException} when
   * calling methods on the resulting map view.
   *
   * @since 14.0
   */
  @GwtIncompatible // NavigableMap
  public static <K extends @Nullable Object, V extends @Nullable Object> NavigableMap<K, V> asMap(
      NavigableSet<K> set, Function<? super K, V> function) {
    return new NavigableAsMapView<>(set, function);
  }

  private static class AsMapView<K extends @Nullable Object, V extends @Nullable Object>
      extends ViewCachingAbstractMap<K, V> {

    private final Set<K> set;
    final Function<? super K, V> function;

    Set<K> backingSet() {
      return set;
    }

    AsMapView(Set<K> set, Function<? super K, V> function) {
      this.set = checkNotNull(set);
      this.function = checkNotNull(function);
    }

    @Override
    public Set<K> createKeySet() {
      return removeOnlySet(backingSet());
    }

    @Override
    Collection<V> createValues() {
      return Collections2.transform(set, function);
    }

    @Override
    public @NonNegative int size() {
      return backingSet().size();
    }

    @Override
    public boolean containsKey(@CheckForNull @UnknownSignedness Object key) {
      return backingSet().contains(key);
    }

    @Override
    @CheckForNull
    public V get(@CheckForNull @UnknownSignedness Object key) {
      return getOrDefault(key, null);
    }

    @Override
    @CheckForNull
    public V getOrDefault(@CheckForNull @UnknownSignedness Object key, @CheckForNull V defaultValue) {
      if (Collections2.safeContains(backingSet(), key)) {
        @SuppressWarnings("unchecked") // unsafe, but Javadoc warns about it
        K k = (K) key;
        return function.apply(k);
      } else {
        return defaultValue;
      }
    }

    @Override
    @CheckForNull
    public V remove(@CheckForNull @UnknownSignedness Object key) {
      if (backingSet().remove(key)) {
        @SuppressWarnings("unchecked") // unsafe, but Javadoc warns about it
        K k = (K) key;
        return function.apply(k);
      } else {
        return null;
      }
    }

    @Override
    public void clear() {
      backingSet().clear();
    }

    @Override
    protected Set<Entry<K, V>> createEntrySet() {
      @WeakOuter
      class EntrySetImpl extends EntrySet<K, V> {
        @Override
        Map<K, V> map() {
          return AsMapView.this;
        }

        @Override
        public Iterator<Entry<K, V>> iterator() {
          return asMapEntryIterator(backingSet(), function);
        }
      }
      return new EntrySetImpl();
    }

    @Override
    public void forEach(BiConsumer<? super K, ? super V> action) {
      checkNotNull(action);
      // avoids allocation of entries
      backingSet().forEach(k -> action.accept(k, function.apply(k)));
    }
  }

  static <K extends @Nullable Object, V extends @Nullable Object>
      Iterator<Entry<K, V>> asMapEntryIterator(Set<K> set, final Function<? super K, V> function) {
    return new TransformedIterator<K, Entry<K, V>>(set.iterator()) {
      @Override
      Entry<K, V> transform(@ParametricNullness final K key) {
        return immutableEntry(key, function.apply(key));
      }
    };
  }

  private static class SortedAsMapView<K extends @Nullable Object, V extends @Nullable Object>
      extends AsMapView<K, V> implements SortedMap<K, V> {

    SortedAsMapView(SortedSet<K> set, Function<? super K, V> function) {
      super(set, function);
    }

    @Override
    SortedSet<K> backingSet() {
      return (SortedSet<K>) super.backingSet();
    }

    @Override
    @CheckForNull
    public Comparator<? super K> comparator() {
      return backingSet().comparator();
    }

    @Override
    public Set<@KeyFor({"this"}) K> keySet() {
      return removeOnlySortedSet(backingSet());
    }

    @Override
    public SortedMap<K, V> subMap(@ParametricNullness K fromKey, @ParametricNullness K toKey) {
      return asMap(backingSet().subSet(fromKey, toKey), function);
    }

    @Override
    public SortedMap<K, V> headMap(@ParametricNullness K toKey) {
      return asMap(backingSet().headSet(toKey), function);
    }

    @Override
    public SortedMap<K, V> tailMap(@ParametricNullness K fromKey) {
      return asMap(backingSet().tailSet(fromKey), function);
    }

    @Override
    @ParametricNullness
    public @KeyFor("this") K firstKey() {
      return backingSet().first();
    }

    @Override
    @ParametricNullness
    public @KeyFor("this") K lastKey() {
      return backingSet().last();
    }
  }

  @GwtIncompatible // NavigableMap
  private static final class NavigableAsMapView<
          K extends @Nullable Object, V extends @Nullable Object>
      extends AbstractNavigableMap<K, V> {
    /*
     * Using AbstractNavigableMap is simpler than extending SortedAsMapView and rewriting all the
     * NavigableMap methods.
     */

    private final NavigableSet<K> set;
    private final Function<? super K, V> function;

    NavigableAsMapView(NavigableSet<K> ks, Function<? super K, V> vFunction) {
      this.set = checkNotNull(ks);
      this.function = checkNotNull(vFunction);
    }

    @Override
    public NavigableMap<K, V> subMap(
        @ParametricNullness K fromKey,
        boolean fromInclusive,
        @ParametricNullness K toKey,
        boolean toInclusive) {
      return asMap(set.subSet(fromKey, fromInclusive, toKey, toInclusive), function);
    }

    @Override
    public NavigableMap<K, V> headMap(@ParametricNullness K toKey, boolean inclusive) {
      return asMap(set.headSet(toKey, inclusive), function);
    }

    @Override
    public NavigableMap<K, V> tailMap(@ParametricNullness K fromKey, boolean inclusive) {
      return asMap(set.tailSet(fromKey, inclusive), function);
    }

    @Override
    @CheckForNull
    public Comparator<? super K> comparator() {
      return set.comparator();
    }

    @Override
    @CheckForNull
    public V get(@CheckForNull @UnknownSignedness Object key) {
      return getOrDefault(key, null);
    }

    @Override
    @CheckForNull
    public V getOrDefault(@CheckForNull @UnknownSignedness Object key, @CheckForNull V defaultValue) {
      if (Collections2.safeContains(set, key)) {
        @SuppressWarnings("unchecked") // unsafe, but Javadoc warns about it
        K k = (K) key;
        return function.apply(k);
      } else {
        return defaultValue;
      }
    }

    @Override
    public void clear() {
      set.clear();
    }

    @Override
    Iterator<Entry<K, V>> entryIterator() {
      return asMapEntryIterator(set, function);
    }

    @Override
    Spliterator<Entry<K, V>> entrySpliterator() {
      return CollectSpliterators.map(set.spliterator(), e -> immutableEntry(e, function.apply(e)));
    }

    @Override
    public void forEach(BiConsumer<? super K, ? super V> action) {
      set.forEach(k -> action.accept(k, function.apply(k)));
    }

    @Override
    Iterator<Entry<K, V>> descendingEntryIterator() {
      return descendingMap().entrySet().iterator();
    }

    @Override
    public NavigableSet<@KeyFor({"this"}) K> navigableKeySet() {
      return removeOnlyNavigableSet(set);
    }

    @Override
    public @NonNegative int size() {
      return set.size();
    }

    @Override
    public NavigableMap<K, V> descendingMap() {
      return asMap(set.descendingSet(), function);
    }
  }

  private static <E extends @Nullable Object> Set<E> removeOnlySet(final Set<E> set) {
    return new ForwardingSet<E>() {
      @Override
      protected Set<E> delegate() {
        return set;
      }

      @Override
      public boolean add(@ParametricNullness E element) {
        throw new UnsupportedOperationException();
      }

      @Override
      public boolean addAll(Collection<? extends E> es) {
        throw new UnsupportedOperationException();
      }
    };
  }

  private static <E extends @Nullable Object> SortedSet<E> removeOnlySortedSet(
      final SortedSet<E> set) {
    return new ForwardingSortedSet<E>() {
      @Override
      protected SortedSet<E> delegate() {
        return set;
      }

      @Override
      public boolean add(@ParametricNullness E element) {
        throw new UnsupportedOperationException();
      }

      @Override
      public boolean addAll(Collection<? extends E> es) {
        throw new UnsupportedOperationException();
      }

      @Override
      public SortedSet<E> headSet(@ParametricNullness E toElement) {
        return removeOnlySortedSet(super.headSet(toElement));
      }

      @Override
      public SortedSet<E> subSet(
          @ParametricNullness E fromElement, @ParametricNullness E toElement) {
        return removeOnlySortedSet(super.subSet(fromElement, toElement));
      }

      @Override
      public SortedSet<E> tailSet(@ParametricNullness E fromElement) {
        return removeOnlySortedSet(super.tailSet(fromElement));
      }
    };
  }

  @GwtIncompatible // NavigableSet
  private static <E extends @Nullable Object> NavigableSet<E> removeOnlyNavigableSet(
      final NavigableSet<E> set) {
    return new ForwardingNavigableSet<E>() {
      @Override
      protected NavigableSet<E> delegate() {
        return set;
      }

      @Override
      public boolean add(@ParametricNullness E element) {
        throw new UnsupportedOperationException();
      }

      @Override
      public boolean addAll(Collection<? extends E> es) {
        throw new UnsupportedOperationException();
      }

      @Override
      public SortedSet<E> headSet(@ParametricNullness E toElement) {
        return removeOnlySortedSet(super.headSet(toElement));
      }

      @Override
      public NavigableSet<E> headSet(@ParametricNullness E toElement, boolean inclusive) {
        return removeOnlyNavigableSet(super.headSet(toElement, inclusive));
      }

      @Override
      public SortedSet<E> subSet(
          @ParametricNullness E fromElement, @ParametricNullness E toElement) {
        return removeOnlySortedSet(super.subSet(fromElement, toElement));
      }

      @Override
      public NavigableSet<E> subSet(
          @ParametricNullness E fromElement,
          boolean fromInclusive,
          @ParametricNullness E toElement,
          boolean toInclusive) {
        return removeOnlyNavigableSet(
            super.subSet(fromElement, fromInclusive, toElement, toInclusive));
      }

      @Override
      public SortedSet<E> tailSet(@ParametricNullness E fromElement) {
        return removeOnlySortedSet(super.tailSet(fromElement));
      }

      @Override
      public NavigableSet<E> tailSet(@ParametricNullness E fromElement, boolean inclusive) {
        return removeOnlyNavigableSet(super.tailSet(fromElement, inclusive));
      }

      @Override
      public NavigableSet<E> descendingSet() {
        return removeOnlyNavigableSet(super.descendingSet());
      }
    };
  }

  /**
   * Returns an immutable map whose keys are the distinct elements of {@code keys} and whose value
   * for each key was computed by {@code valueFunction}. The map's iteration order is the order of
   * the first appearance of each key in {@code keys}.
   *
   * <p>When there are multiple instances of a key in {@code keys}, it is unspecified whether {@code
   * valueFunction} will be applied to more than one instance of that key and, if it is, which
   * result will be mapped to that key in the returned map.
   *
   * <p>If {@code keys} is a {@link Set}, a live view can be obtained instead of a copy using {@link
   * Maps#asMap(Set, Function)}.
   *
   * @throws NullPointerException if any element of {@code keys} is {@code null}, or if {@code
   *     valueFunction} produces {@code null} for any key
   * @since 14.0
   */
  public static <K, V> ImmutableMap<K, V> toMap(
      Iterable<K> keys, Function<? super K, V> valueFunction) {
    return toMap(keys.iterator(), valueFunction);
  }

  /**
   * Returns an immutable map whose keys are the distinct elements of {@code keys} and whose value
   * for each key was computed by {@code valueFunction}. The map's iteration order is the order of
   * the first appearance of each key in {@code keys}.
   *
   * <p>When there are multiple instances of a key in {@code keys}, it is unspecified whether {@code
   * valueFunction} will be applied to more than one instance of that key and, if it is, which
   * result will be mapped to that key in the returned map.
   *
   * @throws NullPointerException if any element of {@code keys} is {@code null}, or if {@code
   *     valueFunction} produces {@code null} for any key
   * @since 14.0
   */
  public static <K, V> ImmutableMap<K, V> toMap(
      Iterator<K> keys, Function<? super K, V> valueFunction) {
    checkNotNull(valueFunction);
    ImmutableMap.Builder<K, V> builder = ImmutableMap.builder();
    while (keys.hasNext()) {
      K key = keys.next();
      builder.put(key, valueFunction.apply(key));
    }
    // Using buildKeepingLast() so as not to fail on duplicate keys
    return builder.buildKeepingLast();
  }

  /**
   * Returns a map with the given {@code values}, indexed by keys derived from those values. In
   * other words, each input value produces an entry in the map whose key is the result of applying
   * {@code keyFunction} to that value. These entries appear in the same order as the input values.
   * Example usage:
   *
   * <pre>{@code
   * Color red = new Color("red", 255, 0, 0);
   * ...
   * ImmutableSet<Color> allColors = ImmutableSet.of(red, green, blue);
   *
   * ImmutableMap<String, Color> colorForName =
   *     uniqueIndex(allColors, c -> c.toString());
   * assertThat(colorForName).containsEntry("red", red);
   * }</pre>
   *
   * <p>If your index may associate multiple values with each key, use {@link
   * Multimaps#index(Iterable, Function) Multimaps.index}.
   *
   * <p><b>Note:</b> on Java 8+, it is usually better to use streams. For example:
   *
   * <pre>{@code
   * import static com.google.common.collect.ImmutableMap.toImmutableMap;
   * ...
   * ImmutableMap<String, Color> colorForName =
   *     allColors.stream().collect(toImmutableMap(c -> c.toString(), c -> c));
   * }</pre>
   *
   * <p>Streams provide a more standard and flexible API and the lambdas make it clear what the keys
   * and values in the map are.
   *
   * @param values the values to use when constructing the {@code Map}
   * @param keyFunction the function used to produce the key for each value
   * @return a map mapping the result of evaluating the function {@code keyFunction} on each value
   *     in the input collection to that value
   * @throws IllegalArgumentException if {@code keyFunction} produces the same key for more than one
   *     value in the input collection
   * @throws NullPointerException if any element of {@code values} is {@code null}, or if {@code
   *     keyFunction} produces {@code null} for any value
   */
  @CanIgnoreReturnValue
  public static <K, V> ImmutableMap<K, V> uniqueIndex(
      Iterable<V> values, Function<? super V, K> keyFunction) {
    if (values instanceof Collection) {
      return uniqueIndex(
          values.iterator(),
          keyFunction,
          ImmutableMap.builderWithExpectedSize(((Collection<?>) values).size()));
    }
    return uniqueIndex(values.iterator(), keyFunction);
  }

  /**
   * Returns a map with the given {@code values}, indexed by keys derived from those values. In
   * other words, each input value produces an entry in the map whose key is the result of applying
   * {@code keyFunction} to that value. These entries appear in the same order as the input values.
   * Example usage:
   *
   * <pre>{@code
   * Color red = new Color("red", 255, 0, 0);
   * ...
   * Iterator<Color> allColors = ImmutableSet.of(red, green, blue).iterator();
   *
   * Map<String, Color> colorForName =
   *     uniqueIndex(allColors, toStringFunction());
   * assertThat(colorForName).containsEntry("red", red);
   * }</pre>
   *
   * <p>If your index may associate multiple values with each key, use {@link
   * Multimaps#index(Iterator, Function) Multimaps.index}.
   *
   * @param values the values to use when constructing the {@code Map}
   * @param keyFunction the function used to produce the key for each value
   * @return a map mapping the result of evaluating the function {@code keyFunction} on each value
   *     in the input collection to that value
   * @throws IllegalArgumentException if {@code keyFunction} produces the same key for more than one
   *     value in the input collection
   * @throws NullPointerException if any element of {@code values} is {@code null}, or if {@code
   *     keyFunction} produces {@code null} for any value
   * @since 10.0
   */
  @CanIgnoreReturnValue
  public static <K, V> ImmutableMap<K, V> uniqueIndex(
      Iterator<V> values, Function<? super V, K> keyFunction) {
    return uniqueIndex(values, keyFunction, ImmutableMap.builder());
  }

  private static <K, V> ImmutableMap<K, V> uniqueIndex(
      Iterator<V> values, Function<? super V, K> keyFunction, ImmutableMap.Builder<K, V> builder) {
    checkNotNull(keyFunction);
    while (values.hasNext()) {
      V value = values.next();
      builder.put(keyFunction.apply(value), value);
    }
    try {
      return builder.buildOrThrow();
    } catch (IllegalArgumentException duplicateKeys) {
      throw new IllegalArgumentException(
          duplicateKeys.getMessage()
              + ". To index multiple values under a key, use Multimaps.index.");
    }
  }

  /**
   * Creates an {@code ImmutableMap<String, String>} from a {@code Properties} instance. Properties
   * normally derive from {@code Map<Object, Object>}, but they typically contain strings, which is
   * awkward. This method lets you get a plain-old-{@code Map} out of a {@code Properties}.
   *
   * @param properties a {@code Properties} object to be converted
   * @return an immutable map containing all the entries in {@code properties}
   * @throws ClassCastException if any key in {@code properties} is not a {@code String}
   * @throws NullPointerException if any key or value in {@code properties} is null
   */
  @J2ktIncompatible
  @GwtIncompatible // java.util.Properties
  public static ImmutableMap<String, String> fromProperties(Properties properties) {
    ImmutableMap.Builder<String, String> builder = ImmutableMap.builder();

    for (Enumeration<?> e = properties.propertyNames(); e.hasMoreElements(); ) {
      /*
       * requireNonNull is safe because propertyNames contains only non-null elements.
       *
       * Accordingly, we have it annotated as returning `Enumeration<? extends Object>` in our
       * prototype checker's JDK. However, the checker still sees the return type as plain
       * `Enumeration<?>`, probably because of one of the following two bugs (and maybe those two
       * bugs are themselves just symptoms of the same underlying problem):
       *
       * https://github.com/typetools/checker-framework/issues/3030
       *
       * https://github.com/typetools/checker-framework/issues/3236
       */
      String key = (String) requireNonNull(e.nextElement());
      /*
       * requireNonNull is safe because the key came from propertyNames...
       *
       * ...except that it's possible for users to insert a string key with a non-string value, and
       * in that case, getProperty *will* return null.
       *
       * TODO(b/192002623): Handle that case: Either:
       *
       * - Skip non-string keys and values entirely, as proposed in the linked bug.
       *
       * - Throw ClassCastException instead of NullPointerException, as documented in the current
       *   Javadoc. (Note that we can't necessarily "just" change our call to `getProperty` to `get`
       *   because `get` does not consult the default properties.)
       */
      builder.put(key, requireNonNull(properties.getProperty(key)));
    }

    return builder.buildOrThrow();
  }

  /**
   * Returns an immutable map entry with the specified key and value. The {@link Entry#setValue}
   * operation throws an {@link UnsupportedOperationException}.
   *
   * <p>The returned entry is serializable.
   *
   * <p><b>Java 9 users:</b> consider using {@code java.util.Map.entry(key, value)} if the key and
   * value are non-null and the entry does not need to be serializable.
   *
   * @param key the key to be associated with the returned entry
   * @param value the value to be associated with the returned entry
   */
  @GwtCompatible(serializable = true)
  public static <K extends @Nullable Object, V extends @Nullable Object> Entry<K, V> immutableEntry(
      @ParametricNullness K key, @ParametricNullness V value) {
    return new ImmutableEntry<>(key, value);
  }

  /**
   * Returns an unmodifiable view of the specified set of entries. The {@link Entry#setValue}
   * operation throws an {@link UnsupportedOperationException}, as do any operations that would
   * modify the returned set.
   *
   * @param entrySet the entries for which to return an unmodifiable view
   * @return an unmodifiable view of the entries
   */
  static <K extends @Nullable Object, V extends @Nullable Object>
      Set<Entry<K, V>> unmodifiableEntrySet(Set<Entry<K, V>> entrySet) {
    return new UnmodifiableEntrySet<>(Collections.unmodifiableSet(entrySet));
  }

  /**
   * Returns an unmodifiable view of the specified map entry. The {@link Entry#setValue} operation
   * throws an {@link UnsupportedOperationException}. This also has the side effect of redefining
   * {@code equals} to comply with the Entry contract, to avoid a possible nefarious implementation
   * of equals.
   *
   * @param entry the entry for which to return an unmodifiable view
   * @return an unmodifiable view of the entry
   */
  static <K extends @Nullable Object, V extends @Nullable Object> Entry<K, V> unmodifiableEntry(
      final Entry<? extends K, ? extends V> entry) {
    checkNotNull(entry);
    return new AbstractMapEntry<K, V>() {
      @Override
      @ParametricNullness
      public K getKey() {
        return entry.getKey();
      }

      @Override
      @ParametricNullness
      public V getValue() {
        return entry.getValue();
      }
    };
  }

  static <K extends @Nullable Object, V extends @Nullable Object>
      UnmodifiableIterator<Entry<K, V>> unmodifiableEntryIterator(
          final Iterator<Entry<K, V>> entryIterator) {
    return new UnmodifiableIterator<Entry<K, V>>() {
      @Override
      public boolean hasNext() {
        return entryIterator.hasNext();
      }

      @Override
      public Entry<K, V> next() {
        return unmodifiableEntry(entryIterator.next());
      }
    };
  }

  /** The implementation of {@link Multimaps#unmodifiableEntries}. */
  static class UnmodifiableEntries<K extends @Nullable Object, V extends @Nullable Object>
      extends ForwardingCollection<Entry<K, V>> {
    private final Collection<Entry<K, V>> entries;

    UnmodifiableEntries(Collection<Entry<K, V>> entries) {
      this.entries = entries;
    }

    @Override
    protected Collection<Entry<K, V>> delegate() {
      return entries;
    }

    @Override
    public Iterator<Entry<K, V>> iterator() {
      return unmodifiableEntryIterator(entries.iterator());
    }

    // See java.util.Collections.UnmodifiableEntrySet for details on attacks.

    @CFComment({"signedness: is not applicable to `Entry` objects, which are the elements of the array",
            "nullness: the receiver is a collection of non-null `Entry` objects"})
    @Override
    public @PolyNull @PolySigned Object[] toArray() {
      /*
       * standardToArray returns `@Nullable Object[]` rather than `Object[]` but because it can
       * be used with collections that may contain null. This collection never contains nulls, so we
       * could return `Object[]`. But this class is private and J2KT cannot change return types in
       * overrides, so we declare `@Nullable Object[]` as the return type.
       */
      return standardToArray();
    }

    @Override
    @SuppressWarnings("nullness") // b/192354773 in our checker affects toArray declarations
    public <T extends @Nullable @UnknownSignedness Object> T[] toArray(@PolyNull T[] array) {
      return standardToArray(array);
    }

  @Pure
  @Override
  public boolean contains(@Nullable @UnknownSignedness Object arg0) { return super.contains(arg0); }

  @Pure
  @Override
  public boolean containsAll(Collection<?> arg0) { return super.containsAll(arg0); }
  }

  /** The implementation of {@link Maps#unmodifiableEntrySet(Set)}. */
  static class UnmodifiableEntrySet<K extends @Nullable Object, V extends @Nullable Object>
      extends UnmodifiableEntries<K, V> implements Set<Entry<K, V>> {
    UnmodifiableEntrySet(Set<Entry<K, V>> entries) {
      super(entries);
    }

    // See java.util.Collections.UnmodifiableEntrySet for details on attacks.

    @Pure
    @Override
    public boolean equals(@CheckForNull @UnknownSignedness Object object) {
      return Sets.equalsImpl(this, object);
    }

    @Pure
    @Override
    public int hashCode(@UnknownSignedness UnmodifiableEntrySet<K, V> this) {
      return Sets.hashCodeImpl(this);
    }
  }

  /**
   * Returns a {@link Converter} that converts values using {@link BiMap#get bimap.get()}, and whose
   * inverse view converts values using {@link BiMap#inverse bimap.inverse()}{@code .get()}.
   *
   * <p>To use a plain {@link Map} as a {@link Function}, see {@link
   * com.google.common.base.Functions#forMap(Map)} or {@link
   * com.google.common.base.Functions#forMap(Map, Object)}.
   *
   * @since 16.0
   */
  public static <A, B> Converter<A, B> asConverter(final BiMap<A, B> bimap) {
    return new BiMapConverter<>(bimap);
  }

  private static final class BiMapConverter<A, B> extends Converter<A, B> implements Serializable {
    private final BiMap<A, B> bimap;

    BiMapConverter(BiMap<A, B> bimap) {
      this.bimap = checkNotNull(bimap);
    }

    @Override
    protected B doForward(A a) {
      return convert(bimap, a);
    }

    @Override
    protected A doBackward(B b) {
      return convert(bimap.inverse(), b);
    }

    @SuppressWarnings("signedness:argument")  // diagnostic output
    private static <X, Y> Y convert(BiMap<X, Y> bimap, X input) {
      Y output = bimap.get(input);
      checkArgument(output != null, "No non-null mapping present for input: %s", input);
      return output;
    }

    @Override
    public boolean equals(@CheckForNull Object object) {
      if (object instanceof BiMapConverter) {
        BiMapConverter<?, ?> that = (BiMapConverter<?, ?>) object;
        return this.bimap.equals(that.bimap);
      }
      return false;
    }

    @Override
    public int hashCode(@UnknownSignedness BiMapConverter<A, B> this) {
      return bimap.hashCode();
    }

    // There's really no good way to implement toString() without printing the entire BiMap, right?
    @Override
    public String toString() {
      return "Maps.asConverter(" + bimap + ")";
    }

    private static final long serialVersionUID = 0L;
  }

  /**
   * Returns a synchronized (thread-safe) bimap backed by the specified bimap. In order to guarantee
   * serial access, it is critical that <b>all</b> access to the backing bimap is accomplished
   * through the returned bimap.
   *
   * <p>It is imperative that the user manually synchronize on the returned map when accessing any
   * of its collection views:
   *
   * <pre>{@code
   * BiMap<Long, String> map = Maps.synchronizedBiMap(
   *     HashBiMap.<Long, String>create());
   * ...
   * Set<Long> set = map.keySet();  // Needn't be in synchronized block
   * ...
   * synchronized (map) {  // Synchronizing on map, not set!
   *   Iterator<Long> it = set.iterator(); // Must be in synchronized block
   *   while (it.hasNext()) {
   *     foo(it.next());
   *   }
   * }
   * }</pre>
   *
   * <p>Failure to follow this advice may result in non-deterministic behavior.
   *
   * <p>The returned bimap will be serializable if the specified bimap is serializable.
   *
   * @param bimap the bimap to be wrapped in a synchronized view
   * @return a synchronized view of the specified bimap
   */
  public static <K extends @Nullable Object, V extends @Nullable Object>
      BiMap<K, V> synchronizedBiMap(BiMap<K, V> bimap) {
    return Synchronized.biMap(bimap, null);
  }

  /**
   * Returns an unmodifiable view of the specified bimap. This method allows modules to provide
   * users with "read-only" access to internal bimaps. Query operations on the returned bimap "read
   * through" to the specified bimap, and attempts to modify the returned map, whether direct or via
   * its collection views, result in an {@code UnsupportedOperationException}.
   *
   * <p>The returned bimap will be serializable if the specified bimap is serializable.
   *
   * @param bimap the bimap for which an unmodifiable view is to be returned
   * @return an unmodifiable view of the specified bimap
   */
  public static <K extends @Nullable Object, V extends @Nullable Object>
      BiMap<K, V> unmodifiableBiMap(BiMap<? extends K, ? extends V> bimap) {
    return new UnmodifiableBiMap<>(bimap, null);
  }

  /**
   * @see Maps#unmodifiableBiMap(BiMap)
   */
  private static class UnmodifiableBiMap<K extends @Nullable Object, V extends @Nullable Object>
      extends ForwardingMap<K, V> implements BiMap<K, V>, Serializable {
    final Map<K, V> unmodifiableMap;
    final BiMap<? extends K, ? extends V> delegate;
    @LazyInit @RetainedWith @CheckForNull BiMap<V, K> inverse;
    @LazyInit @CheckForNull transient Set<V> values;

    UnmodifiableBiMap(BiMap<? extends K, ? extends V> delegate, @CheckForNull BiMap<V, K> inverse) {
      unmodifiableMap = Collections.unmodifiableMap(delegate);
      this.delegate = delegate;
      this.inverse = inverse;
    }

    @Override
    protected Map<K, V> delegate() {
      return unmodifiableMap;
    }

    @Override
    @CheckForNull
    public V forcePut(@ParametricNullness K key, @ParametricNullness V value) {
      throw new UnsupportedOperationException();
    }

    @Override
    public void replaceAll(BiFunction<? super K, ? super V, ? extends V> function) {
      throw new UnsupportedOperationException();
    }

    @Override
    @CheckForNull
    public V putIfAbsent(K key, V value) {
      throw new UnsupportedOperationException();
    }

    @Override
    public boolean remove(@Nullable @UnknownSignedness Object key, @Nullable @UnknownSignedness Object value) {
      throw new UnsupportedOperationException();
    }

    @Override
    public boolean replace(K key, V oldValue, V newValue) {
      throw new UnsupportedOperationException();
    }

    @Override
    @CheckForNull
    public V replace(K key, V value) {
      throw new UnsupportedOperationException();
    }

    @Override
    public @PolyNull V computeIfAbsent(
        K key, java.util.function.Function<? super K, ? extends @PolyNull V> mappingFunction) {
      throw new UnsupportedOperationException();
    }

    @Override
<<<<<<< HEAD
    public @PolyNull V computeIfPresent(
        K key,
        BiFunction<? super K, ? super /*@NonNull*/ V, ? extends @PolyNull V> remappingFunction) {
=======
    @CheckForNull
    /*
     * Our checker arguably should produce a nullness error here until we see @NonNull in JDK APIs.
     * But it doesn't, which may be a sign that we still permit parameter contravariance in some
     * cases?
     */
    public V computeIfPresent(
        K key, BiFunction<? super K, ? super @NonNull V, ? extends @Nullable V> remappingFunction) {
>>>>>>> f3e095c3
      throw new UnsupportedOperationException();
    }

    @Override
    public @PolyNull V compute(
        K key,
        BiFunction<? super K, ? super @Nullable V, ? extends @PolyNull V> remappingFunction) {
      throw new UnsupportedOperationException();
    }

    @Override
<<<<<<< HEAD
    public @PolyNull V merge(
        K key,
        /*@NonNull*/ V value,
        BiFunction<? super /*@NonNull*/ V, ? super/*@NonNull*/ V, ? extends @PolyNull V>
            function) {
=======
    @CheckForNull
    @SuppressWarnings("nullness") // TODO(b/262880368): Remove once we see @NonNull in JDK APIs
    public V merge(
        K key,
        @NonNull V value,
        BiFunction<? super @NonNull V, ? super @NonNull V, ? extends @Nullable V> function) {
>>>>>>> f3e095c3
      throw new UnsupportedOperationException();
    }

    @Override
    public BiMap<V, K> inverse() {
      BiMap<V, K> result = inverse;
      return (result == null)
          ? inverse = new UnmodifiableBiMap<>(delegate.inverse(), this)
          : result;
    }

    @SideEffectFree
    @Override
    public Set<V> values() {
      Set<V> result = values;
      return (result == null) ? values = Collections.unmodifiableSet(delegate.values()) : result;
    }

    private static final long serialVersionUID = 0;
  }

  /**
   * Returns a view of a map where each value is transformed by a function. All other properties of
   * the map, such as iteration order, are left intact. For example, the code:
   *
   * <pre>{@code
   * Map<String, Integer> map = ImmutableMap.of("a", 4, "b", 9);
   * Function<Integer, Double> sqrt =
   *     new Function<Integer, Double>() {
   *       public Double apply(Integer in) {
   *         return Math.sqrt((int) in);
   *       }
   *     };
   * Map<String, Double> transformed = Maps.transformValues(map, sqrt);
   * System.out.println(transformed);
   * }</pre>
   *
   * ... prints {@code {a=2.0, b=3.0}}.
   *
   * <p>Changes in the underlying map are reflected in this view. Conversely, this view supports
   * removal operations, and these are reflected in the underlying map.
   *
   * <p>It's acceptable for the underlying map to contain null keys, and even null values provided
   * that the function is capable of accepting null input. The transformed map might contain null
   * values, if the function sometimes gives a null result.
   *
   * <p>The returned map is not thread-safe or serializable, even if the underlying map is.
   *
   * <p>The function is applied lazily, invoked when needed. This is necessary for the returned map
   * to be a view, but it means that the function will be applied many times for bulk operations
   * like {@link Map#containsValue} and {@code Map.toString()}. For this to perform well, {@code
   * function} should be fast. To avoid lazy evaluation when the returned map doesn't need to be a
   * view, copy the returned map into a new map of your choosing.
   */
  public static <
          K extends @Nullable Object, V1 extends @Nullable Object, V2 extends @Nullable Object>
      Map<K, V2> transformValues(Map<K, V1> fromMap, Function<? super V1, V2> function) {
    return transformEntries(fromMap, asEntryTransformer(function));
  }

  /**
   * Returns a view of a sorted map where each value is transformed by a function. All other
   * properties of the map, such as iteration order, are left intact. For example, the code:
   *
   * <pre>{@code
   * SortedMap<String, Integer> map = ImmutableSortedMap.of("a", 4, "b", 9);
   * Function<Integer, Double> sqrt =
   *     new Function<Integer, Double>() {
   *       public Double apply(Integer in) {
   *         return Math.sqrt((int) in);
   *       }
   *     };
   * SortedMap<String, Double> transformed =
   *      Maps.transformValues(map, sqrt);
   * System.out.println(transformed);
   * }</pre>
   *
   * ... prints {@code {a=2.0, b=3.0}}.
   *
   * <p>Changes in the underlying map are reflected in this view. Conversely, this view supports
   * removal operations, and these are reflected in the underlying map.
   *
   * <p>It's acceptable for the underlying map to contain null keys, and even null values provided
   * that the function is capable of accepting null input. The transformed map might contain null
   * values, if the function sometimes gives a null result.
   *
   * <p>The returned map is not thread-safe or serializable, even if the underlying map is.
   *
   * <p>The function is applied lazily, invoked when needed. This is necessary for the returned map
   * to be a view, but it means that the function will be applied many times for bulk operations
   * like {@link Map#containsValue} and {@code Map.toString()}. For this to perform well, {@code
   * function} should be fast. To avoid lazy evaluation when the returned map doesn't need to be a
   * view, copy the returned map into a new map of your choosing.
   *
   * @since 11.0
   */
  public static <
          K extends @Nullable Object, V1 extends @Nullable Object, V2 extends @Nullable Object>
      SortedMap<K, V2> transformValues(
          SortedMap<K, V1> fromMap, Function<? super V1, V2> function) {
    return transformEntries(fromMap, asEntryTransformer(function));
  }

  /**
   * Returns a view of a navigable map where each value is transformed by a function. All other
   * properties of the map, such as iteration order, are left intact. For example, the code:
   *
   * <pre>{@code
   * NavigableMap<String, Integer> map = Maps.newTreeMap();
   * map.put("a", 4);
   * map.put("b", 9);
   * Function<Integer, Double> sqrt =
   *     new Function<Integer, Double>() {
   *       public Double apply(Integer in) {
   *         return Math.sqrt((int) in);
   *       }
   *     };
   * NavigableMap<String, Double> transformed =
   *      Maps.transformNavigableValues(map, sqrt);
   * System.out.println(transformed);
   * }</pre>
   *
   * ... prints {@code {a=2.0, b=3.0}}.
   *
   * <p>Changes in the underlying map are reflected in this view. Conversely, this view supports
   * removal operations, and these are reflected in the underlying map.
   *
   * <p>It's acceptable for the underlying map to contain null keys, and even null values provided
   * that the function is capable of accepting null input. The transformed map might contain null
   * values, if the function sometimes gives a null result.
   *
   * <p>The returned map is not thread-safe or serializable, even if the underlying map is.
   *
   * <p>The function is applied lazily, invoked when needed. This is necessary for the returned map
   * to be a view, but it means that the function will be applied many times for bulk operations
   * like {@link Map#containsValue} and {@code Map.toString()}. For this to perform well, {@code
   * function} should be fast. To avoid lazy evaluation when the returned map doesn't need to be a
   * view, copy the returned map into a new map of your choosing.
   *
   * @since 13.0
   */
  @GwtIncompatible // NavigableMap
  public static <
          K extends @Nullable Object, V1 extends @Nullable Object, V2 extends @Nullable Object>
      NavigableMap<K, V2> transformValues(
          NavigableMap<K, V1> fromMap, Function<? super V1, V2> function) {
    return transformEntries(fromMap, asEntryTransformer(function));
  }

  /**
   * Returns a view of a map whose values are derived from the original map's entries. In contrast
   * to {@link #transformValues}, this method's entry-transformation logic may depend on the key as
   * well as the value.
   *
   * <p>All other properties of the transformed map, such as iteration order, are left intact. For
   * example, the code:
   *
   * <pre>{@code
   * Map<String, Boolean> options =
   *     ImmutableMap.of("verbose", true, "sort", false);
   * EntryTransformer<String, Boolean, String> flagPrefixer =
   *     new EntryTransformer<String, Boolean, String>() {
   *       public String transformEntry(String key, Boolean value) {
   *         return value ? key : "no" + key;
   *       }
   *     };
   * Map<String, String> transformed =
   *     Maps.transformEntries(options, flagPrefixer);
   * System.out.println(transformed);
   * }</pre>
   *
   * ... prints {@code {verbose=verbose, sort=nosort}}.
   *
   * <p>Changes in the underlying map are reflected in this view. Conversely, this view supports
   * removal operations, and these are reflected in the underlying map.
   *
   * <p>It's acceptable for the underlying map to contain null keys and null values provided that
   * the transformer is capable of accepting null inputs. The transformed map might contain null
   * values if the transformer sometimes gives a null result.
   *
   * <p>The returned map is not thread-safe or serializable, even if the underlying map is.
   *
   * <p>The transformer is applied lazily, invoked when needed. This is necessary for the returned
   * map to be a view, but it means that the transformer will be applied many times for bulk
   * operations like {@link Map#containsValue} and {@link Object#toString}. For this to perform
   * well, {@code transformer} should be fast. To avoid lazy evaluation when the returned map
   * doesn't need to be a view, copy the returned map into a new map of your choosing.
   *
   * <p><b>Warning:</b> This method assumes that for any instance {@code k} of {@code
   * EntryTransformer} key type {@code K}, {@code k.equals(k2)} implies that {@code k2} is also of
   * type {@code K}. Using an {@code EntryTransformer} key type for which this may not hold, such as
   * {@code ArrayList}, may risk a {@code ClassCastException} when calling methods on the
   * transformed map.
   *
   * @since 7.0
   */
  public static <
          K extends @Nullable Object, V1 extends @Nullable Object, V2 extends @Nullable Object>
      Map<K, V2> transformEntries(
          Map<K, V1> fromMap, EntryTransformer<? super K, ? super V1, V2> transformer) {
    return new TransformedEntriesMap<>(fromMap, transformer);
  }

  /**
   * Returns a view of a sorted map whose values are derived from the original sorted map's entries.
   * In contrast to {@link #transformValues}, this method's entry-transformation logic may depend on
   * the key as well as the value.
   *
   * <p>All other properties of the transformed map, such as iteration order, are left intact. For
   * example, the code:
   *
   * <pre>{@code
   * Map<String, Boolean> options =
   *     ImmutableSortedMap.of("verbose", true, "sort", false);
   * EntryTransformer<String, Boolean, String> flagPrefixer =
   *     new EntryTransformer<String, Boolean, String>() {
   *       public String transformEntry(String key, Boolean value) {
   *         return value ? key : "yes" + key;
   *       }
   *     };
   * SortedMap<String, String> transformed =
   *     Maps.transformEntries(options, flagPrefixer);
   * System.out.println(transformed);
   * }</pre>
   *
   * ... prints {@code {sort=yessort, verbose=verbose}}.
   *
   * <p>Changes in the underlying map are reflected in this view. Conversely, this view supports
   * removal operations, and these are reflected in the underlying map.
   *
   * <p>It's acceptable for the underlying map to contain null keys and null values provided that
   * the transformer is capable of accepting null inputs. The transformed map might contain null
   * values if the transformer sometimes gives a null result.
   *
   * <p>The returned map is not thread-safe or serializable, even if the underlying map is.
   *
   * <p>The transformer is applied lazily, invoked when needed. This is necessary for the returned
   * map to be a view, but it means that the transformer will be applied many times for bulk
   * operations like {@link Map#containsValue} and {@link Object#toString}. For this to perform
   * well, {@code transformer} should be fast. To avoid lazy evaluation when the returned map
   * doesn't need to be a view, copy the returned map into a new map of your choosing.
   *
   * <p><b>Warning:</b> This method assumes that for any instance {@code k} of {@code
   * EntryTransformer} key type {@code K}, {@code k.equals(k2)} implies that {@code k2} is also of
   * type {@code K}. Using an {@code EntryTransformer} key type for which this may not hold, such as
   * {@code ArrayList}, may risk a {@code ClassCastException} when calling methods on the
   * transformed map.
   *
   * @since 11.0
   */
  public static <
          K extends @Nullable Object, V1 extends @Nullable Object, V2 extends @Nullable Object>
      SortedMap<K, V2> transformEntries(
          SortedMap<K, V1> fromMap, EntryTransformer<? super K, ? super V1, V2> transformer) {
    return new TransformedEntriesSortedMap<>(fromMap, transformer);
  }

  /**
   * Returns a view of a navigable map whose values are derived from the original navigable map's
   * entries. In contrast to {@link #transformValues}, this method's entry-transformation logic may
   * depend on the key as well as the value.
   *
   * <p>All other properties of the transformed map, such as iteration order, are left intact. For
   * example, the code:
   *
   * <pre>{@code
   * NavigableMap<String, Boolean> options = Maps.newTreeMap();
   * options.put("verbose", false);
   * options.put("sort", true);
   * EntryTransformer<String, Boolean, String> flagPrefixer =
   *     new EntryTransformer<String, Boolean, String>() {
   *       public String transformEntry(String key, Boolean value) {
   *         return value ? key : ("yes" + key);
   *       }
   *     };
   * NavigableMap<String, String> transformed =
   *     LabsMaps.transformNavigableEntries(options, flagPrefixer);
   * System.out.println(transformed);
   * }</pre>
   *
   * ... prints {@code {sort=yessort, verbose=verbose}}.
   *
   * <p>Changes in the underlying map are reflected in this view. Conversely, this view supports
   * removal operations, and these are reflected in the underlying map.
   *
   * <p>It's acceptable for the underlying map to contain null keys and null values provided that
   * the transformer is capable of accepting null inputs. The transformed map might contain null
   * values if the transformer sometimes gives a null result.
   *
   * <p>The returned map is not thread-safe or serializable, even if the underlying map is.
   *
   * <p>The transformer is applied lazily, invoked when needed. This is necessary for the returned
   * map to be a view, but it means that the transformer will be applied many times for bulk
   * operations like {@link Map#containsValue} and {@link Object#toString}. For this to perform
   * well, {@code transformer} should be fast. To avoid lazy evaluation when the returned map
   * doesn't need to be a view, copy the returned map into a new map of your choosing.
   *
   * <p><b>Warning:</b> This method assumes that for any instance {@code k} of {@code
   * EntryTransformer} key type {@code K}, {@code k.equals(k2)} implies that {@code k2} is also of
   * type {@code K}. Using an {@code EntryTransformer} key type for which this may not hold, such as
   * {@code ArrayList}, may risk a {@code ClassCastException} when calling methods on the
   * transformed map.
   *
   * @since 13.0
   */
  @GwtIncompatible // NavigableMap
  public static <
          K extends @Nullable Object, V1 extends @Nullable Object, V2 extends @Nullable Object>
      NavigableMap<K, V2> transformEntries(
          NavigableMap<K, V1> fromMap, EntryTransformer<? super K, ? super V1, V2> transformer) {
    return new TransformedEntriesNavigableMap<>(fromMap, transformer);
  }

  /**
   * A transformation of the value of a key-value pair, using both key and value as inputs. To apply
   * the transformation to a map, use {@link Maps#transformEntries(Map, EntryTransformer)}.
   *
   * @param <K> the key type of the input and output entries
   * @param <V1> the value type of the input entry
   * @param <V2> the value type of the output entry
   * @since 7.0
   */
  @FunctionalInterface
  public interface EntryTransformer<
      K extends @Nullable Object, V1 extends @Nullable Object, V2 extends @Nullable Object> {
    /**
     * Determines an output value based on a key-value pair. This method is <i>generally
     * expected</i>, but not absolutely required, to have the following properties:
     *
     * <ul>
     *   <li>Its execution does not cause any observable side effects.
     *   <li>The computation is <i>consistent with equals</i>; that is, {@link Objects#equal
     *       Objects.equal}{@code (k1, k2) &&} {@link Objects#equal}{@code (v1, v2)} implies that
     *       {@code Objects.equal(transformer.transform(k1, v1), transformer.transform(k2, v2))}.
     * </ul>
     *
     * @throws NullPointerException if the key or value is null and this transformer does not accept
     *     null arguments
     */
    @ParametricNullness
    V2 transformEntry(@ParametricNullness K key, @ParametricNullness V1 value);
  }

  /** Views a function as an entry transformer that ignores the entry key. */
  static <K extends @Nullable Object, V1 extends @Nullable Object, V2 extends @Nullable Object>
      EntryTransformer<K, V1, V2> asEntryTransformer(final Function<? super V1, V2> function) {
    checkNotNull(function);
    return new EntryTransformer<K, V1, V2>() {
      @Override
      @ParametricNullness
      public V2 transformEntry(@ParametricNullness K key, @ParametricNullness V1 value) {
        return function.apply(value);
      }
    };
  }

  static <K extends @Nullable Object, V1 extends @Nullable Object, V2 extends @Nullable Object>
      Function<V1, V2> asValueToValueFunction(
          final EntryTransformer<? super K, V1, V2> transformer, @ParametricNullness final K key) {
    checkNotNull(transformer);
    return new Function<V1, V2>() {
      @Override
      @ParametricNullness
      public V2 apply(@ParametricNullness V1 v1) {
        return transformer.transformEntry(key, v1);
      }
    };
  }

  /** Views an entry transformer as a function from {@code Entry} to values. */
  static <K extends @Nullable Object, V1 extends @Nullable Object, V2 extends @Nullable Object>
      Function<Entry<K, V1>, V2> asEntryToValueFunction(
          final EntryTransformer<? super K, ? super V1, V2> transformer) {
    checkNotNull(transformer);
    return new Function<Entry<K, V1>, V2>() {
      @Override
      @ParametricNullness
      public V2 apply(Entry<K, V1> entry) {
        return transformer.transformEntry(entry.getKey(), entry.getValue());
      }
    };
  }

  /** Returns a view of an entry transformed by the specified transformer. */
  static <V2 extends @Nullable Object, K extends @Nullable Object, V1 extends @Nullable Object>
      Entry<K, V2> transformEntry(
          final EntryTransformer<? super K, ? super V1, V2> transformer, final Entry<K, V1> entry) {
    checkNotNull(transformer);
    checkNotNull(entry);
    return new AbstractMapEntry<K, V2>() {
      @Override
      @ParametricNullness
      public K getKey() {
        return entry.getKey();
      }

      @Override
      @ParametricNullness
      public V2 getValue() {
        return transformer.transformEntry(entry.getKey(), entry.getValue());
      }
    };
  }

  /** Views an entry transformer as a function from entries to entries. */
  static <K extends @Nullable Object, V1 extends @Nullable Object, V2 extends @Nullable Object>
      Function<Entry<K, V1>, Entry<K, V2>> asEntryToEntryFunction(
          final EntryTransformer<? super K, ? super V1, V2> transformer) {
    checkNotNull(transformer);
    return new Function<Entry<K, V1>, Entry<K, V2>>() {
      @Override
      public Entry<K, V2> apply(final Entry<K, V1> entry) {
        return transformEntry(transformer, entry);
      }
    };
  }

  static class TransformedEntriesMap<
          K extends @Nullable Object, V1 extends @Nullable Object, V2 extends @Nullable Object>
      extends IteratorBasedAbstractMap<K, V2> {
    final Map<K, V1> fromMap;
    final EntryTransformer<? super K, ? super V1, V2> transformer;

    TransformedEntriesMap(
        Map<K, V1> fromMap, EntryTransformer<? super K, ? super V1, V2> transformer) {
      this.fromMap = checkNotNull(fromMap);
      this.transformer = checkNotNull(transformer);
    }

    @Override
    public @NonNegative int size() {
      return fromMap.size();
    }

    @Override
    public boolean containsKey(@CheckForNull @UnknownSignedness Object key) {
      return fromMap.containsKey(key);
    }

    @Override
    @CheckForNull
    public V2 get(@CheckForNull @UnknownSignedness Object key) {
      return getOrDefault(key, null);
    }

    // safe as long as the user followed the <b>Warning</b> in the javadoc
    @SuppressWarnings("unchecked")
    @Override
    @CheckForNull
    public V2 getOrDefault(@CheckForNull @UnknownSignedness Object key, @CheckForNull V2 defaultValue) {
      V1 value = fromMap.get(key);
      if (value != null || fromMap.containsKey(key)) {
        // The cast is safe because of the containsKey check.
        return transformer.transformEntry((K) key, uncheckedCastNullableTToT(value));
      }
      return defaultValue;
    }

    // safe as long as the user followed the <b>Warning</b> in the javadoc
    @SuppressWarnings("unchecked")
    @Override
    @CheckForNull
    public V2 remove(@CheckForNull @UnknownSignedness Object key) {
      return fromMap.containsKey(key)
          // The cast is safe because of the containsKey check.
          ? transformer.transformEntry((K) key, uncheckedCastNullableTToT(fromMap.remove(key)))
          : null;
    }

    @Override
    public void clear() {
      fromMap.clear();
    }

    @Override
    public Set<@KeyFor({"this"}) K> keySet() {
      return fromMap.keySet();
    }

    @Override
    Iterator<Entry<K, V2>> entryIterator() {
      return Iterators.transform(
          fromMap.entrySet().iterator(), Maps.<K, V1, V2>asEntryToEntryFunction(transformer));
    }

    @Override
    Spliterator<Entry<K, V2>> entrySpliterator() {
      return CollectSpliterators.map(
          fromMap.entrySet().spliterator(), Maps.<K, V1, V2>asEntryToEntryFunction(transformer));
    }

    @Override
    public void forEach(BiConsumer<? super K, ? super V2> action) {
      checkNotNull(action);
      // avoids creating new Entry<K, V2> objects
      fromMap.forEach((k, v1) -> action.accept(k, transformer.transformEntry(k, v1)));
    }

    @Override
    public Collection<V2> values() {
      return new Values<>(this);
    }
  }

  static class TransformedEntriesSortedMap<
          K extends @Nullable Object, V1 extends @Nullable Object, V2 extends @Nullable Object>
      extends TransformedEntriesMap<K, V1, V2> implements SortedMap<K, V2> {

    protected SortedMap<K, V1> fromMap() {
      return (SortedMap<K, V1>) fromMap;
    }

    TransformedEntriesSortedMap(
        SortedMap<K, V1> fromMap, EntryTransformer<? super K, ? super V1, V2> transformer) {
      super(fromMap, transformer);
    }

    @Override
    @CheckForNull
    public Comparator<? super K> comparator() {
      return fromMap().comparator();
    }

    @Override
    @ParametricNullness
    public @KeyFor("this") K firstKey() {
      return fromMap().firstKey();
    }

    @Override
    public SortedMap<K, V2> headMap(@ParametricNullness K toKey) {
      return transformEntries(fromMap().headMap(toKey), transformer);
    }

    @Override
    @ParametricNullness
    public @KeyFor("this") K lastKey() {
      return fromMap().lastKey();
    }

    @Override
    public SortedMap<K, V2> subMap(@ParametricNullness K fromKey, @ParametricNullness K toKey) {
      return transformEntries(fromMap().subMap(fromKey, toKey), transformer);
    }

    @Override
    public SortedMap<K, V2> tailMap(@ParametricNullness K fromKey) {
      return transformEntries(fromMap().tailMap(fromKey), transformer);
    }
  }

  @GwtIncompatible // NavigableMap
  private static class TransformedEntriesNavigableMap<
          K extends @Nullable Object, V1 extends @Nullable Object, V2 extends @Nullable Object>
      extends TransformedEntriesSortedMap<K, V1, V2> implements NavigableMap<K, V2> {

    TransformedEntriesNavigableMap(
        NavigableMap<K, V1> fromMap, EntryTransformer<? super K, ? super V1, V2> transformer) {
      super(fromMap, transformer);
    }

    @Override
    @CheckForNull
    public Entry<K, V2> ceilingEntry(@ParametricNullness K key) {
      return transformEntry(fromMap().ceilingEntry(key));
    }

    @Override
    @CheckForNull
    public K ceilingKey(@ParametricNullness K key) {
      return fromMap().ceilingKey(key);
    }

    @Override
    public NavigableSet<@KeyFor({"this"}) K> descendingKeySet() {
      return fromMap().descendingKeySet();
    }

    @Override
    public NavigableMap<K, V2> descendingMap() {
      return transformEntries(fromMap().descendingMap(), transformer);
    }

    @Override
    @CheckForNull
    public Entry<K, V2> firstEntry() {
      return transformEntry(fromMap().firstEntry());
    }

    @Override
    @CheckForNull
    public Entry<K, V2> floorEntry(@ParametricNullness K key) {
      return transformEntry(fromMap().floorEntry(key));
    }

    @Override
    @CheckForNull
    public K floorKey(@ParametricNullness K key) {
      return fromMap().floorKey(key);
    }

    @Override
    public NavigableMap<K, V2> headMap(@ParametricNullness K toKey) {
      return headMap(toKey, false);
    }

    @Override
    public NavigableMap<K, V2> headMap(@ParametricNullness K toKey, boolean inclusive) {
      return transformEntries(fromMap().headMap(toKey, inclusive), transformer);
    }

    @Override
    @CheckForNull
    public Entry<K, V2> higherEntry(@ParametricNullness K key) {
      return transformEntry(fromMap().higherEntry(key));
    }

    @Override
    @CheckForNull
    public K higherKey(@ParametricNullness K key) {
      return fromMap().higherKey(key);
    }

    @Override
    @CheckForNull
    public Entry<K, V2> lastEntry() {
      return transformEntry(fromMap().lastEntry());
    }

    @Override
    @CheckForNull
    public Entry<K, V2> lowerEntry(@ParametricNullness K key) {
      return transformEntry(fromMap().lowerEntry(key));
    }

    @Override
    @CheckForNull
    public K lowerKey(@ParametricNullness K key) {
      return fromMap().lowerKey(key);
    }

    @Override
    public NavigableSet<@KeyFor({"this"}) K> navigableKeySet() {
      return fromMap().navigableKeySet();
    }

    @Override
    @CheckForNull
    public Entry<K, V2> pollFirstEntry() {
      return transformEntry(fromMap().pollFirstEntry());
    }

    @Override
    @CheckForNull
    public Entry<K, V2> pollLastEntry() {
      return transformEntry(fromMap().pollLastEntry());
    }

    @Override
    public NavigableMap<K, V2> subMap(
        @ParametricNullness K fromKey,
        boolean fromInclusive,
        @ParametricNullness K toKey,
        boolean toInclusive) {
      return transformEntries(
          fromMap().subMap(fromKey, fromInclusive, toKey, toInclusive), transformer);
    }

    @Override
    public NavigableMap<K, V2> subMap(@ParametricNullness K fromKey, @ParametricNullness K toKey) {
      return subMap(fromKey, true, toKey, false);
    }

    @Override
    public NavigableMap<K, V2> tailMap(@ParametricNullness K fromKey) {
      return tailMap(fromKey, true);
    }

    @Override
    public NavigableMap<K, V2> tailMap(@ParametricNullness K fromKey, boolean inclusive) {
      return transformEntries(fromMap().tailMap(fromKey, inclusive), transformer);
    }

    @CheckForNull
    private Entry<K, V2> transformEntry(@CheckForNull Entry<K, V1> entry) {
      return (entry == null) ? null : Maps.transformEntry(transformer, entry);
    }

    @Override
    protected NavigableMap<K, V1> fromMap() {
      return (NavigableMap<K, V1>) super.fromMap();
    }
  }

  static <K extends @Nullable Object> Predicate<Entry<K, ?>> keyPredicateOnEntries(
      Predicate<? super K> keyPredicate) {
    return compose(keyPredicate, Maps.<K>keyFunction());
  }

  static <V extends @Nullable Object> Predicate<Entry<?, V>> valuePredicateOnEntries(
      Predicate<? super V> valuePredicate) {
    return compose(valuePredicate, Maps.<V>valueFunction());
  }

  /**
   * Returns a map containing the mappings in {@code unfiltered} whose keys satisfy a predicate. The
   * returned map is a live view of {@code unfiltered}; changes to one affect the other.
   *
   * <p>The resulting map's {@code keySet()}, {@code entrySet()}, and {@code values()} views have
   * iterators that don't support {@code remove()}, but all other methods are supported by the map
   * and its views. When given a key that doesn't satisfy the predicate, the map's {@code put()} and
   * {@code putAll()} methods throw an {@link IllegalArgumentException}.
   *
   * <p>When methods such as {@code removeAll()} and {@code clear()} are called on the filtered map
   * or its views, only mappings whose keys satisfy the filter will be removed from the underlying
   * map.
   *
   * <p>The returned map isn't threadsafe or serializable, even if {@code unfiltered} is.
   *
   * <p>Many of the filtered map's methods, such as {@code size()}, iterate across every key/value
   * mapping in the underlying map and determine which satisfy the filter. When a live view is
   * <i>not</i> needed, it may be faster to copy the filtered map and use the copy.
   *
   * <p><b>Warning:</b> {@code keyPredicate} must be <i>consistent with equals</i>, as documented at
   * {@link Predicate#apply}. Do not provide a predicate such as {@code
   * Predicates.instanceOf(ArrayList.class)}, which is inconsistent with equals.
   */
  public static <K extends @Nullable Object, V extends @Nullable Object> Map<K, V> filterKeys(
      Map<K, V> unfiltered, final Predicate<? super K> keyPredicate) {
    checkNotNull(keyPredicate);
    Predicate<Entry<K, ?>> entryPredicate = keyPredicateOnEntries(keyPredicate);
    return (unfiltered instanceof AbstractFilteredMap)
        ? filterFiltered((AbstractFilteredMap<K, V>) unfiltered, entryPredicate)
        : new FilteredKeyMap<K, V>(checkNotNull(unfiltered), keyPredicate, entryPredicate);
  }

  /**
   * Returns a sorted map containing the mappings in {@code unfiltered} whose keys satisfy a
   * predicate. The returned map is a live view of {@code unfiltered}; changes to one affect the
   * other.
   *
   * <p>The resulting map's {@code keySet()}, {@code entrySet()}, and {@code values()} views have
   * iterators that don't support {@code remove()}, but all other methods are supported by the map
   * and its views. When given a key that doesn't satisfy the predicate, the map's {@code put()} and
   * {@code putAll()} methods throw an {@link IllegalArgumentException}.
   *
   * <p>When methods such as {@code removeAll()} and {@code clear()} are called on the filtered map
   * or its views, only mappings whose keys satisfy the filter will be removed from the underlying
   * map.
   *
   * <p>The returned map isn't threadsafe or serializable, even if {@code unfiltered} is.
   *
   * <p>Many of the filtered map's methods, such as {@code size()}, iterate across every key/value
   * mapping in the underlying map and determine which satisfy the filter. When a live view is
   * <i>not</i> needed, it may be faster to copy the filtered map and use the copy.
   *
   * <p><b>Warning:</b> {@code keyPredicate} must be <i>consistent with equals</i>, as documented at
   * {@link Predicate#apply}. Do not provide a predicate such as {@code
   * Predicates.instanceOf(ArrayList.class)}, which is inconsistent with equals.
   *
   * @since 11.0
   */
  public static <K extends @Nullable Object, V extends @Nullable Object> SortedMap<K, V> filterKeys(
      SortedMap<K, V> unfiltered, final Predicate<? super K> keyPredicate) {
    // TODO(lowasser): Return a subclass of Maps.FilteredKeyMap for slightly better
    // performance.
    return filterEntries(unfiltered, Maps.<K>keyPredicateOnEntries(keyPredicate));
  }

  /**
   * Returns a navigable map containing the mappings in {@code unfiltered} whose keys satisfy a
   * predicate. The returned map is a live view of {@code unfiltered}; changes to one affect the
   * other.
   *
   * <p>The resulting map's {@code keySet()}, {@code entrySet()}, and {@code values()} views have
   * iterators that don't support {@code remove()}, but all other methods are supported by the map
   * and its views. When given a key that doesn't satisfy the predicate, the map's {@code put()} and
   * {@code putAll()} methods throw an {@link IllegalArgumentException}.
   *
   * <p>When methods such as {@code removeAll()} and {@code clear()} are called on the filtered map
   * or its views, only mappings whose keys satisfy the filter will be removed from the underlying
   * map.
   *
   * <p>The returned map isn't threadsafe or serializable, even if {@code unfiltered} is.
   *
   * <p>Many of the filtered map's methods, such as {@code size()}, iterate across every key/value
   * mapping in the underlying map and determine which satisfy the filter. When a live view is
   * <i>not</i> needed, it may be faster to copy the filtered map and use the copy.
   *
   * <p><b>Warning:</b> {@code keyPredicate} must be <i>consistent with equals</i>, as documented at
   * {@link Predicate#apply}. Do not provide a predicate such as {@code
   * Predicates.instanceOf(ArrayList.class)}, which is inconsistent with equals.
   *
   * @since 14.0
   */
  @GwtIncompatible // NavigableMap
  public static <K extends @Nullable Object, V extends @Nullable Object>
      NavigableMap<K, V> filterKeys(
          NavigableMap<K, V> unfiltered, final Predicate<? super K> keyPredicate) {
    // TODO(lowasser): Return a subclass of Maps.FilteredKeyMap for slightly better
    // performance.
    return filterEntries(unfiltered, Maps.<K>keyPredicateOnEntries(keyPredicate));
  }

  /**
   * Returns a bimap containing the mappings in {@code unfiltered} whose keys satisfy a predicate.
   * The returned bimap is a live view of {@code unfiltered}; changes to one affect the other.
   *
   * <p>The resulting bimap's {@code keySet()}, {@code entrySet()}, and {@code values()} views have
   * iterators that don't support {@code remove()}, but all other methods are supported by the bimap
   * and its views. When given a key that doesn't satisfy the predicate, the bimap's {@code put()},
   * {@code forcePut()} and {@code putAll()} methods throw an {@link IllegalArgumentException}.
   *
   * <p>When methods such as {@code removeAll()} and {@code clear()} are called on the filtered
   * bimap or its views, only mappings that satisfy the filter will be removed from the underlying
   * bimap.
   *
   * <p>The returned bimap isn't threadsafe or serializable, even if {@code unfiltered} is.
   *
   * <p>Many of the filtered bimap's methods, such as {@code size()}, iterate across every key in
   * the underlying bimap and determine which satisfy the filter. When a live view is <i>not</i>
   * needed, it may be faster to copy the filtered bimap and use the copy.
   *
   * <p><b>Warning:</b> {@code entryPredicate} must be <i>consistent with equals </i>, as documented
   * at {@link Predicate#apply}.
   *
   * @since 14.0
   */
  public static <K extends @Nullable Object, V extends @Nullable Object> BiMap<K, V> filterKeys(
      BiMap<K, V> unfiltered, final Predicate<? super K> keyPredicate) {
    checkNotNull(keyPredicate);
    return filterEntries(unfiltered, Maps.<K>keyPredicateOnEntries(keyPredicate));
  }

  /**
   * Returns a map containing the mappings in {@code unfiltered} whose values satisfy a predicate.
   * The returned map is a live view of {@code unfiltered}; changes to one affect the other.
   *
   * <p>The resulting map's {@code keySet()}, {@code entrySet()}, and {@code values()} views have
   * iterators that don't support {@code remove()}, but all other methods are supported by the map
   * and its views. When given a value that doesn't satisfy the predicate, the map's {@code put()},
   * {@code putAll()}, and {@link Entry#setValue} methods throw an {@link IllegalArgumentException}.
   *
   * <p>When methods such as {@code removeAll()} and {@code clear()} are called on the filtered map
   * or its views, only mappings whose values satisfy the filter will be removed from the underlying
   * map.
   *
   * <p>The returned map isn't threadsafe or serializable, even if {@code unfiltered} is.
   *
   * <p>Many of the filtered map's methods, such as {@code size()}, iterate across every key/value
   * mapping in the underlying map and determine which satisfy the filter. When a live view is
   * <i>not</i> needed, it may be faster to copy the filtered map and use the copy.
   *
   * <p><b>Warning:</b> {@code valuePredicate} must be <i>consistent with equals</i>, as documented
   * at {@link Predicate#apply}. Do not provide a predicate such as {@code
   * Predicates.instanceOf(ArrayList.class)}, which is inconsistent with equals.
   */
  public static <K extends @Nullable Object, V extends @Nullable Object> Map<K, V> filterValues(
      Map<K, V> unfiltered, final Predicate<? super V> valuePredicate) {
    return filterEntries(unfiltered, Maps.<V>valuePredicateOnEntries(valuePredicate));
  }

  /**
   * Returns a sorted map containing the mappings in {@code unfiltered} whose values satisfy a
   * predicate. The returned map is a live view of {@code unfiltered}; changes to one affect the
   * other.
   *
   * <p>The resulting map's {@code keySet()}, {@code entrySet()}, and {@code values()} views have
   * iterators that don't support {@code remove()}, but all other methods are supported by the map
   * and its views. When given a value that doesn't satisfy the predicate, the map's {@code put()},
   * {@code putAll()}, and {@link Entry#setValue} methods throw an {@link IllegalArgumentException}.
   *
   * <p>When methods such as {@code removeAll()} and {@code clear()} are called on the filtered map
   * or its views, only mappings whose values satisfy the filter will be removed from the underlying
   * map.
   *
   * <p>The returned map isn't threadsafe or serializable, even if {@code unfiltered} is.
   *
   * <p>Many of the filtered map's methods, such as {@code size()}, iterate across every key/value
   * mapping in the underlying map and determine which satisfy the filter. When a live view is
   * <i>not</i> needed, it may be faster to copy the filtered map and use the copy.
   *
   * <p><b>Warning:</b> {@code valuePredicate} must be <i>consistent with equals</i>, as documented
   * at {@link Predicate#apply}. Do not provide a predicate such as {@code
   * Predicates.instanceOf(ArrayList.class)}, which is inconsistent with equals.
   *
   * @since 11.0
   */
  public static <K extends @Nullable Object, V extends @Nullable Object>
      SortedMap<K, V> filterValues(
          SortedMap<K, V> unfiltered, final Predicate<? super V> valuePredicate) {
    return filterEntries(unfiltered, Maps.<V>valuePredicateOnEntries(valuePredicate));
  }

  /**
   * Returns a navigable map containing the mappings in {@code unfiltered} whose values satisfy a
   * predicate. The returned map is a live view of {@code unfiltered}; changes to one affect the
   * other.
   *
   * <p>The resulting map's {@code keySet()}, {@code entrySet()}, and {@code values()} views have
   * iterators that don't support {@code remove()}, but all other methods are supported by the map
   * and its views. When given a value that doesn't satisfy the predicate, the map's {@code put()},
   * {@code putAll()}, and {@link Entry#setValue} methods throw an {@link IllegalArgumentException}.
   *
   * <p>When methods such as {@code removeAll()} and {@code clear()} are called on the filtered map
   * or its views, only mappings whose values satisfy the filter will be removed from the underlying
   * map.
   *
   * <p>The returned map isn't threadsafe or serializable, even if {@code unfiltered} is.
   *
   * <p>Many of the filtered map's methods, such as {@code size()}, iterate across every key/value
   * mapping in the underlying map and determine which satisfy the filter. When a live view is
   * <i>not</i> needed, it may be faster to copy the filtered map and use the copy.
   *
   * <p><b>Warning:</b> {@code valuePredicate} must be <i>consistent with equals</i>, as documented
   * at {@link Predicate#apply}. Do not provide a predicate such as {@code
   * Predicates.instanceOf(ArrayList.class)}, which is inconsistent with equals.
   *
   * @since 14.0
   */
  @GwtIncompatible // NavigableMap
  public static <K extends @Nullable Object, V extends @Nullable Object>
      NavigableMap<K, V> filterValues(
          NavigableMap<K, V> unfiltered, final Predicate<? super V> valuePredicate) {
    return filterEntries(unfiltered, Maps.<V>valuePredicateOnEntries(valuePredicate));
  }

  /**
   * Returns a bimap containing the mappings in {@code unfiltered} whose values satisfy a predicate.
   * The returned bimap is a live view of {@code unfiltered}; changes to one affect the other.
   *
   * <p>The resulting bimap's {@code keySet()}, {@code entrySet()}, and {@code values()} views have
   * iterators that don't support {@code remove()}, but all other methods are supported by the bimap
   * and its views. When given a value that doesn't satisfy the predicate, the bimap's {@code
   * put()}, {@code forcePut()} and {@code putAll()} methods throw an {@link
   * IllegalArgumentException}. Similarly, the map's entries have a {@link Entry#setValue} method
   * that throws an {@link IllegalArgumentException} when the provided value doesn't satisfy the
   * predicate.
   *
   * <p>When methods such as {@code removeAll()} and {@code clear()} are called on the filtered
   * bimap or its views, only mappings that satisfy the filter will be removed from the underlying
   * bimap.
   *
   * <p>The returned bimap isn't threadsafe or serializable, even if {@code unfiltered} is.
   *
   * <p>Many of the filtered bimap's methods, such as {@code size()}, iterate across every value in
   * the underlying bimap and determine which satisfy the filter. When a live view is <i>not</i>
   * needed, it may be faster to copy the filtered bimap and use the copy.
   *
   * <p><b>Warning:</b> {@code entryPredicate} must be <i>consistent with equals </i>, as documented
   * at {@link Predicate#apply}.
   *
   * @since 14.0
   */
  public static <K extends @Nullable Object, V extends @Nullable Object> BiMap<K, V> filterValues(
      BiMap<K, V> unfiltered, final Predicate<? super V> valuePredicate) {
    return filterEntries(unfiltered, Maps.<V>valuePredicateOnEntries(valuePredicate));
  }

  /**
   * Returns a map containing the mappings in {@code unfiltered} that satisfy a predicate. The
   * returned map is a live view of {@code unfiltered}; changes to one affect the other.
   *
   * <p>The resulting map's {@code keySet()}, {@code entrySet()}, and {@code values()} views have
   * iterators that don't support {@code remove()}, but all other methods are supported by the map
   * and its views. When given a key/value pair that doesn't satisfy the predicate, the map's {@code
   * put()} and {@code putAll()} methods throw an {@link IllegalArgumentException}. Similarly, the
   * map's entries have a {@link Entry#setValue} method that throws an {@link
   * IllegalArgumentException} when the existing key and the provided value don't satisfy the
   * predicate.
   *
   * <p>When methods such as {@code removeAll()} and {@code clear()} are called on the filtered map
   * or its views, only mappings that satisfy the filter will be removed from the underlying map.
   *
   * <p>The returned map isn't threadsafe or serializable, even if {@code unfiltered} is.
   *
   * <p>Many of the filtered map's methods, such as {@code size()}, iterate across every key/value
   * mapping in the underlying map and determine which satisfy the filter. When a live view is
   * <i>not</i> needed, it may be faster to copy the filtered map and use the copy.
   *
   * <p><b>Warning:</b> {@code entryPredicate} must be <i>consistent with equals</i>, as documented
   * at {@link Predicate#apply}.
   */
  public static <K extends @Nullable Object, V extends @Nullable Object> Map<K, V> filterEntries(
      Map<K, V> unfiltered, Predicate<? super Entry<K, V>> entryPredicate) {
    checkNotNull(entryPredicate);
    return (unfiltered instanceof AbstractFilteredMap)
        ? filterFiltered((AbstractFilteredMap<K, V>) unfiltered, entryPredicate)
        : new FilteredEntryMap<K, V>(checkNotNull(unfiltered), entryPredicate);
  }

  /**
   * Returns a sorted map containing the mappings in {@code unfiltered} that satisfy a predicate.
   * The returned map is a live view of {@code unfiltered}; changes to one affect the other.
   *
   * <p>The resulting map's {@code keySet()}, {@code entrySet()}, and {@code values()} views have
   * iterators that don't support {@code remove()}, but all other methods are supported by the map
   * and its views. When given a key/value pair that doesn't satisfy the predicate, the map's {@code
   * put()} and {@code putAll()} methods throw an {@link IllegalArgumentException}. Similarly, the
   * map's entries have a {@link Entry#setValue} method that throws an {@link
   * IllegalArgumentException} when the existing key and the provided value don't satisfy the
   * predicate.
   *
   * <p>When methods such as {@code removeAll()} and {@code clear()} are called on the filtered map
   * or its views, only mappings that satisfy the filter will be removed from the underlying map.
   *
   * <p>The returned map isn't threadsafe or serializable, even if {@code unfiltered} is.
   *
   * <p>Many of the filtered map's methods, such as {@code size()}, iterate across every key/value
   * mapping in the underlying map and determine which satisfy the filter. When a live view is
   * <i>not</i> needed, it may be faster to copy the filtered map and use the copy.
   *
   * <p><b>Warning:</b> {@code entryPredicate} must be <i>consistent with equals</i>, as documented
   * at {@link Predicate#apply}.
   *
   * @since 11.0
   */
  public static <K extends @Nullable Object, V extends @Nullable Object>
      SortedMap<K, V> filterEntries(
          SortedMap<K, V> unfiltered, Predicate<? super Entry<K, V>> entryPredicate) {
    checkNotNull(entryPredicate);
    return (unfiltered instanceof FilteredEntrySortedMap)
        ? filterFiltered((FilteredEntrySortedMap<K, V>) unfiltered, entryPredicate)
        : new FilteredEntrySortedMap<K, V>(checkNotNull(unfiltered), entryPredicate);
  }

  /**
   * Returns a sorted map containing the mappings in {@code unfiltered} that satisfy a predicate.
   * The returned map is a live view of {@code unfiltered}; changes to one affect the other.
   *
   * <p>The resulting map's {@code keySet()}, {@code entrySet()}, and {@code values()} views have
   * iterators that don't support {@code remove()}, but all other methods are supported by the map
   * and its views. When given a key/value pair that doesn't satisfy the predicate, the map's {@code
   * put()} and {@code putAll()} methods throw an {@link IllegalArgumentException}. Similarly, the
   * map's entries have a {@link Entry#setValue} method that throws an {@link
   * IllegalArgumentException} when the existing key and the provided value don't satisfy the
   * predicate.
   *
   * <p>When methods such as {@code removeAll()} and {@code clear()} are called on the filtered map
   * or its views, only mappings that satisfy the filter will be removed from the underlying map.
   *
   * <p>The returned map isn't threadsafe or serializable, even if {@code unfiltered} is.
   *
   * <p>Many of the filtered map's methods, such as {@code size()}, iterate across every key/value
   * mapping in the underlying map and determine which satisfy the filter. When a live view is
   * <i>not</i> needed, it may be faster to copy the filtered map and use the copy.
   *
   * <p><b>Warning:</b> {@code entryPredicate} must be <i>consistent with equals</i>, as documented
   * at {@link Predicate#apply}.
   *
   * @since 14.0
   */
  @GwtIncompatible // NavigableMap
  public static <K extends @Nullable Object, V extends @Nullable Object>
      NavigableMap<K, V> filterEntries(
          NavigableMap<K, V> unfiltered, Predicate<? super Entry<K, V>> entryPredicate) {
    checkNotNull(entryPredicate);
    return (unfiltered instanceof FilteredEntryNavigableMap)
        ? filterFiltered((FilteredEntryNavigableMap<K, V>) unfiltered, entryPredicate)
        : new FilteredEntryNavigableMap<K, V>(checkNotNull(unfiltered), entryPredicate);
  }

  /**
   * Returns a bimap containing the mappings in {@code unfiltered} that satisfy a predicate. The
   * returned bimap is a live view of {@code unfiltered}; changes to one affect the other.
   *
   * <p>The resulting bimap's {@code keySet()}, {@code entrySet()}, and {@code values()} views have
   * iterators that don't support {@code remove()}, but all other methods are supported by the bimap
   * and its views. When given a key/value pair that doesn't satisfy the predicate, the bimap's
   * {@code put()}, {@code forcePut()} and {@code putAll()} methods throw an {@link
   * IllegalArgumentException}. Similarly, the map's entries have an {@link Entry#setValue} method
   * that throws an {@link IllegalArgumentException} when the existing key and the provided value
   * don't satisfy the predicate.
   *
   * <p>When methods such as {@code removeAll()} and {@code clear()} are called on the filtered
   * bimap or its views, only mappings that satisfy the filter will be removed from the underlying
   * bimap.
   *
   * <p>The returned bimap isn't threadsafe or serializable, even if {@code unfiltered} is.
   *
   * <p>Many of the filtered bimap's methods, such as {@code size()}, iterate across every key/value
   * mapping in the underlying bimap and determine which satisfy the filter. When a live view is
   * <i>not</i> needed, it may be faster to copy the filtered bimap and use the copy.
   *
   * <p><b>Warning:</b> {@code entryPredicate} must be <i>consistent with equals </i>, as documented
   * at {@link Predicate#apply}.
   *
   * @since 14.0
   */
  public static <K extends @Nullable Object, V extends @Nullable Object> BiMap<K, V> filterEntries(
      BiMap<K, V> unfiltered, Predicate<? super Entry<K, V>> entryPredicate) {
    checkNotNull(unfiltered);
    checkNotNull(entryPredicate);
    return (unfiltered instanceof FilteredEntryBiMap)
        ? filterFiltered((FilteredEntryBiMap<K, V>) unfiltered, entryPredicate)
        : new FilteredEntryBiMap<K, V>(unfiltered, entryPredicate);
  }

  /**
   * Support {@code clear()}, {@code removeAll()}, and {@code retainAll()} when filtering a filtered
   * map.
   */
  private static <K extends @Nullable Object, V extends @Nullable Object> Map<K, V> filterFiltered(
      AbstractFilteredMap<K, V> map, Predicate<? super Entry<K, V>> entryPredicate) {
    return new FilteredEntryMap<>(
        map.unfiltered, Predicates.<Entry<K, V>>and(map.predicate, entryPredicate));
  }

  /**
   * Support {@code clear()}, {@code removeAll()}, and {@code retainAll()} when filtering a filtered
   * sorted map.
   */
  private static <K extends @Nullable Object, V extends @Nullable Object>
      SortedMap<K, V> filterFiltered(
          FilteredEntrySortedMap<K, V> map, Predicate<? super Entry<K, V>> entryPredicate) {
    Predicate<Entry<K, V>> predicate = Predicates.<Entry<K, V>>and(map.predicate, entryPredicate);
    return new FilteredEntrySortedMap<>(map.sortedMap(), predicate);
  }

  /**
   * Support {@code clear()}, {@code removeAll()}, and {@code retainAll()} when filtering a filtered
   * navigable map.
   */
  @GwtIncompatible // NavigableMap
  private static <K extends @Nullable Object, V extends @Nullable Object>
      NavigableMap<K, V> filterFiltered(
          FilteredEntryNavigableMap<K, V> map, Predicate<? super Entry<K, V>> entryPredicate) {
    Predicate<Entry<K, V>> predicate =
        Predicates.<Entry<K, V>>and(map.entryPredicate, entryPredicate);
    return new FilteredEntryNavigableMap<>(map.unfiltered, predicate);
  }

  /**
   * Support {@code clear()}, {@code removeAll()}, and {@code retainAll()} when filtering a filtered
   * map.
   */
  private static <K extends @Nullable Object, V extends @Nullable Object>
      BiMap<K, V> filterFiltered(
          FilteredEntryBiMap<K, V> map, Predicate<? super Entry<K, V>> entryPredicate) {
    Predicate<Entry<K, V>> predicate = Predicates.<Entry<K, V>>and(map.predicate, entryPredicate);
    return new FilteredEntryBiMap<>(map.unfiltered(), predicate);
  }

  private abstract static class AbstractFilteredMap<
          K extends @Nullable Object, V extends @Nullable Object>
      extends ViewCachingAbstractMap<K, V> {
    final Map<K, V> unfiltered;
    final Predicate<? super Entry<K, V>> predicate;

    AbstractFilteredMap(Map<K, V> unfiltered, Predicate<? super Entry<K, V>> predicate) {
      this.unfiltered = unfiltered;
      this.predicate = predicate;
    }

    boolean apply(@CheckForNull Object key, @ParametricNullness V value) {
      // This method is called only when the key is in the map (or about to be added to the map),
      // implying that key is a K.
      @SuppressWarnings({"unchecked", "nullness"})
      K k = (K) key;
      return predicate.apply(Maps.immutableEntry(k, value));
    }

    @Override
    @CheckForNull
    public V put(@ParametricNullness K key, @ParametricNullness V value) {
      checkArgument(apply(key, value));
      return unfiltered.put(key, value);
    }

    @Override
    public void putAll(Map<? extends K, ? extends V> map) {
      for (Entry<? extends K, ? extends V> entry : map.entrySet()) {
        checkArgument(apply(entry.getKey(), entry.getValue()));
      }
      unfiltered.putAll(map);
    }

    @Pure
    @Override
    public boolean containsKey(@CheckForNull @UnknownSignedness Object key) {
      return unfiltered.containsKey(key) && apply(key, unfiltered.get(key));
    }

    @Override
    @CheckForNull
    public V get(@CheckForNull @UnknownSignedness Object key) {
      V value = unfiltered.get(key);
      return ((value != null) && apply(key, value)) ? value : null;
    }

    @Pure
    @Override
    public boolean isEmpty() {
      return entrySet().isEmpty();
    }

    @Override
    @CheckForNull
    public V remove(@CheckForNull @UnknownSignedness Object key) {
      return containsKey(key) ? unfiltered.remove(key) : null;
    }

    @Override
    Collection<V> createValues() {
      return new FilteredMapValues<>(this, unfiltered, predicate);
    }
  }

  private static final class FilteredMapValues<
          K extends @Nullable Object, V extends @Nullable Object>
      extends Maps.Values<K, V> {
    final Map<K, V> unfiltered;
    final Predicate<? super Entry<K, V>> predicate;

    FilteredMapValues(
        Map<K, V> filteredMap, Map<K, V> unfiltered, Predicate<? super Entry<K, V>> predicate) {
      super(filteredMap);
      this.unfiltered = unfiltered;
      this.predicate = predicate;
    }

    @Override
    public boolean remove(@CheckForNull @UnknownSignedness Object o) {
      Iterator<Entry<K, V>> entryItr = unfiltered.entrySet().iterator();
      while (entryItr.hasNext()) {
        Entry<K, V> entry = entryItr.next();
        if (predicate.apply(entry) && Objects.equal(entry.getValue(), o)) {
          entryItr.remove();
          return true;
        }
      }
      return false;
    }

    @Override
    public boolean removeAll(Collection<?> collection) {
      Iterator<Entry<K, V>> entryItr = unfiltered.entrySet().iterator();
      boolean result = false;
      while (entryItr.hasNext()) {
        Entry<K, V> entry = entryItr.next();
        if (predicate.apply(entry) && collection.contains(entry.getValue())) {
          entryItr.remove();
          result = true;
        }
      }
      return result;
    }

    @Override
    public boolean retainAll(Collection<?> collection) {
      Iterator<Entry<K, V>> entryItr = unfiltered.entrySet().iterator();
      boolean result = false;
      while (entryItr.hasNext()) {
        Entry<K, V> entry = entryItr.next();
        if (predicate.apply(entry) && !collection.contains(entry.getValue())) {
          entryItr.remove();
          result = true;
        }
      }
      return result;
    }

    @Override
    public @PolyNull @PolySigned Object[] toArray(FilteredMapValues<@PolyNull @PolySigned K, V> this) {
      // creating an ArrayList so filtering happens once
      return Lists.newArrayList(iterator()).toArray();
    }

    @Override
    @SuppressWarnings("nullness") // b/192354773 in our checker affects toArray declarations
    public <T extends @Nullable @UnknownSignedness Object> T[] toArray(T[] array) {
      return Lists.newArrayList(iterator()).toArray(array);
    }
  }

  private static class FilteredKeyMap<K extends @Nullable Object, V extends @Nullable Object>
      extends AbstractFilteredMap<K, V> {
    final Predicate<? super K> keyPredicate;

    FilteredKeyMap(
        Map<K, V> unfiltered,
        Predicate<? super K> keyPredicate,
        Predicate<? super Entry<K, V>> entryPredicate) {
      super(unfiltered, entryPredicate);
      this.keyPredicate = keyPredicate;
    }

    @Override
    protected Set<Entry<K, V>> createEntrySet() {
      return Sets.filter(unfiltered.entrySet(), predicate);
    }

    @Override
    Set<K> createKeySet() {
      return Sets.filter(unfiltered.keySet(), keyPredicate);
    }

    // The cast is called only when the key is in the unfiltered map, implying
    // that key is a K.
    @Pure
    @Override
    @SuppressWarnings("unchecked")
    public boolean containsKey(@CheckForNull @UnknownSignedness Object key) {
      return unfiltered.containsKey(key) && keyPredicate.apply((K) key);
    }
  }

  static class FilteredEntryMap<K extends @Nullable Object, V extends @Nullable Object>
      extends AbstractFilteredMap<K, V> {
    /**
     * Entries in this set satisfy the predicate, but they don't validate the input to {@code
     * Entry.setValue()}.
     */
    final Set<Entry<K, V>> filteredEntrySet;

    FilteredEntryMap(Map<K, V> unfiltered, Predicate<? super Entry<K, V>> entryPredicate) {
      super(unfiltered, entryPredicate);
      filteredEntrySet = Sets.filter(unfiltered.entrySet(), predicate);
    }

    @Override
    protected Set<Entry<K, V>> createEntrySet() {
      return new EntrySet();
    }

    @WeakOuter
    private class EntrySet extends ForwardingSet<Entry<K, V>> {
      @Override
      protected Set<Entry<K, V>> delegate() {
        return filteredEntrySet;
      }

      @Override
      public Iterator<Entry<K, V>> iterator() {
        return new TransformedIterator<Entry<K, V>, Entry<K, V>>(filteredEntrySet.iterator()) {
          @Override
          Entry<K, V> transform(final Entry<K, V> entry) {
            return new ForwardingMapEntry<K, V>() {
              @Override
              protected Entry<K, V> delegate() {
                return entry;
              }

              @Override
              @ParametricNullness
              public V setValue(@ParametricNullness V newValue) {
                checkArgument(apply(getKey(), newValue));
                return super.setValue(newValue);
              }
            };
          }
        };
      }
    }

    @Override
    Set<K> createKeySet() {
      return new KeySet();
    }

    static <K extends @Nullable Object, V extends @Nullable Object> boolean removeAllKeys(
        Map<K, V> map, Predicate<? super Entry<K, V>> entryPredicate, Collection<?> keyCollection) {
      Iterator<Entry<K, V>> entryItr = map.entrySet().iterator();
      boolean result = false;
      while (entryItr.hasNext()) {
        Entry<K, V> entry = entryItr.next();
        if (entryPredicate.apply(entry) && keyCollection.contains(entry.getKey())) {
          entryItr.remove();
          result = true;
        }
      }
      return result;
    }

    static <K extends @Nullable Object, V extends @Nullable Object> boolean retainAllKeys(
        Map<K, V> map, Predicate<? super Entry<K, V>> entryPredicate, Collection<?> keyCollection) {
      Iterator<Entry<K, V>> entryItr = map.entrySet().iterator();
      boolean result = false;
      while (entryItr.hasNext()) {
        Entry<K, V> entry = entryItr.next();
        if (entryPredicate.apply(entry) && !keyCollection.contains(entry.getKey())) {
          entryItr.remove();
          result = true;
        }
      }
      return result;
    }

    @WeakOuter
    class KeySet extends Maps.KeySet<K, V> {
      KeySet() {
        super(FilteredEntryMap.this);
      }

      @Override
      public boolean remove(@CheckForNull @UnknownSignedness Object o) {
        if (containsKey(o)) {
          unfiltered.remove(o);
          return true;
        }
        return false;
      }

      @Override
      public boolean removeAll(Collection<?> collection) {
        return removeAllKeys(unfiltered, predicate, collection);
      }

      @Override
      public boolean retainAll(Collection<?> collection) {
        return retainAllKeys(unfiltered, predicate, collection);
      }

      @Override
      public @PolyNull @PolySigned Object[] toArray() {
        // creating an ArrayList so filtering happens once
        return Lists.newArrayList(iterator()).toArray();
      }

      @Override
      @SuppressWarnings("nullness") // b/192354773 in our checker affects toArray declarations
      public <T extends @Nullable @UnknownSignedness Object> T[] toArray(T[] array) {
        return Lists.newArrayList(iterator()).toArray(array);
      }

    @Pure
    @Override
    public boolean contains(@Nullable @UnknownSignedness Object arg0) { return super.contains(arg0); }
    }
  }

  private static class FilteredEntrySortedMap<
          K extends @Nullable Object, V extends @Nullable Object>
      extends FilteredEntryMap<K, V> implements SortedMap<K, V> {

    FilteredEntrySortedMap(
        SortedMap<K, V> unfiltered, Predicate<? super Entry<K, V>> entryPredicate) {
      super(unfiltered, entryPredicate);
    }

    SortedMap<K, V> sortedMap() {
      return (SortedMap<K, V>) unfiltered;
    }

    @Override
    public SortedSet<@KeyFor({"this"}) K> keySet() {
      return (SortedSet<K>) super.keySet();
    }

    @Override
    SortedSet<K> createKeySet() {
      return new SortedKeySet();
    }

    @WeakOuter
    class SortedKeySet extends KeySet implements SortedSet<K> {
      @Override
      @CheckForNull
      public Comparator<? super K> comparator() {
        return sortedMap().comparator();
      }

      @Override
      public SortedSet<K> subSet(
          @ParametricNullness K fromElement, @ParametricNullness K toElement) {
        return (SortedSet<K>) subMap(fromElement, toElement).keySet();
      }

      @Override
      public SortedSet<K> headSet(@ParametricNullness K toElement) {
        return (SortedSet<K>) headMap(toElement).keySet();
      }

      @Override
      public SortedSet<K> tailSet(@ParametricNullness K fromElement) {
        return (SortedSet<K>) tailMap(fromElement).keySet();
      }

      @Override
      @ParametricNullness
      public K first() {
        return firstKey();
      }

      @Override
      @ParametricNullness
      public K last() {
        return lastKey();
      }
    }

    @Override
    @CheckForNull
    public Comparator<? super K> comparator() {
      return sortedMap().comparator();
    }

    @Override
    @ParametricNullness
    public @KeyFor("this") K firstKey() {
      // correctly throws NoSuchElementException when filtered map is empty.
      return keySet().iterator().next();
    }

    @Override
    @ParametricNullness
    public @KeyFor("this") K lastKey() {
      SortedMap<K, V> headMap = sortedMap();
      while (true) {
        // correctly throws NoSuchElementException when filtered map is empty.
        K key = headMap.lastKey();
        // The cast is safe because the key is taken from the map.
        if (apply(key, uncheckedCastNullableTToT(unfiltered.get(key)))) {
          return key;
        }
        headMap = sortedMap().headMap(key);
      }
    }

    @Override
    public SortedMap<K, V> headMap(@ParametricNullness K toKey) {
      return new FilteredEntrySortedMap<>(sortedMap().headMap(toKey), predicate);
    }

    @Override
    public SortedMap<K, V> subMap(@ParametricNullness K fromKey, @ParametricNullness K toKey) {
      return new FilteredEntrySortedMap<>(sortedMap().subMap(fromKey, toKey), predicate);
    }

    @Override
    public SortedMap<K, V> tailMap(@ParametricNullness K fromKey) {
      return new FilteredEntrySortedMap<>(sortedMap().tailMap(fromKey), predicate);
    }
  }

  @GwtIncompatible // NavigableMap
  private static class FilteredEntryNavigableMap<
          K extends @Nullable Object, V extends @Nullable Object>
      extends AbstractNavigableMap<K, V> {
    /*
     * It's less code to extend AbstractNavigableMap and forward the filtering logic to
     * FilteredEntryMap than to extend FilteredEntrySortedMap and reimplement all the NavigableMap
     * methods.
     */

    private final NavigableMap<K, V> unfiltered;
    private final Predicate<? super Entry<K, V>> entryPredicate;
    private final Map<K, V> filteredDelegate;

    FilteredEntryNavigableMap(
        NavigableMap<K, V> unfiltered, Predicate<? super Entry<K, V>> entryPredicate) {
      this.unfiltered = checkNotNull(unfiltered);
      this.entryPredicate = entryPredicate;
      this.filteredDelegate = new FilteredEntryMap<>(unfiltered, entryPredicate);
    }

    @Override
    @CheckForNull
    public Comparator<? super K> comparator() {
      return unfiltered.comparator();
    }

    @Override
    public NavigableSet<@KeyFor({"this"}) K> navigableKeySet() {
      return new Maps.NavigableKeySet<K, V>(this) {
        @Override
        public boolean removeAll(Collection<?> collection) {
          return FilteredEntryMap.removeAllKeys(unfiltered, entryPredicate, collection);
        }

        @Override
        public boolean retainAll(Collection<?> collection) {
          return FilteredEntryMap.retainAllKeys(unfiltered, entryPredicate, collection);
        }
      };
    }

    @Override
    public Collection<V> values() {
      return new FilteredMapValues<>(this, unfiltered, entryPredicate);
    }

    @Override
    Iterator<Entry<K, V>> entryIterator() {
      return Iterators.filter(unfiltered.entrySet().iterator(), entryPredicate);
    }

    @Override
    Iterator<Entry<K, V>> descendingEntryIterator() {
      return Iterators.filter(unfiltered.descendingMap().entrySet().iterator(), entryPredicate);
    }

    @Override
    public @NonNegative int size() {
      return filteredDelegate.size();
    }

    @Override
    public boolean isEmpty() {
      return !Iterables.any(unfiltered.entrySet(), entryPredicate);
    }

    @Override
    @CheckForNull
    public V get(@CheckForNull @UnknownSignedness Object key) {
      return filteredDelegate.get(key);
    }

    @Override
    public boolean containsKey(@CheckForNull @UnknownSignedness Object key) {
      return filteredDelegate.containsKey(key);
    }

    @Override
    @CheckForNull
    public V put(@ParametricNullness K key, @ParametricNullness V value) {
      return filteredDelegate.put(key, value);
    }

    @Override
    @CheckForNull
    public V remove(@CheckForNull @UnknownSignedness Object key) {
      return filteredDelegate.remove(key);
    }

    @Override
    public void putAll(Map<? extends K, ? extends V> m) {
      filteredDelegate.putAll(m);
    }

    @Override
    public void clear() {
      filteredDelegate.clear();
    }

    @Override
    public Set<Entry<@KeyFor({"this"}) K, V>> entrySet() {
      return filteredDelegate.entrySet();
    }

    @Override
    @CheckForNull
    public Entry<K, V> pollFirstEntry() {
      return Iterables.removeFirstMatching(unfiltered.entrySet(), entryPredicate);
    }

    @Override
    @CheckForNull
    public Entry<K, V> pollLastEntry() {
      return Iterables.removeFirstMatching(unfiltered.descendingMap().entrySet(), entryPredicate);
    }

    @Override
    public NavigableMap<K, V> descendingMap() {
      return filterEntries(unfiltered.descendingMap(), entryPredicate);
    }

    @Override
    public NavigableMap<K, V> subMap(
        @ParametricNullness K fromKey,
        boolean fromInclusive,
        @ParametricNullness K toKey,
        boolean toInclusive) {
      return filterEntries(
          unfiltered.subMap(fromKey, fromInclusive, toKey, toInclusive), entryPredicate);
    }

    @Override
    public NavigableMap<K, V> headMap(@ParametricNullness K toKey, boolean inclusive) {
      return filterEntries(unfiltered.headMap(toKey, inclusive), entryPredicate);
    }

    @Override
    public NavigableMap<K, V> tailMap(@ParametricNullness K fromKey, boolean inclusive) {
      return filterEntries(unfiltered.tailMap(fromKey, inclusive), entryPredicate);
    }
  }

  static final class FilteredEntryBiMap<K extends @Nullable Object, V extends @Nullable Object>
      extends FilteredEntryMap<K, V> implements BiMap<K, V> {
    @RetainedWith private final BiMap<V, K> inverse;

    private static <K extends @Nullable Object, V extends @Nullable Object>
        Predicate<Entry<V, K>> inversePredicate(
            final Predicate<? super Entry<K, V>> forwardPredicate) {
      return new Predicate<Entry<V, K>>() {
        @Override
        public boolean apply(Entry<V, K> input) {
          return forwardPredicate.apply(Maps.immutableEntry(input.getValue(), input.getKey()));
        }
      };
    }

    FilteredEntryBiMap(BiMap<K, V> delegate, Predicate<? super Entry<K, V>> predicate) {
      super(delegate, predicate);
      this.inverse =
          new FilteredEntryBiMap<>(delegate.inverse(), inversePredicate(predicate), this);
    }

    private FilteredEntryBiMap(
        BiMap<K, V> delegate, Predicate<? super Entry<K, V>> predicate, BiMap<V, K> inverse) {
      super(delegate, predicate);
      this.inverse = inverse;
    }

    BiMap<K, V> unfiltered() {
      return (BiMap<K, V>) unfiltered;
    }

    @Override
    @CheckForNull
    public V forcePut(@ParametricNullness K key, @ParametricNullness V value) {
      checkArgument(apply(key, value));
      return unfiltered().forcePut(key, value);
    }

    @Override
    public void replaceAll(BiFunction<? super K, ? super V, ? extends V> function) {
      unfiltered()
          .replaceAll(
              (key, value) ->
                  predicate.apply(Maps.immutableEntry(key, value))
                      ? function.apply(key, value)
                      : value);
    }

    @Override
    public BiMap<V, K> inverse() {
      return inverse;
    }

    @Override
    public Set<V> values() {
      return inverse.keySet();
    }
  }

  /**
   * Returns an unmodifiable view of the specified navigable map. Query operations on the returned
   * map read through to the specified map, and attempts to modify the returned map, whether direct
   * or via its views, result in an {@code UnsupportedOperationException}.
   *
   * <p>The returned navigable map will be serializable if the specified navigable map is
   * serializable.
   *
   * <p>This method's signature will not permit you to convert a {@code NavigableMap<? extends K,
   * V>} to a {@code NavigableMap<K, V>}. If it permitted this, the returned map's {@code
   * comparator()} method might return a {@code Comparator<? extends K>}, which works only on a
   * particular subtype of {@code K}, but promise that it's a {@code Comparator<? super K>}, which
   * must work on any type of {@code K}.
   *
   * @param map the navigable map for which an unmodifiable view is to be returned
   * @return an unmodifiable view of the specified navigable map
   * @since 12.0
   */
  @GwtIncompatible // NavigableMap
  public static <K extends @Nullable Object, V extends @Nullable Object>
      NavigableMap<K, V> unmodifiableNavigableMap(NavigableMap<K, ? extends V> map) {
    checkNotNull(map);
    if (map instanceof UnmodifiableNavigableMap) {
      @SuppressWarnings("unchecked") // covariant
      NavigableMap<K, V> result = (NavigableMap<K, V>) map;
      return result;
    } else {
      return new UnmodifiableNavigableMap<>(map);
    }
  }

  @CheckForNull
  private static <K extends @Nullable Object, V extends @Nullable Object>
      Entry<K, V> unmodifiableOrNull(@CheckForNull Entry<K, ? extends V> entry) {
    return (entry == null) ? null : Maps.unmodifiableEntry(entry);
  }

  @GwtIncompatible // NavigableMap
  static class UnmodifiableNavigableMap<K extends @Nullable Object, V extends @Nullable Object>
      extends ForwardingSortedMap<K, V> implements NavigableMap<K, V>, Serializable {
    private final NavigableMap<K, ? extends V> delegate;

    UnmodifiableNavigableMap(NavigableMap<K, ? extends V> delegate) {
      this.delegate = delegate;
    }

    UnmodifiableNavigableMap(
        NavigableMap<K, ? extends V> delegate, UnmodifiableNavigableMap<K, V> descendingMap) {
      this.delegate = delegate;
      this.descendingMap = descendingMap;
    }

    @Override
    protected SortedMap<K, V> delegate() {
      return Collections.unmodifiableSortedMap(delegate);
    }

    @Override
    @CheckForNull
    public Entry<K, V> lowerEntry(@ParametricNullness K key) {
      return unmodifiableOrNull(delegate.lowerEntry(key));
    }

    @Override
    @CheckForNull
    public K lowerKey(@ParametricNullness K key) {
      return delegate.lowerKey(key);
    }

    @Override
    @CheckForNull
    public Entry<K, V> floorEntry(@ParametricNullness K key) {
      return unmodifiableOrNull(delegate.floorEntry(key));
    }

    @Override
    @CheckForNull
    public K floorKey(@ParametricNullness K key) {
      return delegate.floorKey(key);
    }

    @Override
    @CheckForNull
    public Entry<K, V> ceilingEntry(@ParametricNullness K key) {
      return unmodifiableOrNull(delegate.ceilingEntry(key));
    }

    @Override
    @CheckForNull
    public K ceilingKey(@ParametricNullness K key) {
      return delegate.ceilingKey(key);
    }

    @Override
    @CheckForNull
    public Entry<K, V> higherEntry(@ParametricNullness K key) {
      return unmodifiableOrNull(delegate.higherEntry(key));
    }

    @Override
    @CheckForNull
    public K higherKey(@ParametricNullness K key) {
      return delegate.higherKey(key);
    }

    @Override
    @CheckForNull
    public Entry<K, V> firstEntry() {
      return unmodifiableOrNull(delegate.firstEntry());
    }

    @Override
    @CheckForNull
    public Entry<K, V> lastEntry() {
      return unmodifiableOrNull(delegate.lastEntry());
    }

    @Override
    @CheckForNull
    public final Entry<K, V> pollFirstEntry() {
      throw new UnsupportedOperationException();
    }

    @Override
    @CheckForNull
    public final Entry<K, V> pollLastEntry() {
      throw new UnsupportedOperationException();
    }

    @Override
    public void replaceAll(BiFunction<? super K, ? super V, ? extends V> function) {
      throw new UnsupportedOperationException();
    }

    @Override
    @CheckForNull
    public V putIfAbsent(K key, V value) {
      throw new UnsupportedOperationException();
    }

    @Override
    public boolean remove(@Nullable @UnknownSignedness Object key, @Nullable @UnknownSignedness Object value) {
      throw new UnsupportedOperationException();
    }

    @Override
    public boolean replace(K key, V oldValue, V newValue) {
      throw new UnsupportedOperationException();
    }

    @Override
    @CheckForNull
    public V replace(K key, V value) {
      throw new UnsupportedOperationException();
    }

    @Override
    public @PolyNull V computeIfAbsent(
        K key, java.util.function.Function<? super K, ? extends @PolyNull V> mappingFunction) {
      throw new UnsupportedOperationException();
    }

    /*
     * TODO(cpovirk): Uncomment the @NonNull annotations below once our JDK stubs and J2KT
     * emulations include them.
     */
    @Override
<<<<<<< HEAD
    public @PolyNull V computeIfPresent(
        K key, BiFunction<? super K, ? super V, ? extends @PolyNull V> remappingFunction) {
=======
    @CheckForNull
    /*
     * Our checker arguably should produce a nullness error here until we see @NonNull in JDK APIs.
     * But it doesn't, which may be a sign that we still permit parameter contravariance in some
     * cases?
     */
    public V computeIfPresent(
        K key, BiFunction<? super K, ? super @NonNull V, ? extends @Nullable V> remappingFunction) {
>>>>>>> f3e095c3
      throw new UnsupportedOperationException();
    }

    @Override
    public @PolyNull V compute(
        K key, BiFunction<? super K, ? super @Nullable V, ? extends @PolyNull V> remappingFunction) {
      throw new UnsupportedOperationException();
    }

    @Override
<<<<<<< HEAD
    public @PolyNull V merge(
        /*@NonNull*/ K key,
        V value,
        BiFunction<? super /*@NonNull*/ V, ? super /*@NonNull*/ V, ? extends @PolyNull V> function) {
=======
    @CheckForNull
    @SuppressWarnings("nullness") // TODO(b/262880368): Remove once we see @NonNull in JDK APIs
    public V merge(
        K key,
        @NonNull V value,
        BiFunction<? super @NonNull V, ? super @NonNull V, ? extends @Nullable V> function) {
>>>>>>> f3e095c3
      throw new UnsupportedOperationException();
    }

    @LazyInit @CheckForNull private transient UnmodifiableNavigableMap<K, V> descendingMap;

    @Override
    public NavigableMap<K, V> descendingMap() {
      UnmodifiableNavigableMap<K, V> result = descendingMap;
      return (result == null)
          ? descendingMap = new UnmodifiableNavigableMap<>(delegate.descendingMap(), this)
          : result;
    }

    @Override
    public Set<@KeyFor({"this"}) K> keySet() {
      return navigableKeySet();
    }

    @Override
    public NavigableSet<@KeyFor({"this"}) K> navigableKeySet() {
      return Sets.unmodifiableNavigableSet(delegate.navigableKeySet());
    }

    @Override
    public NavigableSet<@KeyFor({"this"}) K> descendingKeySet() {
      return Sets.unmodifiableNavigableSet(delegate.descendingKeySet());
    }

    @Override
    public SortedMap<K, V> subMap(@ParametricNullness K fromKey, @ParametricNullness K toKey) {
      return subMap(fromKey, true, toKey, false);
    }

    @Override
    public NavigableMap<K, V> subMap(
        @ParametricNullness K fromKey,
        boolean fromInclusive,
        @ParametricNullness K toKey,
        boolean toInclusive) {
      return Maps.unmodifiableNavigableMap(
          delegate.subMap(fromKey, fromInclusive, toKey, toInclusive));
    }

    @Override
    public SortedMap<K, V> headMap(@ParametricNullness K toKey) {
      return headMap(toKey, false);
    }

    @Override
    public NavigableMap<K, V> headMap(@ParametricNullness K toKey, boolean inclusive) {
      return Maps.unmodifiableNavigableMap(delegate.headMap(toKey, inclusive));
    }

    @Override
    public SortedMap<K, V> tailMap(@ParametricNullness K fromKey) {
      return tailMap(fromKey, true);
    }

    @Override
    public NavigableMap<K, V> tailMap(@ParametricNullness K fromKey, boolean inclusive) {
      return Maps.unmodifiableNavigableMap(delegate.tailMap(fromKey, inclusive));
    }
  }

  /**
   * Returns a synchronized (thread-safe) navigable map backed by the specified navigable map. In
   * order to guarantee serial access, it is critical that <b>all</b> access to the backing
   * navigable map is accomplished through the returned navigable map (or its views).
   *
   * <p>It is imperative that the user manually synchronize on the returned navigable map when
   * iterating over any of its collection views, or the collections views of any of its {@code
   * descendingMap}, {@code subMap}, {@code headMap} or {@code tailMap} views.
   *
   * <pre>{@code
   * NavigableMap<K, V> map = synchronizedNavigableMap(new TreeMap<K, V>());
   *
   * // Needn't be in synchronized block
   * NavigableSet<K> set = map.navigableKeySet();
   *
   * synchronized (map) { // Synchronizing on map, not set!
   *   Iterator<K> it = set.iterator(); // Must be in synchronized block
   *   while (it.hasNext()) {
   *     foo(it.next());
   *   }
   * }
   * }</pre>
   *
   * <p>or:
   *
   * <pre>{@code
   * NavigableMap<K, V> map = synchronizedNavigableMap(new TreeMap<K, V>());
   * NavigableMap<K, V> map2 = map.subMap(foo, false, bar, true);
   *
   * // Needn't be in synchronized block
   * NavigableSet<K> set2 = map2.descendingKeySet();
   *
   * synchronized (map) { // Synchronizing on map, not map2 or set2!
   *   Iterator<K> it = set2.iterator(); // Must be in synchronized block
   *   while (it.hasNext()) {
   *     foo(it.next());
   *   }
   * }
   * }</pre>
   *
   * <p>Failure to follow this advice may result in non-deterministic behavior.
   *
   * <p>The returned navigable map will be serializable if the specified navigable map is
   * serializable.
   *
   * @param navigableMap the navigable map to be "wrapped" in a synchronized navigable map.
   * @return a synchronized view of the specified navigable map.
   * @since 13.0
   */
  @GwtIncompatible // NavigableMap
  public static <K extends @Nullable Object, V extends @Nullable Object>
      NavigableMap<K, V> synchronizedNavigableMap(NavigableMap<K, V> navigableMap) {
    return Synchronized.navigableMap(navigableMap);
  }

  /**
   * {@code AbstractMap} extension that makes it easy to cache customized keySet, values, and
   * entrySet views.
   */
  @GwtCompatible
  abstract static class ViewCachingAbstractMap<
          K extends @Nullable Object, V extends @Nullable Object>
      extends AbstractMap<K, V> {
    /**
     * Creates the entry set to be returned by {@link #entrySet()}. This method is invoked at most
     * once on a given map, at the time when {@code entrySet} is first called.
     */
    abstract Set<Entry<K, V>> createEntrySet();

    @LazyInit @CheckForNull private transient Set<Entry<K, V>> entrySet;

    @Override
    public Set<Entry<@KeyFor({"this"}) K, V>> entrySet() {
      Set<Entry<K, V>> result = entrySet;
      return (result == null) ? entrySet = createEntrySet() : result;
    }

    @LazyInit @CheckForNull private transient Set<K> keySet;

    @Override
    public Set<@KeyFor({"this"}) K> keySet() {
      Set<K> result = keySet;
      return (result == null) ? keySet = createKeySet() : result;
    }

    Set<K> createKeySet() {
      return new KeySet<>(this);
    }

    @LazyInit @CheckForNull private transient Collection<V> values;

    @Override
    public Collection<V> values() {
      Collection<V> result = values;
      return (result == null) ? values = createValues() : result;
    }

    Collection<V> createValues() {
      return new Values<>(this);
    }
  }

  abstract static class IteratorBasedAbstractMap<
          K extends @Nullable Object, V extends @Nullable Object>
      extends AbstractMap<K, V> {
    @Override
    public abstract @NonNegative int size();

    abstract Iterator<Entry<K, V>> entryIterator();

    Spliterator<Entry<K, V>> entrySpliterator() {
      return Spliterators.spliterator(
          entryIterator(), size(), Spliterator.SIZED | Spliterator.DISTINCT);
    }

    @Override
    public Set<Entry<@KeyFor({"this"}) K, V>> entrySet() {
      return new EntrySet<K, V>() {
        @Override
        Map<K, V> map() {
          return IteratorBasedAbstractMap.this;
        }

        @Override
        public Iterator<Entry<K, V>> iterator() {
          return entryIterator();
        }

        @Override
        public Spliterator<Entry<K, V>> spliterator() {
          return entrySpliterator();
        }

        @Override
        public void forEach(Consumer<? super Entry<K, V>> action) {
          forEachEntry(action);
        }
      };
    }

    void forEachEntry(Consumer<? super Entry<K, V>> action) {
      entryIterator().forEachRemaining(action);
    }

    @Override
    public void clear() {
      Iterators.clear(entryIterator());
    }
  }

  /**
   * Delegates to {@link Map#get}. Returns {@code null} on {@code ClassCastException} and {@code
   * NullPointerException}.
   */
  @CheckForNull
  static <V extends @Nullable Object> V safeGet(Map<?, V> map, @CheckForNull @UnknownSignedness Object key) {
    checkNotNull(map);
    try {
      return map.get(key);
    } catch (ClassCastException | NullPointerException e) {
      return null;
    }
  }

  /**
   * Delegates to {@link Map#containsKey}. Returns {@code false} on {@code ClassCastException} and
   * {@code NullPointerException}.
   */
  static boolean safeContainsKey(Map<?, ?> map, @CheckForNull Object key) {
    checkNotNull(map);
    try {
      return map.containsKey(key);
    } catch (ClassCastException | NullPointerException e) {
      return false;
    }
  }

  /**
   * Delegates to {@link Map#remove}. Returns {@code null} on {@code ClassCastException} and {@code
   * NullPointerException}.
   */
  @CheckForNull
  static <V extends @Nullable Object> V safeRemove(Map<?, V> map, @CheckForNull Object key) {
    checkNotNull(map);
    try {
      return map.remove(key);
    } catch (ClassCastException | NullPointerException e) {
      return null;
    }
  }

  /** An admittedly inefficient implementation of {@link Map#containsKey}. */
  static boolean containsKeyImpl(Map<?, ?> map, @CheckForNull @UnknownSignedness Object key) {
    return Iterators.contains(keyIterator(map.entrySet().iterator()), key);
  }

  /** An implementation of {@link Map#containsValue}. */
  static boolean containsValueImpl(Map<?, ?> map, @CheckForNull @UnknownSignedness Object value) {
    return Iterators.contains(valueIterator(map.entrySet().iterator()), value);
  }

  /**
   * Implements {@code Collection.contains} safely for forwarding collections of map entries. If
   * {@code o} is an instance of {@code Entry}, it is wrapped using {@link #unmodifiableEntry} to
   * protect against a possible nefarious equals method.
   *
   * <p>Note that {@code c} is the backing (delegate) collection, rather than the forwarding
   * collection.
   *
   * @param c the delegate (unwrapped) collection of map entries
   * @param o the object that might be contained in {@code c}
   * @return {@code true} if {@code c} contains {@code o}
   */
  @Pure
  static <K extends @Nullable Object, V extends @Nullable Object> boolean containsEntryImpl(
      Collection<Entry<K, V>> c, @CheckForNull Object o) {
    if (!(o instanceof Entry)) {
      return false;
    }
    return c.contains(unmodifiableEntry((Entry<?, ?>) o));
  }

  /**
   * Implements {@code Collection.remove} safely for forwarding collections of map entries. If
   * {@code o} is an instance of {@code Entry}, it is wrapped using {@link #unmodifiableEntry} to
   * protect against a possible nefarious equals method.
   *
   * <p>Note that {@code c} is backing (delegate) collection, rather than the forwarding collection.
   *
   * @param c the delegate (unwrapped) collection of map entries
   * @param o the object to remove from {@code c}
   * @return {@code true} if {@code c} was changed
   */
  static <K extends @Nullable Object, V extends @Nullable Object> boolean removeEntryImpl(
      Collection<Entry<K, V>> c, @CheckForNull Object o) {
    if (!(o instanceof Entry)) {
      return false;
    }
    return c.remove(unmodifiableEntry((Entry<?, ?>) o));
  }

  /** An implementation of {@link Map#equals}. */
  static boolean equalsImpl(Map<?, ?> map, @CheckForNull @UnknownSignedness Object object) {
    if (map == object) {
      return true;
    } else if (object instanceof Map) {
      Map<?, ?> o = (Map<?, ?>) object;
      return map.entrySet().equals(o.entrySet());
    }
    return false;
  }

  /** An implementation of {@link Map#toString}. */
  static String toStringImpl(Map<?, ?> map) {
    StringBuilder sb = Collections2.newStringBuilderForCollection(map.size()).append('{');
    boolean first = true;
    for (Entry<?, ?> entry : map.entrySet()) {
      if (!first) {
        sb.append(", ");
      }
      first = false;
      sb.append(entry.getKey()).append('=').append(entry.getValue());
    }
    return sb.append('}').toString();
  }

  /** An implementation of {@link Map#putAll}. */
  static <K extends @Nullable Object, V extends @Nullable Object> void putAllImpl(
      Map<K, V> self, Map<? extends K, ? extends V> map) {
    for (Entry<? extends K, ? extends V> entry : map.entrySet()) {
      self.put(entry.getKey(), entry.getValue());
    }
  }

  static class KeySet<K extends @Nullable Object, V extends @Nullable Object>
      extends Sets.ImprovedAbstractSet<K> {
    @Weak final Map<K, V> map;

    KeySet(Map<K, V> map) {
      this.map = checkNotNull(map);
    }

    Map<K, V> map() {
      return map;
    }

    @Override
    public Iterator<K> iterator() {
      return keyIterator(map().entrySet().iterator());
    }

    @Override
    public void forEach(Consumer<? super K> action) {
      checkNotNull(action);
      // avoids entry allocation for those maps that allocate entries on iteration
      map.forEach((k, v) -> action.accept(k));
    }

    @Override
    public @NonNegative int size() {
      return map().size();
    }

    @Override
    public boolean isEmpty() {
      return map().isEmpty();
    }

    @Override
    public boolean contains(@CheckForNull @UnknownSignedness Object o) {
      return map().containsKey(o);
    }

    @Override
    public boolean remove(@CheckForNull @UnknownSignedness Object o) {
      if (contains(o)) {
        map().remove(o);
        return true;
      }
      return false;
    }

    @Override
    public void clear() {
      map().clear();
    }
  }

  @CheckForNull
  static <K extends @Nullable Object> K keyOrNull(@CheckForNull Entry<K, ?> entry) {
    return (entry == null) ? null : entry.getKey();
  }

  @CheckForNull
  static <V extends @Nullable Object> V valueOrNull(@CheckForNull Entry<?, V> entry) {
    return (entry == null) ? null : entry.getValue();
  }

  static class SortedKeySet<K extends @Nullable Object, V extends @Nullable Object>
      extends KeySet<K, V> implements SortedSet<K> {
    SortedKeySet(SortedMap<K, V> map) {
      super(map);
    }

    @Override
    SortedMap<K, V> map() {
      return (SortedMap<K, V>) super.map();
    }

    @Override
    @CheckForNull
    public Comparator<? super K> comparator() {
      return map().comparator();
    }

    @Override
    public SortedSet<K> subSet(@ParametricNullness K fromElement, @ParametricNullness K toElement) {
      return new SortedKeySet<>(map().subMap(fromElement, toElement));
    }

    @Override
    public SortedSet<K> headSet(@ParametricNullness K toElement) {
      return new SortedKeySet<>(map().headMap(toElement));
    }

    @Override
    public SortedSet<K> tailSet(@ParametricNullness K fromElement) {
      return new SortedKeySet<>(map().tailMap(fromElement));
    }

    @Override
    @ParametricNullness
    public K first() {
      return map().firstKey();
    }

    @Override
    @ParametricNullness
    public K last() {
      return map().lastKey();
    }
  }

  @GwtIncompatible // NavigableMap
  static class NavigableKeySet<K extends @Nullable Object, V extends @Nullable Object>
      extends SortedKeySet<K, V> implements NavigableSet<K> {
    NavigableKeySet(NavigableMap<K, V> map) {
      super(map);
    }

    @Override
    NavigableMap<K, V> map() {
      return (NavigableMap<K, V>) map;
    }

    @Override
    @CheckForNull
    public K lower(@ParametricNullness K e) {
      return map().lowerKey(e);
    }

    @Override
    @CheckForNull
    public K floor(@ParametricNullness K e) {
      return map().floorKey(e);
    }

    @Override
    @CheckForNull
    public K ceiling(@ParametricNullness K e) {
      return map().ceilingKey(e);
    }

    @Override
    @CheckForNull
    public K higher(@ParametricNullness K e) {
      return map().higherKey(e);
    }

    @Override
    @CheckForNull
    public K pollFirst() {
      return keyOrNull(map().pollFirstEntry());
    }

    @Override
    @CheckForNull
    public K pollLast() {
      return keyOrNull(map().pollLastEntry());
    }

    @Override
    public NavigableSet<K> descendingSet() {
      return map().descendingKeySet();
    }

    @Override
    public Iterator<K> descendingIterator() {
      return descendingSet().iterator();
    }

    @Override
    public NavigableSet<K> subSet(
        @ParametricNullness K fromElement,
        boolean fromInclusive,
        @ParametricNullness K toElement,
        boolean toInclusive) {
      return map().subMap(fromElement, fromInclusive, toElement, toInclusive).navigableKeySet();
    }

    @Override
    public SortedSet<K> subSet(@ParametricNullness K fromElement, @ParametricNullness K toElement) {
      return subSet(fromElement, true, toElement, false);
    }

    @Override
    public NavigableSet<K> headSet(@ParametricNullness K toElement, boolean inclusive) {
      return map().headMap(toElement, inclusive).navigableKeySet();
    }

    @Override
    public SortedSet<K> headSet(@ParametricNullness K toElement) {
      return headSet(toElement, false);
    }

    @Override
    public NavigableSet<K> tailSet(@ParametricNullness K fromElement, boolean inclusive) {
      return map().tailMap(fromElement, inclusive).navigableKeySet();
    }

    @Override
    public SortedSet<K> tailSet(@ParametricNullness K fromElement) {
      return tailSet(fromElement, true);
    }
  }

  static class Values<K extends @Nullable Object, V extends @Nullable Object>
      extends AbstractCollection<V> {
    @Weak final Map<K, V> map;

    Values(Map<K, V> map) {
      this.map = checkNotNull(map);
    }

    final Map<K, V> map() {
      return map;
    }

    @Override
    public Iterator<V> iterator() {
      return valueIterator(map().entrySet().iterator());
    }

    @Override
    public void forEach(Consumer<? super V> action) {
      checkNotNull(action);
      // avoids allocation of entries for those maps that generate fresh entries on iteration
      map.forEach((k, v) -> action.accept(v));
    }

    @Override
    public boolean remove(@CheckForNull @UnknownSignedness Object o) {
      try {
        return super.remove(o);
      } catch (UnsupportedOperationException e) {
        for (Entry<K, V> entry : map().entrySet()) {
          if (Objects.equal(o, entry.getValue())) {
            map().remove(entry.getKey());
            return true;
          }
        }
        return false;
      }
    }

    @Override
    public boolean removeAll(Collection<?> c) {
      try {
        return super.removeAll(checkNotNull(c));
      } catch (UnsupportedOperationException e) {
        Set<K> toRemove = Sets.newHashSet();
        for (Entry<K, V> entry : map().entrySet()) {
          if (c.contains(entry.getValue())) {
            toRemove.add(entry.getKey());
          }
        }
        return map().keySet().removeAll(toRemove);
      }
    }

    @Override
    public boolean retainAll(Collection<?> c) {
      try {
        return super.retainAll(checkNotNull(c));
      } catch (UnsupportedOperationException e) {
        Set<K> toRetain = Sets.newHashSet();
        for (Entry<K, V> entry : map().entrySet()) {
          if (c.contains(entry.getValue())) {
            toRetain.add(entry.getKey());
          }
        }
        return map().keySet().retainAll(toRetain);
      }
    }

    @Override
    public @NonNegative int size() {
      return map().size();
    }

    @Override
    public boolean isEmpty() {
      return map().isEmpty();
    }

    @Override
    public boolean contains(@CheckForNull @UnknownSignedness Object o) {
      return map().containsValue(o);
    }

    @Override
    public void clear() {
      map().clear();
    }
  }

  abstract static class EntrySet<K extends @Nullable Object, V extends @Nullable Object>
      extends Sets.ImprovedAbstractSet<Entry<K, V>> {
    abstract Map<K, V> map();

    @Override
    public @NonNegative int size() {
      return map().size();
    }

    @Override
    public void clear() {
      map().clear();
    }

    @Override
    public boolean contains(@CheckForNull @UnknownSignedness Object o) {
      if (o instanceof Entry) {
        Entry<?, ?> entry = (Entry<?, ?>) o;
        Object key = entry.getKey();
        V value = Maps.safeGet(map(), key);
        return Objects.equal(value, entry.getValue()) && (value != null || map().containsKey(key));
      }
      return false;
    }

    @Override
    public boolean isEmpty() {
      return map().isEmpty();
    }

    @Override
    public boolean remove(@CheckForNull @UnknownSignedness Object o) {
      /*
       * `o instanceof Entry` is guaranteed by `contains`, but we check it here to satisfy our
       * nullness checker.
       */
      if (contains(o) && o instanceof Entry) {
        Entry<?, ?> entry = (Entry<?, ?>) o;
        return map().keySet().remove(entry.getKey());
      }
      return false;
    }

    @Override
    public boolean removeAll(Collection<?> c) {
      try {
        return super.removeAll(checkNotNull(c));
      } catch (UnsupportedOperationException e) {
        // if the iterators don't support remove
        return Sets.removeAllImpl(this, c.iterator());
      }
    }

    @Override
    public boolean retainAll(Collection<?> c) {
      try {
        return super.retainAll(checkNotNull(c));
      } catch (UnsupportedOperationException e) {
        // if the iterators don't support remove
        Set<@Nullable Object> keys = Sets.newHashSetWithExpectedSize(c.size());
        for (Object o : c) {
          /*
           * `o instanceof Entry` is guaranteed by `contains`, but we check it here to satisfy our
           * nullness checker.
           */
          if (contains(o) && o instanceof Entry) {
            Entry<?, ?> entry = (Entry<?, ?>) o;
            keys.add(entry.getKey());
          }
        }
        return map().keySet().retainAll(keys);
      }
    }
  }

  @GwtIncompatible // NavigableMap
  abstract static class DescendingMap<K extends @Nullable Object, V extends @Nullable Object>
      extends ForwardingMap<K, V> implements NavigableMap<K, V> {

    abstract NavigableMap<K, V> forward();

    @Override
    protected final Map<K, V> delegate() {
      return forward();
    }

    @LazyInit @CheckForNull private transient Comparator<? super K> comparator;

    @SuppressWarnings("unchecked")
    @Override
    public Comparator<? super K> comparator() {
      Comparator<? super K> result = comparator;
      if (result == null) {
        Comparator<? super K> forwardCmp = forward().comparator();
        if (forwardCmp == null) {
          forwardCmp = (Comparator) Ordering.natural();
        }
        result = comparator = reverse(forwardCmp);
      }
      return result;
    }

    // If we inline this, we get a javac error.
    private static <T extends @Nullable Object> Ordering<T> reverse(Comparator<T> forward) {
      return Ordering.from(forward).reverse();
    }

    @Override
    @ParametricNullness
    public @KeyFor("this") K firstKey() {
      return forward().lastKey();
    }

    @Override
    @ParametricNullness
    public @KeyFor("this") K lastKey() {
      return forward().firstKey();
    }

    @Override
    @CheckForNull
    public Entry<K, V> lowerEntry(@ParametricNullness K key) {
      return forward().higherEntry(key);
    }

    @Override
    @CheckForNull
    public K lowerKey(@ParametricNullness K key) {
      return forward().higherKey(key);
    }

    @Override
    @CheckForNull
    public Entry<K, V> floorEntry(@ParametricNullness K key) {
      return forward().ceilingEntry(key);
    }

    @Override
    @CheckForNull
    public K floorKey(@ParametricNullness K key) {
      return forward().ceilingKey(key);
    }

    @Override
    @CheckForNull
    public Entry<K, V> ceilingEntry(@ParametricNullness K key) {
      return forward().floorEntry(key);
    }

    @Override
    @CheckForNull
    public K ceilingKey(@ParametricNullness K key) {
      return forward().floorKey(key);
    }

    @Override
    @CheckForNull
    public Entry<K, V> higherEntry(@ParametricNullness K key) {
      return forward().lowerEntry(key);
    }

    @Override
    @CheckForNull
    public K higherKey(@ParametricNullness K key) {
      return forward().lowerKey(key);
    }

    @Override
    @CheckForNull
    public Entry<K, V> firstEntry() {
      return forward().lastEntry();
    }

    @Override
    @CheckForNull
    public Entry<K, V> lastEntry() {
      return forward().firstEntry();
    }

    @Override
    @CheckForNull
    public Entry<K, V> pollFirstEntry() {
      return forward().pollLastEntry();
    }

    @Override
    @CheckForNull
    public Entry<K, V> pollLastEntry() {
      return forward().pollFirstEntry();
    }

    @Override
    public NavigableMap<K, V> descendingMap() {
      return forward();
    }

    @LazyInit @CheckForNull private transient Set<Entry<K, V>> entrySet;

    @Override
    public Set<Entry<@KeyFor({"this"}) K, V>> entrySet() {
      Set<Entry<K, V>> result = entrySet;
      return (result == null) ? entrySet = createEntrySet() : result;
    }

    abstract Iterator<Entry<K, V>> entryIterator();

    Set<Entry<K, V>> createEntrySet() {
      @WeakOuter
      class EntrySetImpl extends EntrySet<K, V> {
        @Override
        Map<K, V> map() {
          return DescendingMap.this;
        }

        @Override
        public Iterator<Entry<K, V>> iterator() {
          return entryIterator();
        }
      }
      return new EntrySetImpl();
    }

    @Override
    public Set<@KeyFor({"this"}) K> keySet() {
      return navigableKeySet();
    }

    @LazyInit @CheckForNull private transient NavigableSet<K> navigableKeySet;

    @Override
    public NavigableSet<@KeyFor({"this"}) K> navigableKeySet() {
      NavigableSet<K> result = navigableKeySet;
      return (result == null) ? navigableKeySet = new NavigableKeySet<>(this) : result;
    }

    @Override
    public NavigableSet<@KeyFor({"this"}) K> descendingKeySet() {
      return forward().navigableKeySet();
    }

    @Override
    public NavigableMap<K, V> subMap(
        @ParametricNullness K fromKey,
        boolean fromInclusive,
        @ParametricNullness K toKey,
        boolean toInclusive) {
      return forward().subMap(toKey, toInclusive, fromKey, fromInclusive).descendingMap();
    }

    @Override
    public SortedMap<K, V> subMap(@ParametricNullness K fromKey, @ParametricNullness K toKey) {
      return subMap(fromKey, true, toKey, false);
    }

    @Override
    public NavigableMap<K, V> headMap(@ParametricNullness K toKey, boolean inclusive) {
      return forward().tailMap(toKey, inclusive).descendingMap();
    }

    @Override
    public SortedMap<K, V> headMap(@ParametricNullness K toKey) {
      return headMap(toKey, false);
    }

    @Override
    public NavigableMap<K, V> tailMap(@ParametricNullness K fromKey, boolean inclusive) {
      return forward().headMap(fromKey, inclusive).descendingMap();
    }

    @Override
    public SortedMap<K, V> tailMap(@ParametricNullness K fromKey) {
      return tailMap(fromKey, true);
    }

    @Override
    public Collection<V> values() {
      return new Values<>(this);
    }

    @Override
    public String toString() {
      return standardToString();
    }
  }

  /** Returns a map from the ith element of list to i. */
  static <E> ImmutableMap<E, Integer> indexMap(Collection<E> list) {
    ImmutableMap.Builder<E, Integer> builder = new ImmutableMap.Builder<>(list.size());
    int i = 0;
    for (E e : list) {
      builder.put(e, i++);
    }
    return builder.buildOrThrow();
  }

  /**
   * Returns a view of the portion of {@code map} whose keys are contained by {@code range}.
   *
   * <p>This method delegates to the appropriate methods of {@link NavigableMap} (namely {@link
   * NavigableMap#subMap(Object, boolean, Object, boolean) subMap()}, {@link
   * NavigableMap#tailMap(Object, boolean) tailMap()}, and {@link NavigableMap#headMap(Object,
   * boolean) headMap()}) to actually construct the view. Consult these methods for a full
   * description of the returned view's behavior.
   *
   * <p><b>Warning:</b> {@code Range}s always represent a range of values using the values' natural
   * ordering. {@code NavigableMap} on the other hand can specify a custom ordering via a {@link
   * Comparator}, which can violate the natural ordering. Using this method (or in general using
   * {@code Range}) with unnaturally-ordered maps can lead to unexpected and undefined behavior.
   *
   * @since 20.0
   */
  @GwtIncompatible // NavigableMap
  public static <K extends Comparable<? super K>, V extends @Nullable Object>
      NavigableMap<K, V> subMap(NavigableMap<K, V> map, Range<K> range) {
    if (map.comparator() != null
        && map.comparator() != Ordering.natural()
        && range.hasLowerBound()
        && range.hasUpperBound()) {
      checkArgument(
          map.comparator().compare(range.lowerEndpoint(), range.upperEndpoint()) <= 0,
          "map is using a custom comparator which is inconsistent with the natural ordering.");
    }
    if (range.hasLowerBound() && range.hasUpperBound()) {
      return map.subMap(
          range.lowerEndpoint(),
          range.lowerBoundType() == BoundType.CLOSED,
          range.upperEndpoint(),
          range.upperBoundType() == BoundType.CLOSED);
    } else if (range.hasLowerBound()) {
      return map.tailMap(range.lowerEndpoint(), range.lowerBoundType() == BoundType.CLOSED);
    } else if (range.hasUpperBound()) {
      return map.headMap(range.upperEndpoint(), range.upperBoundType() == BoundType.CLOSED);
    }
    return checkNotNull(map);
  }
}<|MERGE_RESOLUTION|>--- conflicted
+++ resolved
@@ -100,7 +100,6 @@
  * @since 2.0
  */
 @AnnotatedFor({"nullness"})
-@J2ktIncompatible
 @GwtCompatible(emulated = true)
 @ElementTypesAreNonnullByDefault
 public final class Maps {
@@ -1766,20 +1765,14 @@
     }
 
     @Override
-<<<<<<< HEAD
-    public @PolyNull V computeIfPresent(
-        K key,
-        BiFunction<? super K, ? super /*@NonNull*/ V, ? extends @PolyNull V> remappingFunction) {
-=======
-    @CheckForNull
     /*
      * Our checker arguably should produce a nullness error here until we see @NonNull in JDK APIs.
      * But it doesn't, which may be a sign that we still permit parameter contravariance in some
      * cases?
      */
-    public V computeIfPresent(
-        K key, BiFunction<? super K, ? super @NonNull V, ? extends @Nullable V> remappingFunction) {
->>>>>>> f3e095c3
+    public @PolyNull V computeIfPresent(
+        K key,
+        BiFunction<? super K, ? super @NonNull V, ? extends @PolyNull V> remappingFunction) {
       throw new UnsupportedOperationException();
     }
 
@@ -1791,20 +1784,12 @@
     }
 
     @Override
-<<<<<<< HEAD
+    @SuppressWarnings("nullness") // TODO(b/262880368): Remove once we see @NonNull in JDK APIs
     public @PolyNull V merge(
         K key,
-        /*@NonNull*/ V value,
-        BiFunction<? super /*@NonNull*/ V, ? super/*@NonNull*/ V, ? extends @PolyNull V>
+        @NonNull V value,
+        BiFunction<? super @NonNull V, ? super@NonNull V, ? extends @PolyNull V>
             function) {
-=======
-    @CheckForNull
-    @SuppressWarnings("nullness") // TODO(b/262880368): Remove once we see @NonNull in JDK APIs
-    public V merge(
-        K key,
-        @NonNull V value,
-        BiFunction<? super @NonNull V, ? super @NonNull V, ? extends @Nullable V> function) {
->>>>>>> f3e095c3
       throw new UnsupportedOperationException();
     }
 
@@ -3704,47 +3689,35 @@
       throw new UnsupportedOperationException();
     }
 
-    /*
-     * TODO(cpovirk): Uncomment the @NonNull annotations below once our JDK stubs and J2KT
+     /*
+     * TODO(cpovirk): Uncomment the annotations below once our JDK stubs and J2KT
      * emulations include them.
      */
     @Override
-<<<<<<< HEAD
-    public @PolyNull V computeIfPresent(
-        K key, BiFunction<? super K, ? super V, ? extends @PolyNull V> remappingFunction) {
-=======
-    @CheckForNull
     /*
      * Our checker arguably should produce a nullness error here until we see @NonNull in JDK APIs.
      * But it doesn't, which may be a sign that we still permit parameter contravariance in some
      * cases?
      */
-    public V computeIfPresent(
-        K key, BiFunction<? super K, ? super @NonNull V, ? extends @Nullable V> remappingFunction) {
->>>>>>> f3e095c3
+    public @PolyNull V computeIfPresent(
+        K key,
+        BiFunction<? super K, ? super V, ? extends @PolyNull V> remappingFunction) {
       throw new UnsupportedOperationException();
     }
 
     @Override
     public @PolyNull V compute(
-        K key, BiFunction<? super K, ? super @Nullable V, ? extends @PolyNull V> remappingFunction) {
+        K key,
+        BiFunction<? super K, ? super @Nullable V, ? extends @PolyNull V> remappingFunction) {
       throw new UnsupportedOperationException();
     }
 
     @Override
-<<<<<<< HEAD
+    @SuppressWarnings("nullness") // TODO(b/262880368): Remove once we see @NonNull in JDK APIs
     public @PolyNull V merge(
-        /*@NonNull*/ K key,
+        @NonNull K key,
         V value,
-        BiFunction<? super /*@NonNull*/ V, ? super /*@NonNull*/ V, ? extends @PolyNull V> function) {
-=======
-    @CheckForNull
-    @SuppressWarnings("nullness") // TODO(b/262880368): Remove once we see @NonNull in JDK APIs
-    public V merge(
-        K key,
-        @NonNull V value,
-        BiFunction<? super @NonNull V, ? super @NonNull V, ? extends @Nullable V> function) {
->>>>>>> f3e095c3
+        BiFunction<? super @NonNull V, ? super @NonNull V, ? extends @PolyNull V> function) {
       throw new UnsupportedOperationException();
     }
 
