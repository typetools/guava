--- conflicted
+++ resolved
@@ -117,11 +117,7 @@
    * @return the number of occurrences of the element in this multiset; possibly zero but never
    *     negative
    */
-<<<<<<< HEAD
-  int count(@CompatibleWith("E") @Nullable Object element);
-=======
   int count(@CompatibleWith("E") @CheckForNull Object element);
->>>>>>> 0a17f4a4
 
   // Bulk Operations
 
@@ -182,11 +178,7 @@
    * @throws IllegalArgumentException if {@code occurrences} is negative
    */
   @CanIgnoreReturnValue
-<<<<<<< HEAD
-  int remove(@CompatibleWith("E") @Nullable Object element, int occurrences);
-=======
   int remove(@CompatibleWith("E") @CheckForNull Object element, int occurrences);
->>>>>>> 0a17f4a4
 
   /**
    * Removes a <i>single</i> occurrence of the specified element from this multiset, if present.
@@ -202,11 +194,7 @@
    */
   @CanIgnoreReturnValue
   @Override
-<<<<<<< HEAD
-  boolean remove(@Nullable @UnknownSignedness Object element);
-=======
-  boolean remove(@CheckForNull Object element);
->>>>>>> 0a17f4a4
+  boolean remove(@CheckForNull @UnknownSignedness Object element);
 
   /**
    * Adds or removes the necessary occurrences of an element such that the element attains the
@@ -324,11 +312,7 @@
     @Pure
     @Override
     // TODO(kevinb): check this wrt TreeMultiset?
-<<<<<<< HEAD
-    boolean equals(@Nullable Object o);
-=======
     boolean equals(@CheckForNull Object o);
->>>>>>> 0a17f4a4
 
     /**
      * {@inheritDoc}
@@ -379,11 +363,7 @@
   @Pure
   @Override
   // TODO(kevinb): caveats about equivalence-relation?
-<<<<<<< HEAD
-  boolean equals(@Nullable @UnknownSignedness Object object);
-=======
-  boolean equals(@CheckForNull Object object);
->>>>>>> 0a17f4a4
+  boolean equals(@CheckForNull @UnknownSignedness Object object);
 
   /**
    * Returns the hash code for this multiset. This is defined as the sum of
@@ -432,11 +412,7 @@
    */
   @Pure
   @Override
-<<<<<<< HEAD
-  boolean contains(@Nullable @UnknownSignedness Object element);
-=======
-  boolean contains(@CheckForNull Object element);
->>>>>>> 0a17f4a4
+  boolean contains(@CheckForNull @UnknownSignedness Object element);
 
   /**
    * Returns {@code true} if this multiset contains at least one occurrence of each element in the
