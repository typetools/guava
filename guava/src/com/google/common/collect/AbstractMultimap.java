--- conflicted
+++ resolved
@@ -146,12 +146,8 @@
   }
 
   @WeakOuter
-<<<<<<< HEAD
-  private class EntrySet extends Entries implements Set<Entry<K, V>> {
-    @Pure
-=======
   class EntrySet extends Entries implements Set<Entry<K, V>> {
->>>>>>> 594e3b73
+    @Pure
     @Override
     public int hashCode() {
       return Sets.hashCodeImpl(this);
@@ -180,14 +176,8 @@
     return (result == null) ? keySet = createKeySet() : result;
   }
 
-<<<<<<< HEAD
-  @SideEffectFree
-  Set<K> createKeySet() {
-    return new Maps.KeySet<>(asMap());
-  }
-=======
+  @SideEffectFree
   abstract Set<K> createKeySet();
->>>>>>> 594e3b73
 
   @MonotonicNonNullDecl private transient Multiset<K> keys;
 
