/*
 * Copyright (C) 2012 The Guava Authors
 *
 * Licensed under the Apache License, Version 2.0 (the "License");
 * you may not use this file except in compliance with the License.
 * You may obtain a copy of the License at
 *
 * http://www.apache.org/licenses/LICENSE-2.0
 *
 * Unless required by applicable law or agreed to in writing, software
 * distributed under the License is distributed on an "AS IS" BASIS,
 * WITHOUT WARRANTIES OR CONDITIONS OF ANY KIND, either express or implied.
 * See the License for the specific language governing permissions and
 * limitations under the License.
 */

package com.google.common.collect;

import static com.google.common.base.Preconditions.checkNotNull;

import com.google.common.annotations.GwtCompatible;
import com.google.errorprone.annotations.CanIgnoreReturnValue;
import com.google.errorprone.annotations.concurrent.LazyInit;
import com.google.j2objc.annotations.WeakOuter;
import java.util.AbstractCollection;
import java.util.Collection;
import java.util.Iterator;
import java.util.Map;
import java.util.Map.Entry;
import java.util.Set;
import java.util.Spliterator;
import java.util.Spliterators;
import javax.annotation.CheckForNull;
import org.checkerframework.checker.nullness.qual.Nullable;
import org.checkerframework.dataflow.qual.Pure;
import org.checkerframework.dataflow.qual.SideEffectFree;
import org.checkerframework.framework.qual.AnnotatedFor;

/**
 * A skeleton {@code Multimap} implementation, not necessarily in terms of a {@code Map}.
 *
 * @author Louis Wasserman
 */
@AnnotatedFor({"nullness"})
@GwtCompatible
<<<<<<< HEAD
abstract class AbstractMultimap<K, V> implements Multimap<K, V> {
  @Pure
=======
@ElementTypesAreNonnullByDefault
abstract class AbstractMultimap<K extends @Nullable Object, V extends @Nullable Object>
    implements Multimap<K, V> {
>>>>>>> 0a17f4a4
  @Override
  public boolean isEmpty() {
    return size() == 0;
  }

  @Pure
  @Override
  public boolean containsValue(@CheckForNull Object value) {
    for (Collection<V> collection : asMap().values()) {
      if (collection.contains(value)) {
        return true;
      }
    }

    return false;
  }

  @Pure
  @Override
  public boolean containsEntry(@CheckForNull Object key, @CheckForNull Object value) {
    Collection<V> collection = asMap().get(key);
    return collection != null && collection.contains(value);
  }

  @CanIgnoreReturnValue
  @Override
  public boolean remove(@CheckForNull Object key, @CheckForNull Object value) {
    Collection<V> collection = asMap().get(key);
    return collection != null && collection.remove(value);
  }

  @CanIgnoreReturnValue
  @Override
  public boolean put(@ParametricNullness K key, @ParametricNullness V value) {
    return get(key).add(value);
  }

  @CanIgnoreReturnValue
  @Override
  public boolean putAll(@ParametricNullness K key, Iterable<? extends V> values) {
    checkNotNull(values);
    // make sure we only call values.iterator() once
    // and we only call get(key) if values is nonempty
    if (values instanceof Collection) {
      Collection<? extends V> valueCollection = (Collection<? extends V>) values;
      return !valueCollection.isEmpty() && get(key).addAll(valueCollection);
    } else {
      Iterator<? extends V> valueItr = values.iterator();
      return valueItr.hasNext() && Iterators.addAll(get(key), valueItr);
    }
  }

  @CanIgnoreReturnValue
  @Override
  public boolean putAll(Multimap<? extends K, ? extends V> multimap) {
    boolean changed = false;
    for (Entry<? extends K, ? extends V> entry : multimap.entries()) {
      changed |= put(entry.getKey(), entry.getValue());
    }
    return changed;
  }

  @CanIgnoreReturnValue
  @Override
  public Collection<V> replaceValues(@ParametricNullness K key, Iterable<? extends V> values) {
    checkNotNull(values);
    Collection<V> result = removeAll(key);
    putAll(key, values);
    return result;
  }

  @LazyInit @CheckForNull private transient Collection<Entry<K, V>> entries;

  @SideEffectFree
  @Override
  public Collection<Entry<K, V>> entries() {
    Collection<Entry<K, V>> result = entries;
    return (result == null) ? entries = createEntries() : result;
  }

  abstract Collection<Entry<K, V>> createEntries();

  @WeakOuter
  class Entries extends Multimaps.Entries<K, V> {
    @Override
    Multimap<K, V> multimap() {
      return AbstractMultimap.this;
    }

    @Override
    public Iterator<Entry<K, V>> iterator() {
      return entryIterator();
    }

    @Override
    public Spliterator<Entry<K, V>> spliterator() {
      return entrySpliterator();
    }
  }

  @WeakOuter
  class EntrySet extends Entries implements Set<Entry<K, V>> {
    @Pure
    @Override
    public int hashCode() {
      return Sets.hashCodeImpl(this);
    }

    @Pure
    @Override
    public boolean equals(@CheckForNull Object obj) {
      return Sets.equalsImpl(this, obj);
    }
  }

  abstract Iterator<Entry<K, V>> entryIterator();

  Spliterator<Entry<K, V>> entrySpliterator() {
    return Spliterators.spliterator(
        entryIterator(), size(), (this instanceof SetMultimap) ? Spliterator.DISTINCT : 0);
  }

  @LazyInit @CheckForNull private transient Set<K> keySet;

  @SideEffectFree
  @Override
  public Set<K> keySet() {
    Set<K> result = keySet;
    return (result == null) ? keySet = createKeySet() : result;
  }

  @SideEffectFree
  abstract Set<K> createKeySet();

  @LazyInit @CheckForNull private transient Multiset<K> keys;

  @Override
  public Multiset<K> keys() {
    Multiset<K> result = keys;
    return (result == null) ? keys = createKeys() : result;
  }

  abstract Multiset<K> createKeys();

  @LazyInit @CheckForNull private transient Collection<V> values;

  @SideEffectFree
  @Override
  public Collection<V> values() {
    Collection<V> result = values;
    return (result == null) ? values = createValues() : result;
  }

  abstract Collection<V> createValues();

  @WeakOuter
  class Values extends AbstractCollection<V> {
    @Override
    public Iterator<V> iterator() {
      return valueIterator();
    }

    @Pure
    @Override
    public Spliterator<V> spliterator() {
      return valueSpliterator();
    }

    @Override
    public int size() {
      return AbstractMultimap.this.size();
    }

    @Pure
    @Override
    public boolean contains(@CheckForNull Object o) {
      return AbstractMultimap.this.containsValue(o);
    }

    @Override
    public void clear() {
      AbstractMultimap.this.clear();
    }
  }

  Iterator<V> valueIterator() {
    return Maps.valueIterator(entries().iterator());
  }

  Spliterator<V> valueSpliterator() {
    return Spliterators.spliterator(valueIterator(), size(), 0);
  }

  @LazyInit @CheckForNull private transient Map<K, Collection<V>> asMap;

  @Override
  public Map<K, Collection<V>> asMap() {
    Map<K, Collection<V>> result = asMap;
    return (result == null) ? asMap = createAsMap() : result;
  }

  abstract Map<K, Collection<V>> createAsMap();

  // Comparison and hashing

  @Pure
  @Override
  public boolean equals(@CheckForNull Object object) {
    return Multimaps.equalsImpl(this, object);
  }

  /**
   * Returns the hash code for this multimap.
   *
   * <p>The hash code of a multimap is defined as the hash code of the map view, as returned by
   * {@link Multimap#asMap}.
   *
   * @see Map#hashCode
   */
  @Pure
  @Override
  public int hashCode() {
    return asMap().hashCode();
  }

  /**
   * Returns a string representation of the multimap, generated by calling {@code toString} on the
   * map returned by {@link Multimap#asMap}.
   *
   * @return a string representation of the multimap
   */
  @Pure
  @Override
  public String toString() {
    return asMap().toString();
  }
}<|MERGE_RESOLUTION|>--- conflicted
+++ resolved
@@ -43,14 +43,10 @@
  */
 @AnnotatedFor({"nullness"})
 @GwtCompatible
-<<<<<<< HEAD
-abstract class AbstractMultimap<K, V> implements Multimap<K, V> {
-  @Pure
-=======
 @ElementTypesAreNonnullByDefault
 abstract class AbstractMultimap<K extends @Nullable Object, V extends @Nullable Object>
     implements Multimap<K, V> {
->>>>>>> 0a17f4a4
+  @Pure
   @Override
   public boolean isEmpty() {
     return size() == 0;
