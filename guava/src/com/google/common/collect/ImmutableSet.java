--- conflicted
+++ resolved
@@ -544,12 +544,8 @@
         return this;
       }
     }
-<<<<<<< HEAD
-    
-    // https://github.com/kelloggm/checker-framework/issues/181
-=======
-
->>>>>>> d788bc15
+
+    /* https://github.com/kelloggm/checker-framework/issues/181 */
     private void addDeduping(E element) {
       int mask = hashTable.length - 1;
       int hash = element.hashCode();
