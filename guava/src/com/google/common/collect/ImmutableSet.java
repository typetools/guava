/*
 * Copyright (C) 2007 The Guava Authors
 *
 * Licensed under the Apache License, Version 2.0 (the "License");
 * you may not use this file except in compliance with the License.
 * You may obtain a copy of the License at
 *
 * http://www.apache.org/licenses/LICENSE-2.0
 *
 * Unless required by applicable law or agreed to in writing, software
 * distributed under the License is distributed on an "AS IS" BASIS,
 * WITHOUT WARRANTIES OR CONDITIONS OF ANY KIND, either express or implied.
 * See the License for the specific language governing permissions and
 * limitations under the License.
 */

package com.google.common.collect;

import org.checkerframework.checker.index.qual.IndexFor;
import org.checkerframework.checker.index.qual.IndexOrHigh;
import org.checkerframework.checker.index.qual.NonNegative;
import org.checkerframework.checker.index.qual.Positive;
import org.checkerframework.dataflow.qual.Pure;
import org.checkerframework.framework.qual.AnnotatedFor;

import static com.google.common.base.Preconditions.checkArgument;
import static com.google.common.base.Preconditions.checkNotNull;
import static com.google.common.collect.CollectPreconditions.checkNonnegative;

import com.google.common.annotations.Beta;
import com.google.common.annotations.GwtCompatible;
import com.google.common.annotations.VisibleForTesting;
import com.google.common.math.IntMath;
import com.google.common.primitives.Ints;
import com.google.errorprone.annotations.CanIgnoreReturnValue;
import com.google.errorprone.annotations.concurrent.LazyInit;
import com.google.j2objc.annotations.RetainedWith;
import java.io.Serializable;
import java.math.RoundingMode;
import java.util.Arrays;
import java.util.Collection;
import java.util.Collections;
import java.util.EnumSet;
import java.util.Iterator;
import java.util.Set;
import java.util.SortedSet;
import java.util.Spliterator;
import java.util.function.Consumer;
import java.util.stream.Collector;
import org.checkerframework.checker.nullness.compatqual.NullableDecl;

/**
 * A {@link Set} whose contents will never change, with many other important properties detailed at
 * {@link ImmutableCollection}.
 *
 * @since 2.0
 */
@AnnotatedFor({"nullness"})
@GwtCompatible(serializable = true, emulated = true)
@SuppressWarnings("serial") // we're overriding default serialization
public abstract class ImmutableSet<E> extends ImmutableCollection<E> implements Set<E> {
  static final int SPLITERATOR_CHARACTERISTICS =
      ImmutableCollection.SPLITERATOR_CHARACTERISTICS | Spliterator.DISTINCT;

  /**
   * Returns a {@code Collector} that accumulates the input elements into a new {@code
   * ImmutableSet}. Elements appear in the resulting set in the encounter order of the stream; if
   * the stream contains duplicates (according to {@link Object#equals(Object)}), only the first
   * duplicate in encounter order will appear in the result.
   *
   * @since 21.0
   */
  @Beta
  public static <E> Collector<E, ?, ImmutableSet<E>> toImmutableSet() {
    return CollectCollectors.toImmutableSet();
  }

  /**
   * Returns the empty immutable set. Preferred over {@link Collections#emptySet} for code
   * consistency, and because the return type conveys the immutability guarantee.
   */
  @SuppressWarnings({"unchecked"}) // fully variant implementation (never actually produces any Es)
  public static <E> ImmutableSet<E> of() {
    return (ImmutableSet<E>) RegularImmutableSet.EMPTY;
  }

  /**
   * Returns an immutable set containing {@code element}. Preferred over {@link
   * Collections#singleton} for code consistency, {@code null} rejection, and because the return
   * type conveys the immutability guarantee.
   */
  public static <E> ImmutableSet<E> of(E element) {
    return new SingletonImmutableSet<E>(element);
  }

  /**
   * Returns an immutable set containing the given elements, minus duplicates, in the order each was
   * first specified. That is, if multiple elements are {@linkplain Object#equals equal}, all except
   * the first are ignored.
   */
  // 2 is IndexOrHigh for varargs
  @SuppressWarnings("upperbound:argument.type.incompatible") // https://github.com/typetools/checker-framework/issues/1635
  public static <E> ImmutableSet<E> of(E e1, E e2) {
    return construct(2, e1, e2);
  }

  /**
   * Returns an immutable set containing the given elements, minus duplicates, in the order each was
   * first specified. That is, if multiple elements are {@linkplain Object#equals equal}, all except
   * the first are ignored.
   */
  // 3 is IndexOrHigh for varargs
  @SuppressWarnings("upperbound:argument.type.incompatible") // https://github.com/typetools/checker-framework/issues/1635
  public static <E> ImmutableSet<E> of(E e1, E e2, E e3) {
    return construct(3, e1, e2, e3);
  }

  /**
   * Returns an immutable set containing the given elements, minus duplicates, in the order each was
   * first specified. That is, if multiple elements are {@linkplain Object#equals equal}, all except
   * the first are ignored.
   */
  // 4 is IndexOrHigh for varargs
  @SuppressWarnings("upperbound:argument.type.incompatible") // https://github.com/typetools/checker-framework/issues/1635
  public static <E> ImmutableSet<E> of(E e1, E e2, E e3, E e4) {
    return construct(4, e1, e2, e3, e4);
  }

  /**
   * Returns an immutable set containing the given elements, minus duplicates, in the order each was
   * first specified. That is, if multiple elements are {@linkplain Object#equals equal}, all except
   * the first are ignored.
   */
  // 5 is IndexOrHigh for varargs
  @SuppressWarnings("upperbound:argument.type.incompatible") // https://github.com/typetools/checker-framework/issues/1635
  public static <E> ImmutableSet<E> of(E e1, E e2, E e3, E e4, E e5) {
    return construct(5, e1, e2, e3, e4, e5);
  }

  /**
   * Returns an immutable set containing the given elements, minus duplicates, in the order each was
   * first specified. That is, if multiple elements are {@linkplain Object#equals equal}, all except
   * the first are ignored.
   *
   * <p>The array {@code others} must not be longer than {@code Integer.MAX_VALUE - 6}.
   *
   * @since 3.0 (source-compatible since 2.0)
   */
  @SafeVarargs // For Eclipse. For internal javac we have disabled this pointless type of warning.
  // elements has at least 6 elements
  // TODO INDEX: if rest has >= Integer.MAX_VALUE-5 elements, will attempt to create negative-size array
  @SuppressWarnings("upperbound:array.access.unsafe.high.constant") // https://github.com/kelloggm/checker-framework/issues/182
  public static <E> ImmutableSet<E> of(E e1, E e2, E e3, E e4, E e5, E e6, E... others) {
    checkArgument(
        others.length <= Integer.MAX_VALUE - 6,
        "the total number of elements must fit in an int");
    final int paramCount = 6;
    Object[] elements = new Object[paramCount + others.length];
    elements[0] = e1;
    elements[1] = e2;
    elements[2] = e3;
    elements[3] = e4;
    elements[4] = e5;
    elements[5] = e6;
    System.arraycopy(others, 0, elements, paramCount, others.length);
    return construct(elements.length, elements);
  }

  /**
   * Constructs an {@code ImmutableSet} from the first {@code n} elements of the specified array. If
   * {@code k} is the size of the returned {@code ImmutableSet}, then the unique elements of {@code
   * elements} will be in the first {@code k} positions, and {@code elements[i] == null} for {@code
   * k <= i < n}.
   *
   * <p>This may modify {@code elements}. Additionally, if {@code n == elements.length} and {@code
   * elements} contains no duplicates, {@code elements} may be used without copying in the returned
   * {@code ImmutableSet}, in which case it may no longer be modified.
   *
   * <p>{@code elements} may contain only values of type {@code E}.
   *
   * @throws NullPointerException if any of the first {@code n} elements of {@code elements} is null
   */
  // elements has at least one element
  @SuppressWarnings("upperbound:array.access.unsafe.high.constant") // https://github.com/kelloggm/checker-framework/issues/188
  // https://github.com/kelloggm/checker-framework/issues/181
  private static <E> ImmutableSet<E> construct(@IndexOrHigh("#2") int n, Object... elements) {
    switch (n) {
      case 0:
        return of();
      case 1:
        @SuppressWarnings("unchecked") // safe; elements contains only E's
        E elem = (E) elements[0];
        return of(elem);
      default:
        SetBuilderImpl<E> builder =
            new RegularSetBuilderImpl<E>(ImmutableCollection.Builder.DEFAULT_INITIAL_CAPACITY);
        for (int i = 0; i < n; i++) {
          @SuppressWarnings("unchecked")
          E e = (E) checkNotNull(elements[i]);
          builder = builder.add(e);
        }
        return builder.review().build();
    }
  }

<<<<<<< HEAD
  // We use power-of-2 tables, and this is the highest int that's a power of 2
  static final int MAX_TABLE_SIZE = Ints.MAX_POWER_OF_TWO;

  // Represents how tightly we can pack things, as a maximum.
  private static final double DESIRED_LOAD_FACTOR = 0.7;

  // If the set has this many elements, it will "max out" the table size
  // pointless warning
  @SuppressWarnings("cast.unsafe") // https://github.com/kelloggm/checker-framework/issues/149
  private static final int CUTOFF = (int) (MAX_TABLE_SIZE * DESIRED_LOAD_FACTOR);

  /**
   * Returns an array size suitable for the backing array of a hash table that uses open addressing
   * with linear probing in its implementation. The returned size is the smallest power of two that
   * can hold setSize elements with the desired load factor. Always returns at least setSize + 2.
   */
  @VisibleForTesting
  static @Positive int chooseTableSize(@NonNegative int setSize) {
    setSize = Math.max(setSize, 2);
    // Correct the size for open addressing to match desired load factor.
    if (setSize < CUTOFF) {
      // Round up to the next highest power of 2.
      int tableSize = Integer.highestOneBit(setSize - 1) << 1;
      while (tableSize * DESIRED_LOAD_FACTOR < setSize) {
        tableSize <<= 1;
      }
      return tableSize;
    }

    // The table can't be completely full or we'll get infinite reprobes
    checkArgument(setSize < MAX_TABLE_SIZE, "collection too large");
    return MAX_TABLE_SIZE;
  }

=======
>>>>>>> afe6ff88
  /**
   * Returns an immutable set containing each of {@code elements}, minus duplicates, in the order
   * each appears first in the source collection.
   *
   * <p><b>Performance note:</b> This method will sometimes recognize that the actual copy operation
   * is unnecessary; for example, {@code copyOf(copyOf(anArrayList))} will copy the data only once.
   * This reduces the expense of habitually making defensive copies at API boundaries. However, the
   * precise conditions for skipping the copy operation are undefined.
   *
   * @throws NullPointerException if any of {@code elements} is null
   * @since 7.0 (source-compatible since 2.0)
   */
  public static <E> ImmutableSet<E> copyOf(Collection<? extends E> elements) {
    /*
     * TODO(lowasser): consider checking for ImmutableAsList here
     * TODO(lowasser): consider checking for Multiset here
     */
    // Don't refer to ImmutableSortedSet by name so it won't pull in all that code
    if (elements instanceof ImmutableSet && !(elements instanceof SortedSet)) {
      @SuppressWarnings("unchecked") // all supported methods are covariant
      ImmutableSet<E> set = (ImmutableSet<E>) elements;
      if (!set.isPartialView()) {
        return set;
      }
    } else if (elements instanceof EnumSet) {
      return copyOfEnumSet((EnumSet) elements);
    }
    Object[] array = elements.toArray();
    return construct(array.length, array);
  }

  /**
   * Returns an immutable set containing each of {@code elements}, minus duplicates, in the order
   * each appears first in the source iterable. This method iterates over {@code elements} only
   * once.
   *
   * <p><b>Performance note:</b> This method will sometimes recognize that the actual copy operation
   * is unnecessary; for example, {@code copyOf(copyOf(anArrayList))} should copy the data only
   * once. This reduces the expense of habitually making defensive copies at API boundaries.
   * However, the precise conditions for skipping the copy operation are undefined.
   *
   * @throws NullPointerException if any of {@code elements} is null
   */
  public static <E> ImmutableSet<E> copyOf(Iterable<? extends E> elements) {
    return (elements instanceof Collection)
        ? copyOf((Collection<? extends E>) elements)
        : copyOf(elements.iterator());
  }

  /**
   * Returns an immutable set containing each of {@code elements}, minus duplicates, in the order
   * each appears first in the source iterator.
   *
   * @throws NullPointerException if any of {@code elements} is null
   */
  public static <E> ImmutableSet<E> copyOf(Iterator<? extends E> elements) {
    // We special-case for 0 or 1 elements, but anything further is madness.
    if (!elements.hasNext()) {
      return of();
    }
    E first = elements.next();
    if (!elements.hasNext()) {
      return of(first);
    } else {
      return new ImmutableSet.Builder<E>().add(first).addAll(elements).build();
    }
  }

  /**
   * Returns an immutable set containing each of {@code elements}, minus duplicates, in the order
   * each appears first in the source array.
   *
   * @throws NullPointerException if any of {@code elements} is null
   * @since 3.0
   */
  public static <E> ImmutableSet<E> copyOf(E[] elements) {
    switch (elements.length) {
      case 0:
        return of();
      case 1:
        return of(elements[0]);
      default:
        return construct(elements.length, elements.clone());
    }
  }

  @SuppressWarnings("rawtypes") // necessary to compile against Java 8
  private static ImmutableSet copyOfEnumSet(EnumSet enumSet) {
    return ImmutableEnumSet.asImmutable(EnumSet.copyOf(enumSet));
  }

  ImmutableSet() {}

  /** Returns {@code true} if the {@code hashCode()} method runs quickly. */
  @Pure
  boolean isHashCodeFast() {
    return false;
  }

  @Pure
  @Override
  public boolean equals(@NullableDecl Object object) {
    if (object == this) {
      return true;
    } else if (object instanceof ImmutableSet
        && isHashCodeFast()
        && ((ImmutableSet<?>) object).isHashCodeFast()
        && hashCode() != object.hashCode()) {
      return false;
    }
    return Sets.equalsImpl(this, object);
  }

  @Pure
  @Override
  public int hashCode() {
    return Sets.hashCodeImpl(this);
  }

  // This declaration is needed to make Set.iterator() and
  // ImmutableCollection.iterator() consistent.
  @Override
  public abstract UnmodifiableIterator<E> iterator();

  @LazyInit @NullableDecl @RetainedWith private transient ImmutableList<E> asList;

  @Override
  public ImmutableList<E> asList() {
    ImmutableList<E> result = asList;
    return (result == null) ? asList = createAsList() : result;
  }

  ImmutableList<E> createAsList() {
    return new RegularImmutableAsList<E>(this, toArray());
  }

  abstract static class Indexed<E> extends ImmutableSet<E> {
    abstract E get(@IndexFor("this") int index);

    @Override
    public UnmodifiableIterator<E> iterator() {
      return asList().iterator();
    }

    @Override
    public Spliterator<E> spliterator() {
      return CollectSpliterators.indexed(size(), SPLITERATOR_CHARACTERISTICS, this::get);
    }

    @Override
    public void forEach(Consumer<? super E> consumer) {
      checkNotNull(consumer);
      int n = size();
      for (int i = 0; i < n; i++) {
        consumer.accept(get(i));
      }
    }

    @Override
    int copyIntoArray(Object[] dst, int offset) {
      return asList().copyIntoArray(dst, offset);
    }

    @Override
    ImmutableList<E> createAsList() {
      return new ImmutableAsList<E>() {
        @Override
        public E get(@NonNegative int index) {
          return Indexed.this.get(index);
        }

        @Override
        Indexed<E> delegateCollection() {
          return Indexed.this;
        }
      };
    }
  }

  /*
   * This class is used to serialize all ImmutableSet instances, except for
   * ImmutableEnumSet/ImmutableSortedSet, regardless of implementation type. It
   * captures their "logical contents" and they are reconstructed using public
   * static factories. This is necessary to ensure that the existence of a
   * particular implementation type is an implementation detail.
   */
  private static class SerializedForm implements Serializable {
    final Object[] elements;

    SerializedForm(Object[] elements) {
      this.elements = elements;
    }

    Object readResolve() {
      return copyOf(elements);
    }

    private static final long serialVersionUID = 0;
  }

  @Override
  Object writeReplace() {
    return new SerializedForm(toArray());
  }

  /**
   * Returns a new builder. The generated builder is equivalent to the builder created by the {@link
   * Builder} constructor.
   */
  public static <E> Builder<E> builder() {
    return new Builder<E>();
  }

  /**
   * Returns a new builder, expecting the specified number of distinct elements to be added.
   *
   * <p>If {@code expectedSize} is exactly the number of distinct elements added to the builder
   * before {@link Builder#build} is called, the builder is likely to perform better than an unsized
   * {@link #builder()} would have.
   *
   * <p>It is not specified if any performance benefits apply if {@code expectedSize} is close to,
   * but not exactly, the number of distinct elements added to the builder.
   *
   * @since 23.1
   */
  @Beta
  public static <E> Builder<E> builderWithExpectedSize(int expectedSize) {
    checkNonnegative(expectedSize, "expectedSize");
    return new Builder<E>(expectedSize);
  }

  /** Builds a new open-addressed hash table from the first n objects in elements. */
  static Object[] rebuildHashTable(int newTableSize, Object[] elements, int n) {
    Object[] hashTable = new Object[newTableSize];
    int mask = hashTable.length - 1;
    for (int i = 0; i < n; i++) {
      Object e = elements[i];
      int j0 = Hashing.smear(e.hashCode());
      for (int j = j0; ; j++) {
        int index = j & mask;
        if (hashTable[index] == null) {
          hashTable[index] = e;
          break;
        }
      }
    }
    return hashTable;
  }

  /**
   * A builder for creating {@code ImmutableSet} instances. Example:
   *
   * <pre>{@code
   * static final ImmutableSet<Color> GOOGLE_COLORS =
   *     ImmutableSet.<Color>builder()
   *         .addAll(WEBSAFE_COLORS)
   *         .add(new Color(0, 191, 255))
   *         .build();
   * }</pre>
   *
   * <p>Elements appear in the resulting set in the same order they were first added to the builder.
   *
   * <p>Building does not change the state of the builder, so it is still possible to add more
   * elements and to build again.
   *
   * @since 2.0
   */
  public static class Builder<E> extends ImmutableCollection.Builder<E> {
    private SetBuilderImpl<E> impl;
    boolean forceCopy;

    public Builder() {
      this(DEFAULT_INITIAL_CAPACITY);
    }

<<<<<<< HEAD
    Builder(@NonNegative int capacity) {
      super(capacity);
      this.hashTable = new Object[chooseTableSize(capacity)];
=======
    Builder(int capacity) {
      impl = new RegularSetBuilderImpl<E>(capacity);
    }

    Builder(@SuppressWarnings("unused") boolean subclass) {
      this.impl = null; // unused
    }

    @VisibleForTesting
    void forceJdk() {
      this.impl = new JdkBackedSetBuilderImpl<E>(impl);
    }

    final void copyIfNecessary() {
      if (forceCopy) {
        copy();
        forceCopy = false;
      }
    }

    void copy() {
      impl = impl.copy();
>>>>>>> afe6ff88
    }

    @Override
    @CanIgnoreReturnValue
    public Builder<E> add(E element) {
      checkNotNull(element);
      copyIfNecessary();
      impl = impl.add(element);
      return this;
    }

<<<<<<< HEAD
    /* https://github.com/kelloggm/checker-framework/issues/181 */
    private void addDeduping(E element) {
      int mask = hashTable.length - 1;
      int hash = element.hashCode();
      for (int i = Hashing.smear(hash); ; i++) {
        i &= mask;
        Object previous = hashTable[i];
        if (previous == null) {
          hashTable[i] = element;
          hashCode += hash;
          super.add(element);
          return;
        } else if (previous.equals(element)) {
          return;
        }
      }
=======
    @Override
    @CanIgnoreReturnValue
    public Builder<E> add(E... elements) {
      super.add(elements);
      return this;
>>>>>>> afe6ff88
    }

    @Override
    /**
     * Adds each element of {@code elements} to the {@code ImmutableSet}, ignoring duplicate
     * elements (only the first duplicate element is added).
     *
     * @param elements the elements to add
     * @return this {@code Builder} object
     * @throws NullPointerException if {@code elements} is null or contains a null element
     */
    @CanIgnoreReturnValue
    public Builder<E> addAll(Iterable<? extends E> elements) {
      super.addAll(elements);
      return this;
    }

    @Override
    @CanIgnoreReturnValue
    public Builder<E> addAll(Iterator<? extends E> elements) {
      super.addAll(elements);
      return this;
    }

    Builder<E> combine(Builder<E> other) {
      copyIfNecessary();
      this.impl = this.impl.combine(other.impl);
      return this;
    }

    @Override
    public ImmutableSet<E> build() {
      forceCopy = true;
      impl = impl.review();
      return impl.build();
    }
  }

  /** Swappable internal implementation of an ImmutableSet.Builder. */
  private abstract static class SetBuilderImpl<E> {
    E[] dedupedElements;
    int distinct;

    @SuppressWarnings("unchecked")
    SetBuilderImpl(int expectedCapacity) {
      this.dedupedElements = (E[]) new Object[expectedCapacity];
      this.distinct = 0;
    }

    /** Initializes this SetBuilderImpl with a copy of the deduped elements array from toCopy. */
    SetBuilderImpl(SetBuilderImpl<E> toCopy) {
      this.dedupedElements = Arrays.copyOf(toCopy.dedupedElements, toCopy.dedupedElements.length);
      this.distinct = toCopy.distinct;
    }

    /**
     * Resizes internal data structures if necessary to store the specified number of distinct
     * elements.
     */
    private void ensureCapacity(int minCapacity) {
      if (minCapacity > dedupedElements.length) {
        int newCapacity =
            ImmutableCollection.Builder.expandedCapacity(dedupedElements.length, minCapacity);
        dedupedElements = Arrays.copyOf(dedupedElements, newCapacity);
      }
    }

    /** Adds e to the insertion-order array of deduplicated elements. Calls ensureCapacity. */
    final void addDedupedElement(E e) {
      ensureCapacity(distinct + 1);
      dedupedElements[distinct++] = e;
    }

    /**
     * Adds e to this SetBuilderImpl, returning the updated result. Only use the returned
     * SetBuilderImpl, since we may switch implementations if e.g. hash flooding is detected.
     */
    abstract SetBuilderImpl<E> add(E e);

    /** Adds all the elements from the specified SetBuilderImpl to this SetBuilderImpl. */
    final SetBuilderImpl<E> combine(SetBuilderImpl<E> other) {
      SetBuilderImpl<E> result = this;
      for (int i = 0; i < other.distinct; i++) {
        result = result.add(other.dedupedElements[i]);
      }
      return result;
    }

    /**
     * Creates a new copy of this SetBuilderImpl. Modifications to that SetBuilderImpl will not
     * affect this SetBuilderImpl or sets constructed from this SetBuilderImpl via build().
     */
    abstract SetBuilderImpl<E> copy();

    /**
     * Call this before build(). Does a final check on the internal data structures, e.g. shrinking
     * unnecessarily large structures or detecting previously unnoticed hash flooding.
     */
    SetBuilderImpl<E> review() {
      return this;
    }

    abstract ImmutableSet<E> build();
  }

  // We use power-of-2 tables, and this is the highest int that's a power of 2
  static final int MAX_TABLE_SIZE = Ints.MAX_POWER_OF_TWO;

  // Represents how tightly we can pack things, as a maximum.
  private static final double DESIRED_LOAD_FACTOR = 0.7;

  // If the set has this many elements, it will "max out" the table size
  private static final int CUTOFF = (int) (MAX_TABLE_SIZE * DESIRED_LOAD_FACTOR);

  /**
   * Returns an array size suitable for the backing array of a hash table that uses open addressing
   * with linear probing in its implementation. The returned size is the smallest power of two that
   * can hold setSize elements with the desired load factor. Always returns at least setSize + 2.
   */
  @VisibleForTesting
  static int chooseTableSize(int setSize) {
    setSize = Math.max(setSize, 2);
    // Correct the size for open addressing to match desired load factor.
    if (setSize < CUTOFF) {
      // Round up to the next highest power of 2.
      int tableSize = Integer.highestOneBit(setSize - 1) << 1;
      while (tableSize * DESIRED_LOAD_FACTOR < setSize) {
        tableSize <<= 1;
      }
      return tableSize;
    }

    // The table can't be completely full or we'll get infinite reprobes
    checkArgument(setSize < MAX_TABLE_SIZE, "collection too large");
    return MAX_TABLE_SIZE;
  }

  /**
   * We attempt to detect deliberate hash flooding attempts, and if one is detected, fall back to a
   * wrapper around j.u.HashSet, which has built in flooding protection. HASH_FLOODING_FPP is the
   * maximum allowed probability of falsely detecting a hash flooding attack if the input is
   * randomly generated.
   *
   * <p>MAX_RUN_MULTIPLIER was determined experimentally to match this FPP.
   */
  static final double HASH_FLOODING_FPP = 0.001;

  // NB: yes, this is surprisingly high, but that's what the experiments said was necessary
  static final int MAX_RUN_MULTIPLIER = 12;

  /**
   * Checks the whole hash table for poor hash distribution. Takes O(n).
   *
   * <p>The online hash flooding detecting in RegularSetBuilderImpl.add can detect e.g. many exactly
   * matching hash codes, which would cause construction to take O(n^2), but can't detect e.g. hash
   * codes adversarially designed to go into ascending table locations, which keeps construction
   * O(n) (as desired) but then can have O(n) queries later.
   *
   * <p>If this returns false, then no query can take more than O(log n).
   *
   * <p>Note that for a RegularImmutableSet with elements with truly random hash codes, contains
   * operations take expected O(1) time but with high probability take O(log n) for at least some
   * element. (https://en.wikipedia.org/wiki/Linear_probing#Analysis)
   */
  static boolean hashFloodingDetected(Object[] hashTable) {
    int maxRunBeforeFallback = maxRunBeforeFallback(hashTable.length);

    // Test for a run wrapping around the end of the table, then check for runs in the middle.
    int endOfStartRun;
    for (endOfStartRun = 0; endOfStartRun < hashTable.length; ) {
      if (hashTable[endOfStartRun] == null) {
        break;
      }
      endOfStartRun++;
      if (endOfStartRun > maxRunBeforeFallback) {
        return true;
      }
    }
    int startOfEndRun;
    for (startOfEndRun = hashTable.length - 1; startOfEndRun > endOfStartRun; startOfEndRun--) {
      if (hashTable[startOfEndRun] == null) {
        break;
      }
      if (endOfStartRun + (hashTable.length - 1 - startOfEndRun) > maxRunBeforeFallback) {
        return true;
      }
    }
    for (int i = endOfStartRun + 1; i < startOfEndRun; i++) {
      for (int runLength = 0; i < startOfEndRun && hashTable[i] != null; i++) {
        runLength++;
        if (runLength > maxRunBeforeFallback) {
          return true;
        }
      }
    }
    return false;
  }

  /**
   * If more than this many consecutive positions are filled in a table of the specified size,
   * report probable hash flooding.
   */
  static int maxRunBeforeFallback(int tableSize) {
    return MAX_RUN_MULTIPLIER * IntMath.log2(tableSize, RoundingMode.UNNECESSARY);
  }

  /**
   * Default implementation of the guts of ImmutableSet.Builder, creating an open-addressed hash
   * table and deduplicating elements as they come, so it only allocates O(max(distinct,
   * expectedCapacity)) rather than O(calls to add).
   *
   * <p>This implementation attempts to detect hash flooding, and if it's identified, falls back to
   * JdkBackedSetBuilderImpl.
   */
  private static final class RegularSetBuilderImpl<E> extends SetBuilderImpl<E> {
    private Object[] hashTable;
    private int maxRunBeforeFallback;
    private int expandTableThreshold;
    private int hashCode;

    RegularSetBuilderImpl(int expectedCapacity) {
      super(expectedCapacity);
      int tableSize = chooseTableSize(expectedCapacity);
      this.hashTable = new Object[tableSize];
      this.maxRunBeforeFallback = maxRunBeforeFallback(tableSize);
      this.expandTableThreshold = (int) (DESIRED_LOAD_FACTOR * tableSize);
    }

    RegularSetBuilderImpl(RegularSetBuilderImpl<E> toCopy) {
      super(toCopy);
      this.hashTable = Arrays.copyOf(toCopy.hashTable, toCopy.hashTable.length);
      this.maxRunBeforeFallback = toCopy.maxRunBeforeFallback;
      this.expandTableThreshold = toCopy.expandTableThreshold;
      this.hashCode = toCopy.hashCode;
    }

    void ensureTableCapacity(int minCapacity) {
      if (minCapacity > expandTableThreshold && hashTable.length < MAX_TABLE_SIZE) {
        int newTableSize = hashTable.length * 2;
        hashTable = rebuildHashTable(newTableSize, dedupedElements, distinct);
        maxRunBeforeFallback = maxRunBeforeFallback(newTableSize);
        expandTableThreshold = (int) (DESIRED_LOAD_FACTOR * newTableSize);
      }
    }

    @Override
    SetBuilderImpl<E> add(E e) {
      checkNotNull(e);
      int eHash = e.hashCode();
      int i0 = Hashing.smear(eHash);
      int mask = hashTable.length - 1;
      for (int i = i0; i - i0 < maxRunBeforeFallback; i++) {
        int index = i & mask;
        Object tableEntry = hashTable[index];
        if (tableEntry == null) {
          addDedupedElement(e);
          hashTable[index] = e;
          hashCode += eHash;
          ensureTableCapacity(distinct); // rebuilds table if necessary
          return this;
        } else if (tableEntry.equals(e)) { // not a new element, ignore
          return this;
        }
      }
      // we fell out of the loop due to a long run; fall back to JDK impl
      return new JdkBackedSetBuilderImpl<E>(this).add(e);
    }

    @Override
    SetBuilderImpl<E> copy() {
      return new RegularSetBuilderImpl<E>(this);
    }

    @Override
    SetBuilderImpl<E> review() {
      int targetTableSize = chooseTableSize(distinct);
      if (targetTableSize * 2 < hashTable.length) {
        hashTable = rebuildHashTable(targetTableSize, dedupedElements, distinct);
      }
      return hashFloodingDetected(hashTable) ? new JdkBackedSetBuilderImpl<E>(this) : this;
    }

    @Override
    ImmutableSet<E> build() {
      switch (distinct) {
        case 0:
          return of();
        case 1:
          return of(dedupedElements[0]);
        default:
          Object[] elements =
              (distinct == dedupedElements.length)
                  ? dedupedElements
                  : Arrays.copyOf(dedupedElements, distinct);
          return new RegularImmutableSet<E>(elements, hashCode, hashTable, hashTable.length - 1);
      }
    }
  }

  /**
   * SetBuilderImpl version that uses a JDK HashSet, which has built in hash flooding protection.
   */
  private static final class JdkBackedSetBuilderImpl<E> extends SetBuilderImpl<E> {
    private final Set<Object> delegate;

    JdkBackedSetBuilderImpl(SetBuilderImpl<E> toCopy) {
      super(toCopy); // initializes dedupedElements and distinct
      delegate = Sets.newHashSetWithExpectedSize(distinct);
      for (int i = 0; i < distinct; i++) {
        delegate.add(dedupedElements[i]);
      }
    }

    @Override
    SetBuilderImpl<E> add(E e) {
      checkNotNull(e);
      if (delegate.add(e)) {
        addDedupedElement(e);
      }
      return this;
    }

    @Override
    SetBuilderImpl<E> copy() {
      return new JdkBackedSetBuilderImpl<>(this);
    }

    @Override
    ImmutableSet<E> build() {
      switch (distinct) {
        case 0:
          return of();
        case 1:
          return of(dedupedElements[0]);
        default:
          return new JdkBackedImmutableSet<E>(
              delegate, ImmutableList.asImmutableList(dedupedElements, distinct));
      }
    }
  }
}<|MERGE_RESOLUTION|>--- conflicted
+++ resolved
@@ -203,43 +203,6 @@
     }
   }
 
-<<<<<<< HEAD
-  // We use power-of-2 tables, and this is the highest int that's a power of 2
-  static final int MAX_TABLE_SIZE = Ints.MAX_POWER_OF_TWO;
-
-  // Represents how tightly we can pack things, as a maximum.
-  private static final double DESIRED_LOAD_FACTOR = 0.7;
-
-  // If the set has this many elements, it will "max out" the table size
-  // pointless warning
-  @SuppressWarnings("cast.unsafe") // https://github.com/kelloggm/checker-framework/issues/149
-  private static final int CUTOFF = (int) (MAX_TABLE_SIZE * DESIRED_LOAD_FACTOR);
-
-  /**
-   * Returns an array size suitable for the backing array of a hash table that uses open addressing
-   * with linear probing in its implementation. The returned size is the smallest power of two that
-   * can hold setSize elements with the desired load factor. Always returns at least setSize + 2.
-   */
-  @VisibleForTesting
-  static @Positive int chooseTableSize(@NonNegative int setSize) {
-    setSize = Math.max(setSize, 2);
-    // Correct the size for open addressing to match desired load factor.
-    if (setSize < CUTOFF) {
-      // Round up to the next highest power of 2.
-      int tableSize = Integer.highestOneBit(setSize - 1) << 1;
-      while (tableSize * DESIRED_LOAD_FACTOR < setSize) {
-        tableSize <<= 1;
-      }
-      return tableSize;
-    }
-
-    // The table can't be completely full or we'll get infinite reprobes
-    checkArgument(setSize < MAX_TABLE_SIZE, "collection too large");
-    return MAX_TABLE_SIZE;
-  }
-
-=======
->>>>>>> afe6ff88
   /**
    * Returns an immutable set containing each of {@code elements}, minus duplicates, in the order
    * each appears first in the source collection.
@@ -515,12 +478,7 @@
       this(DEFAULT_INITIAL_CAPACITY);
     }
 
-<<<<<<< HEAD
     Builder(@NonNegative int capacity) {
-      super(capacity);
-      this.hashTable = new Object[chooseTableSize(capacity)];
-=======
-    Builder(int capacity) {
       impl = new RegularSetBuilderImpl<E>(capacity);
     }
 
@@ -542,7 +500,6 @@
 
     void copy() {
       impl = impl.copy();
->>>>>>> afe6ff88
     }
 
     @Override
@@ -554,30 +511,11 @@
       return this;
     }
 
-<<<<<<< HEAD
-    /* https://github.com/kelloggm/checker-framework/issues/181 */
-    private void addDeduping(E element) {
-      int mask = hashTable.length - 1;
-      int hash = element.hashCode();
-      for (int i = Hashing.smear(hash); ; i++) {
-        i &= mask;
-        Object previous = hashTable[i];
-        if (previous == null) {
-          hashTable[i] = element;
-          hashCode += hash;
-          super.add(element);
-          return;
-        } else if (previous.equals(element)) {
-          return;
-        }
-      }
-=======
     @Override
     @CanIgnoreReturnValue
     public Builder<E> add(E... elements) {
       super.add(elements);
       return this;
->>>>>>> afe6ff88
     }
 
     @Override
@@ -690,6 +628,7 @@
   private static final double DESIRED_LOAD_FACTOR = 0.7;
 
   // If the set has this many elements, it will "max out" the table size
+  @SuppressWarnings("cast.unsafe") // https://github.com/kelloggm/checker-framework/issues/149
   private static final int CUTOFF = (int) (MAX_TABLE_SIZE * DESIRED_LOAD_FACTOR);
 
   /**
@@ -698,7 +637,7 @@
    * can hold setSize elements with the desired load factor. Always returns at least setSize + 2.
    */
   @VisibleForTesting
-  static int chooseTableSize(int setSize) {
+  static @Positive int chooseTableSize(@NonNegative int setSize) {
     setSize = Math.max(setSize, 2);
     // Correct the size for open addressing to match desired load factor.
     if (setSize < CUTOFF) {
