--- conflicted
+++ resolved
@@ -54,13 +54,8 @@
 @AnnotatedFor({"nullness"})
 @GwtCompatible(serializable = true, emulated = true)
 @SuppressWarnings("serial") // we're overriding default serialization
-<<<<<<< HEAD
-public abstract class ImmutableSet<E extends @NonNull Object>
-    extends ImmutableCollection<E> implements Set<E> {
-=======
 public abstract class ImmutableSet<E extends @NonNull Object> extends ImmutableCollection<E>
     implements Set<E> {
->>>>>>> eda5f9cb
   static final int SPLITERATOR_CHARACTERISTICS =
       ImmutableCollection.SPLITERATOR_CHARACTERISTICS | Spliterator.DISTINCT;
 
