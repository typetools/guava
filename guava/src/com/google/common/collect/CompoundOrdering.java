/*
 * Copyright (C) 2007 The Guava Authors
 *
 * Licensed under the Apache License, Version 2.0 (the "License");
 * you may not use this file except in compliance with the License.
 * You may obtain a copy of the License at
 *
 * http://www.apache.org/licenses/LICENSE-2.0
 *
 * Unless required by applicable law or agreed to in writing, software
 * distributed under the License is distributed on an "AS IS" BASIS,
 * WITHOUT WARRANTIES OR CONDITIONS OF ANY KIND, either express or implied.
 * See the License for the specific language governing permissions and
 * limitations under the License.
 */

package com.google.common.collect;

import com.google.common.annotations.GwtCompatible;
import java.io.Serializable;
import java.util.Arrays;
import java.util.Comparator;
<<<<<<< HEAD
import org.checkerframework.checker.nullness.qual.Nullable;
import org.checkerframework.dataflow.qual.Pure;
import org.checkerframework.framework.qual.AnnotatedFor;
=======
import javax.annotation.CheckForNull;
import org.checkerframework.checker.nullness.qual.Nullable;
>>>>>>> 0a17f4a4

/** An ordering that tries several comparators in order. */
@AnnotatedFor({"nullness"})
@GwtCompatible(serializable = true)
@ElementTypesAreNonnullByDefault
final class CompoundOrdering<T extends @Nullable Object> extends Ordering<T>
    implements Serializable {
  final Comparator<? super T>[] comparators;

  CompoundOrdering(Comparator<? super T> primary, Comparator<? super T> secondary) {
    this.comparators = (Comparator<? super T>[]) new Comparator[] {primary, secondary};
  }

  CompoundOrdering(Iterable<? extends Comparator<? super T>> comparators) {
    this.comparators = Iterables.toArray(comparators, new Comparator[0]);
  }

  @Pure
  @Override
  public int compare(@ParametricNullness T left, @ParametricNullness T right) {
    for (int i = 0; i < comparators.length; i++) {
      int result = comparators[i].compare(left, right);
      if (result != 0) {
        return result;
      }
    }
    return 0;
  }

  @Pure
  @Override
<<<<<<< HEAD
  public boolean equals(@Nullable Object object) {
=======
  public boolean equals(@CheckForNull Object object) {
>>>>>>> 0a17f4a4
    if (object == this) {
      return true;
    }
    if (object instanceof CompoundOrdering) {
      CompoundOrdering<?> that = (CompoundOrdering<?>) object;
      return Arrays.equals(this.comparators, that.comparators);
    }
    return false;
  }

  @Pure
  @Override
  public int hashCode() {
    return Arrays.hashCode(comparators);
  }

  @Pure
  @Override
  public String toString() {
    return "Ordering.compound(" + Arrays.toString(comparators) + ")";
  }

  private static final long serialVersionUID = 0;
}<|MERGE_RESOLUTION|>--- conflicted
+++ resolved
@@ -20,14 +20,10 @@
 import java.io.Serializable;
 import java.util.Arrays;
 import java.util.Comparator;
-<<<<<<< HEAD
+import javax.annotation.CheckForNull;
 import org.checkerframework.checker.nullness.qual.Nullable;
 import org.checkerframework.dataflow.qual.Pure;
 import org.checkerframework.framework.qual.AnnotatedFor;
-=======
-import javax.annotation.CheckForNull;
-import org.checkerframework.checker.nullness.qual.Nullable;
->>>>>>> 0a17f4a4
 
 /** An ordering that tries several comparators in order. */
 @AnnotatedFor({"nullness"})
@@ -59,11 +55,7 @@
 
   @Pure
   @Override
-<<<<<<< HEAD
-  public boolean equals(@Nullable Object object) {
-=======
   public boolean equals(@CheckForNull Object object) {
->>>>>>> 0a17f4a4
     if (object == this) {
       return true;
     }
