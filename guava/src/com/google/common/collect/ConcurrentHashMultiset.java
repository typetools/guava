/*
 * Copyright (C) 2007 The Guava Authors
 *
 * Licensed under the Apache License, Version 2.0 (the "License");
 * you may not use this file except in compliance with the License.
 * You may obtain a copy of the License at
 *
 * http://www.apache.org/licenses/LICENSE-2.0
 *
 * Unless required by applicable law or agreed to in writing, software
 * distributed under the License is distributed on an "AS IS" BASIS,
 * WITHOUT WARRANTIES OR CONDITIONS OF ANY KIND, either express or implied.
 * See the License for the specific language governing permissions and
 * limitations under the License.
 */

package com.google.common.collect;

import static com.google.common.base.Preconditions.checkArgument;
import static com.google.common.base.Preconditions.checkNotNull;
import static com.google.common.base.Preconditions.checkState;
import static com.google.common.collect.CollectPreconditions.checkNonnegative;

import com.google.common.annotations.Beta;
import com.google.common.annotations.GwtIncompatible;
import com.google.common.annotations.VisibleForTesting;
import com.google.common.collect.Serialization.FieldSetter;
import com.google.common.math.IntMath;
import com.google.common.primitives.Ints;
import com.google.errorprone.annotations.CanIgnoreReturnValue;
import com.google.j2objc.annotations.WeakOuter;
import java.io.IOException;
import java.io.ObjectInputStream;
import java.io.ObjectOutputStream;
import java.io.Serializable;
import java.util.Collection;
import java.util.Iterator;
import java.util.List;
import java.util.Map;
import java.util.Set;
import java.util.concurrent.ConcurrentHashMap;
import java.util.concurrent.ConcurrentMap;
import java.util.concurrent.atomic.AtomicInteger;
import javax.annotation.CheckForNull;
import org.checkerframework.checker.nullness.qual.Nullable;
import org.checkerframework.dataflow.qual.Pure;
import org.checkerframework.dataflow.qual.SideEffectFree;
import org.checkerframework.framework.qual.AnnotatedFor;

/**
 * A multiset that supports concurrent modifications and that provides atomic versions of most
 * {@code Multiset} operations (exceptions where noted). Null elements are not supported.
 *
 * <p>See the Guava User Guide article on <a href=
 * "https://github.com/google/guava/wiki/NewCollectionTypesExplained#multiset">{@code Multiset}</a>.
 *
 * @author Cliff L. Biffle
 * @author mike nonemacher
 * @since 2.0
 */
@AnnotatedFor({"nullness"})
@GwtIncompatible
@ElementTypesAreNonnullByDefault
public final class ConcurrentHashMultiset<E> extends AbstractMultiset<E> implements Serializable {

  /*
   * The ConcurrentHashMultiset's atomic operations are implemented primarily in terms of
   * AtomicInteger's atomic operations, with some help from ConcurrentMap's atomic operations on
   * creation and removal (including automatic removal of zeroes). If the modification of an
   * AtomicInteger results in zero, we compareAndSet the value to zero; if that succeeds, we remove
   * the entry from the Map. If another operation sees a zero in the map, it knows that the entry is
   * about to be removed, so this operation may remove it (often by replacing it with a new
   * AtomicInteger).
   */

  /** The number of occurrences of each element. */
  private final transient ConcurrentMap<E, AtomicInteger> countMap;

  // This constant allows the deserialization code to set a final field. This holder class
  // makes sure it is not initialized unless an instance is deserialized.
  private static class FieldSettersHolder {
    static final FieldSetter<ConcurrentHashMultiset> COUNT_MAP_FIELD_SETTER =
        Serialization.getFieldSetter(ConcurrentHashMultiset.class, "countMap");
  }

  /**
   * Creates a new, empty {@code ConcurrentHashMultiset} using the default initial capacity, load
   * factor, and concurrency settings.
   */
  public static <E> ConcurrentHashMultiset<E> create() {
    // TODO(schmoe): provide a way to use this class with other (possibly arbitrary)
    // ConcurrentMap implementors. One possibility is to extract most of this class into
    // an AbstractConcurrentMapMultiset.
    return new ConcurrentHashMultiset<>(new ConcurrentHashMap<E, AtomicInteger>());
  }

  /**
   * Creates a new {@code ConcurrentHashMultiset} containing the specified elements, using the
   * default initial capacity, load factor, and concurrency settings.
   *
   * <p>This implementation is highly efficient when {@code elements} is itself a {@link Multiset}.
   *
   * @param elements the elements that the multiset should contain
   */
  public static <E> ConcurrentHashMultiset<E> create(Iterable<? extends E> elements) {
    ConcurrentHashMultiset<E> multiset = ConcurrentHashMultiset.create();
    Iterables.addAll(multiset, elements);
    return multiset;
  }

  /**
   * Creates a new, empty {@code ConcurrentHashMultiset} using {@code countMap} as the internal
   * backing map.
   *
   * <p>This instance will assume ownership of {@code countMap}, and other code should not maintain
   * references to the map or modify it in any way.
   *
   * <p>The returned multiset is serializable if the input map is.
   *
   * @param countMap backing map for storing the elements in the multiset and their counts. It must
   *     be empty.
   * @throws IllegalArgumentException if {@code countMap} is not empty
   * @since 20.0
   */
  @Beta
  public static <E> ConcurrentHashMultiset<E> create(ConcurrentMap<E, AtomicInteger> countMap) {
    return new ConcurrentHashMultiset<>(countMap);
  }

  @VisibleForTesting
  ConcurrentHashMultiset(ConcurrentMap<E, AtomicInteger> countMap) {
    checkArgument(countMap.isEmpty(), "the backing map (%s) must be empty", countMap);
    this.countMap = countMap;
  }

  // Query Operations

  /**
   * Returns the number of occurrences of {@code element} in this multiset.
   *
   * @param element the element to look for
   * @return the nonnegative number of occurrences of the element
   */
  @Override
  public int count(@CheckForNull Object element) {
    AtomicInteger existingCounter = Maps.safeGet(countMap, element);
    return (existingCounter == null) ? 0 : existingCounter.get();
  }

  /**
   * {@inheritDoc}
   *
   * <p>If the data in the multiset is modified by any other threads during this method, it is
   * undefined which (if any) of these modifications will be reflected in the result.
   */
  @Pure
  @Override
  public int size() {
    long sum = 0L;
    for (AtomicInteger value : countMap.values()) {
      sum += value.get();
    }
    return Ints.saturatedCast(sum);
  }

  /*
   * Note: the superclass toArray() methods assume that size() gives a correct
   * answer, which ours does not.
   */

  @Override
  public Object[] toArray() {
    return snapshot().toArray();
  }

  @Override
  @SuppressWarnings("nullness") // b/192354773 in our checker affects toArray declarations
  public <T extends @Nullable Object> T[] toArray(T[] array) {
    return snapshot().toArray(array);
  }

  /*
   * We'd love to use 'new ArrayList(this)' or 'list.addAll(this)', but
   * either of these would recurse back to us again!
   */
  private List<E> snapshot() {
    List<E> list = Lists.newArrayListWithExpectedSize(size());
    for (Multiset.Entry<E> entry : entrySet()) {
      E element = entry.getElement();
      for (int i = entry.getCount(); i > 0; i--) {
        list.add(element);
      }
    }
    return list;
  }

  // Modification Operations

  /**
   * Adds a number of occurrences of the specified element to this multiset.
   *
   * @param element the element to add
   * @param occurrences the number of occurrences to add
   * @return the previous count of the element before the operation; possibly zero
   * @throws IllegalArgumentException if {@code occurrences} is negative, or if the resulting amount
   *     would exceed {@link Integer#MAX_VALUE}
   */
  @CanIgnoreReturnValue
  @Override
  public int add(E element, int occurrences) {
    checkNotNull(element);
    if (occurrences == 0) {
      return count(element);
    }
    CollectPreconditions.checkPositive(occurrences, "occurrences");

    while (true) {
      AtomicInteger existingCounter = Maps.safeGet(countMap, element);
      if (existingCounter == null) {
        existingCounter = countMap.putIfAbsent(element, new AtomicInteger(occurrences));
        if (existingCounter == null) {
          return 0;
        }
        // existingCounter != null: fall through to operate against the existing AtomicInteger
      }

      while (true) {
        int oldValue = existingCounter.get();
        if (oldValue != 0) {
          try {
            int newValue = IntMath.checkedAdd(oldValue, occurrences);
            if (existingCounter.compareAndSet(oldValue, newValue)) {
              // newValue can't == 0, so no need to check & remove
              return oldValue;
            }
          } catch (ArithmeticException overflow) {
            throw new IllegalArgumentException(
                "Overflow adding " + occurrences + " occurrences to a count of " + oldValue);
          }
        } else {
          // In the case of a concurrent remove, we might observe a zero value, which means another
          // thread is about to remove (element, existingCounter) from the map. Rather than wait,
          // we can just do that work here.
          AtomicInteger newCounter = new AtomicInteger(occurrences);
          if ((countMap.putIfAbsent(element, newCounter) == null)
              || countMap.replace(element, existingCounter, newCounter)) {
            return 0;
          }
          break;
        }
      }

      // If we're still here, there was a race, so just try again.
    }
  }

  /**
   * Removes a number of occurrences of the specified element from this multiset. If the multiset
   * contains fewer than this number of occurrences to begin with, all occurrences will be removed.
   *
   * @param element the element whose occurrences should be removed
   * @param occurrences the number of occurrences of the element to remove
   * @return the count of the element before the operation; possibly zero
   * @throws IllegalArgumentException if {@code occurrences} is negative
   */
  /*
   * TODO(cpovirk): remove and removeExactly currently accept null inputs only
   * if occurrences == 0. This satisfies both NullPointerTester and
   * CollectionRemoveTester.testRemove_nullAllowed, but it's not clear that it's
   * a good policy, especially because, in order for the test to pass, the
   * parameter must be misleadingly annotated as @Nullable. I suspect that
   * we'll want to remove @Nullable, add an eager checkNotNull, and loosen up
   * testRemove_nullAllowed.
   */
  @CanIgnoreReturnValue
  @Override
  public int remove(@CheckForNull Object element, int occurrences) {
    if (occurrences == 0) {
      return count(element);
    }
    CollectPreconditions.checkPositive(occurrences, "occurrences");

    AtomicInteger existingCounter = Maps.safeGet(countMap, element);
    if (existingCounter == null) {
      return 0;
    }
    while (true) {
      int oldValue = existingCounter.get();
      if (oldValue != 0) {
        int newValue = Math.max(0, oldValue - occurrences);
        if (existingCounter.compareAndSet(oldValue, newValue)) {
          if (newValue == 0) {
            // Just CASed to 0; remove the entry to clean up the map. If the removal fails,
            // another thread has already replaced it with a new counter, which is fine.
            countMap.remove(element, existingCounter);
          }
          return oldValue;
        }
      } else {
        return 0;
      }
    }
  }

  /**
   * Removes exactly the specified number of occurrences of {@code element}, or makes no change if
   * this is not possible.
   *
   * <p>This method, in contrast to {@link #remove(Object, int)}, has no effect when the element
   * count is smaller than {@code occurrences}.
   *
   * @param element the element to remove
   * @param occurrences the number of occurrences of {@code element} to remove
   * @return {@code true} if the removal was possible (including if {@code occurrences} is zero)
   * @throws IllegalArgumentException if {@code occurrences} is negative
   */
  @CanIgnoreReturnValue
  public boolean removeExactly(@CheckForNull Object element, int occurrences) {
    if (occurrences == 0) {
      return true;
    }
    CollectPreconditions.checkPositive(occurrences, "occurrences");

    AtomicInteger existingCounter = Maps.safeGet(countMap, element);
    if (existingCounter == null) {
      return false;
    }
    while (true) {
      int oldValue = existingCounter.get();
      if (oldValue < occurrences) {
        return false;
      }
      int newValue = oldValue - occurrences;
      if (existingCounter.compareAndSet(oldValue, newValue)) {
        if (newValue == 0) {
          // Just CASed to 0; remove the entry to clean up the map. If the removal fails,
          // another thread has already replaced it with a new counter, which is fine.
          countMap.remove(element, existingCounter);
        }
        return true;
      }
    }
  }

  /**
   * Adds or removes occurrences of {@code element} such that the {@link #count} of the element
   * becomes {@code count}.
   *
   * @return the count of {@code element} in the multiset before this call
   * @throws IllegalArgumentException if {@code count} is negative
   */
  @CanIgnoreReturnValue
  @Override
  public int setCount(E element, int count) {
    checkNotNull(element);
    checkNonnegative(count, "count");
    while (true) {
      AtomicInteger existingCounter = Maps.safeGet(countMap, element);
      if (existingCounter == null) {
        if (count == 0) {
          return 0;
        } else {
          existingCounter = countMap.putIfAbsent(element, new AtomicInteger(count));
          if (existingCounter == null) {
            return 0;
          }
          // existingCounter != null: fall through
        }
      }

      while (true) {
        int oldValue = existingCounter.get();
        if (oldValue == 0) {
          if (count == 0) {
            return 0;
          } else {
            AtomicInteger newCounter = new AtomicInteger(count);
            if ((countMap.putIfAbsent(element, newCounter) == null)
                || countMap.replace(element, existingCounter, newCounter)) {
              return 0;
            }
          }
          break;
        } else {
          if (existingCounter.compareAndSet(oldValue, count)) {
            if (count == 0) {
              // Just CASed to 0; remove the entry to clean up the map. If the removal fails,
              // another thread has already replaced it with a new counter, which is fine.
              countMap.remove(element, existingCounter);
            }
            return oldValue;
          }
        }
      }
    }
  }

  /**
   * Sets the number of occurrences of {@code element} to {@code newCount}, but only if the count is
   * currently {@code expectedOldCount}. If {@code element} does not appear in the multiset exactly
   * {@code expectedOldCount} times, no changes will be made.
   *
   * @return {@code true} if the change was successful. This usually indicates that the multiset has
   *     been modified, but not always: in the case that {@code expectedOldCount == newCount}, the
   *     method will return {@code true} if the condition was met.
   * @throws IllegalArgumentException if {@code expectedOldCount} or {@code newCount} is negative
   */
  @CanIgnoreReturnValue
  @Override
  public boolean setCount(E element, int expectedOldCount, int newCount) {
    checkNotNull(element);
    checkNonnegative(expectedOldCount, "oldCount");
    checkNonnegative(newCount, "newCount");

    AtomicInteger existingCounter = Maps.safeGet(countMap, element);
    if (existingCounter == null) {
      if (expectedOldCount != 0) {
        return false;
      } else if (newCount == 0) {
        return true;
      } else {
        // if our write lost the race, it must have lost to a nonzero value, so we can stop
        return countMap.putIfAbsent(element, new AtomicInteger(newCount)) == null;
      }
    }
    int oldValue = existingCounter.get();
    if (oldValue == expectedOldCount) {
      if (oldValue == 0) {
        if (newCount == 0) {
          // Just observed a 0; try to remove the entry to clean up the map
          countMap.remove(element, existingCounter);
          return true;
        } else {
          AtomicInteger newCounter = new AtomicInteger(newCount);
          return (countMap.putIfAbsent(element, newCounter) == null)
              || countMap.replace(element, existingCounter, newCounter);
        }
      } else {
        if (existingCounter.compareAndSet(oldValue, newCount)) {
          if (newCount == 0) {
            // Just CASed to 0; remove the entry to clean up the map. If the removal fails,
            // another thread has already replaced it with a new counter, which is fine.
            countMap.remove(element, existingCounter);
          }
          return true;
        }
      }
    }
    return false;
  }

  // Views

  @Override
  Set<E> createElementSet() {
    Set<E> delegate = countMap.keySet();
    return new ForwardingSet<E>() {
      @Override
      protected Set<E> delegate() {
        return delegate;
      }

      @Override
      public boolean contains(@CheckForNull Object object) {
        return object != null && Collections2.safeContains(delegate, object);
      }

      @Override
      public boolean containsAll(Collection<?> collection) {
        return standardContainsAll(collection);
      }

      @Override
<<<<<<< HEAD
      public boolean remove(@Nullable Object object) {
=======
      public boolean remove(@CheckForNull Object object) {
>>>>>>> 0a17f4a4
        return object != null && Collections2.safeRemove(delegate, object);
      }

      @Override
      public boolean removeAll(Collection<?> c) {
        return standardRemoveAll(c);
      }
    };
  }

  @SideEffectFree
  @Override
  Iterator<E> elementIterator() {
    throw new AssertionError("should never be called");
  }

  /** @deprecated Internal method, use {@link #entrySet()}. */
  @Deprecated
  @Override
  public Set<Multiset.Entry<E>> createEntrySet() {
    return new EntrySet();
  }

  @Override
  int distinctElements() {
    return countMap.size();
  }

  @Pure
  @Override
  public boolean isEmpty() {
    return countMap.isEmpty();
  }

  @Override
  Iterator<Entry<E>> entryIterator() {
    // AbstractIterator makes this fairly clean, but it doesn't support remove(). To support
    // remove(), we create an AbstractIterator, and then use ForwardingIterator to delegate to it.
    Iterator<Entry<E>> readOnlyIterator =
        new AbstractIterator<Entry<E>>() {
          private final Iterator<Map.Entry<E, AtomicInteger>> mapEntries =
              countMap.entrySet().iterator();

          @Override
          @CheckForNull
          protected Entry<E> computeNext() {
            while (true) {
              if (!mapEntries.hasNext()) {
                return endOfData();
              }
              Map.Entry<E, AtomicInteger> mapEntry = mapEntries.next();
              int count = mapEntry.getValue().get();
              if (count != 0) {
                return Multisets.immutableEntry(mapEntry.getKey(), count);
              }
            }
          }
        };

    return new ForwardingIterator<Entry<E>>() {
      @CheckForNull private Entry<E> last;

      @Override
      protected Iterator<Entry<E>> delegate() {
        return readOnlyIterator;
      }

      @Override
      public Entry<E> next() {
        last = super.next();
        return last;
      }

      @Override
      public void remove() {
        checkState(last != null, "no calls to next() since the last call to remove()");
        ConcurrentHashMultiset.this.setCount(last.getElement(), 0);
        last = null;
      }
    };
  }

  @Override
  public Iterator<E> iterator() {
    return Multisets.iteratorImpl(this);
  }

  @Override
  public void clear() {
    countMap.clear();
  }

  @WeakOuter
  private class EntrySet extends AbstractMultiset<E>.EntrySet {
    @Override
    ConcurrentHashMultiset<E> multiset() {
      return ConcurrentHashMultiset.this;
    }

    /*
     * Note: the superclass toArray() methods assume that size() gives a correct
     * answer, which ours does not.
     */

    @Override
    public Object[] toArray() {
      return snapshot().toArray();
    }

    @Override
    @SuppressWarnings("nullness") // b/192354773 in our checker affects toArray declarations
    public <T extends @Nullable Object> T[] toArray(T[] array) {
      return snapshot().toArray(array);
    }

    private List<Multiset.Entry<E>> snapshot() {
      List<Multiset.Entry<E>> list = Lists.newArrayListWithExpectedSize(size());
      // Not Iterables.addAll(list, this), because that'll forward right back here.
      Iterators.addAll(list, iterator());
      return list;
    }

  @Pure
  @Override
  public int size() { return super.size(); }

  @Pure
  @Override
  public boolean isEmpty() { return super.isEmpty(); }

  @Pure
  @Override
  public boolean contains(@Nullable Object arg0) { return super.contains(arg0); }

  @Pure
  @Override
  public boolean remove(@Nullable Object arg0) { return super.remove(arg0); }
  }

  /** @serialData the ConcurrentMap of elements and their counts. */
  private void writeObject(ObjectOutputStream stream) throws IOException {
    stream.defaultWriteObject();
    stream.writeObject(countMap);
  }

  private void readObject(ObjectInputStream stream) throws IOException, ClassNotFoundException {
    stream.defaultReadObject();
    @SuppressWarnings("unchecked") // reading data stored by writeObject
    ConcurrentMap<E, Integer> deserializedCountMap =
        (ConcurrentMap<E, Integer>) stream.readObject();
    FieldSettersHolder.COUNT_MAP_FIELD_SETTER.set(this, deserializedCountMap);
  }

  private static final long serialVersionUID = 1;

@Override
public boolean contains(@Nullable Object arg0) { return super.contains(arg0); }

@Pure
@Override
public boolean containsAll(Collection<?> arg0) { return super.containsAll(arg0); }
}<|MERGE_RESOLUTION|>--- conflicted
+++ resolved
@@ -471,11 +471,7 @@
       }
 
       @Override
-<<<<<<< HEAD
-      public boolean remove(@Nullable Object object) {
-=======
       public boolean remove(@CheckForNull Object object) {
->>>>>>> 0a17f4a4
         return object != null && Collections2.safeRemove(delegate, object);
       }
 
