/*
 * Copyright (C) 2007 The Guava Authors
 *
 * Licensed under the Apache License, Version 2.0 (the "License");
 * you may not use this file except in compliance with the License.
 * You may obtain a copy of the License at
 *
 * http://www.apache.org/licenses/LICENSE-2.0
 *
 * Unless required by applicable law or agreed to in writing, software
 * distributed under the License is distributed on an "AS IS" BASIS,
 * WITHOUT WARRANTIES OR CONDITIONS OF ANY KIND, either express or implied.
 * See the License for the specific language governing permissions and
 * limitations under the License.
 */

package com.google.common.collect;

import org.checkerframework.checker.index.qual.NonNegative;
import org.checkerframework.dataflow.qual.Pure;
import org.checkerframework.framework.qual.AnnotatedFor;

import static com.google.common.collect.CollectPreconditions.checkNonnegative;

import com.google.common.annotations.GwtCompatible;
import com.google.common.annotations.GwtIncompatible;
import com.google.common.annotations.VisibleForTesting;
import java.io.IOException;
import java.io.ObjectInputStream;
import java.io.ObjectOutputStream;
import java.util.ArrayList;
import java.util.Collection;
import java.util.HashMap;
import java.util.List;
import java.util.Map;

/**
 * Implementation of {@code Multimap} that uses an {@code ArrayList} to store the values for a given
 * key. A {@link HashMap} associates each key with an {@link ArrayList} of values.
 *
 * <p>When iterating through the collections supplied by this class, the ordering of values for a
 * given key agrees with the order in which the values were added.
 *
 * <p>This multimap allows duplicate key-value pairs. After adding a new key-value pair equal to an
 * existing key-value pair, the {@code ArrayListMultimap} will contain entries for both the new
 * value and the old value.
 *
 * <p>Keys and values may be null. All optional multimap methods are supported, and all returned
 * views are modifiable.
 *
 * <p>The lists returned by {@link #get}, {@link #removeAll}, and {@link #replaceValues} all
 * implement {@link java.util.RandomAccess}.
 *
 * <p>This class is not threadsafe when any concurrent operations update the multimap. Concurrent
 * read operations will work correctly. To allow concurrent update operations, wrap your multimap
 * with a call to {@link Multimaps#synchronizedListMultimap}.
 *
 * <p>See the Guava User Guide article on <a href=
 * "https://github.com/google/guava/wiki/NewCollectionTypesExplained#multimap"> {@code
 * Multimap}</a>.
 *
 * @author Jared Levy
 * @since 2.0
 */
@AnnotatedFor({"nullness"})
@GwtCompatible(serializable = true, emulated = true)
public final class ArrayListMultimap<K, V>
    extends ArrayListMultimapGwtSerializationDependencies<K, V> {
  // Default from ArrayList
  private static final int DEFAULT_VALUES_PER_KEY = 3;

  @VisibleForTesting transient @NonNegative int expectedValuesPerKey;

  /**
   * Creates a new, empty {@code ArrayListMultimap} with the default initial capacities.
   *
   * <p>This method will soon be deprecated in favor of {@code
   * MultimapBuilder.hashKeys().arrayListValues().build()}.
   */
  public static <K, V> ArrayListMultimap<K, V> create() {
    return new ArrayListMultimap<>();
  }

  /**
   * Constructs an empty {@code ArrayListMultimap} with enough capacity to hold the specified
   * numbers of keys and values without resizing.
   *
   * <p>This method will soon be deprecated in favor of {@code
   * MultimapBuilder.hashKeys(expectedKeys).arrayListValues(expectedValuesPerKey).build()}.
   *
   * @param expectedKeys the expected number of distinct keys
   * @param expectedValuesPerKey the expected average number of values per key
   * @throws IllegalArgumentException if {@code expectedKeys} or {@code expectedValuesPerKey} is
   *     negative
   */
  public static <K, V> ArrayListMultimap<K, V> create(@NonNegative int expectedKeys, @NonNegative int expectedValuesPerKey) {
    return new ArrayListMultimap<>(expectedKeys, expectedValuesPerKey);
  }

  /**
   * Constructs an {@code ArrayListMultimap} with the same mappings as the specified multimap.
   *
   * <p>This method will soon be deprecated in favor of {@code
   * MultimapBuilder.hashKeys().arrayListValues().build(multimap)}.
   *
   * @param multimap the multimap whose contents are copied to this multimap
   */
  public static <K, V> ArrayListMultimap<K, V> create(Multimap<? extends K, ? extends V> multimap) {
    return new ArrayListMultimap<>(multimap);
  }

  private ArrayListMultimap() {
    this(12, DEFAULT_VALUES_PER_KEY);
  }

<<<<<<< HEAD
  private ArrayListMultimap(@NonNegative int expectedKeys, @NonNegative int expectedValuesPerKey) {
    super(Maps.<K, Collection<V>>newHashMapWithExpectedSize(expectedKeys));
=======
  private ArrayListMultimap(int expectedKeys, int expectedValuesPerKey) {
    super(Platform.<K, Collection<V>>newHashMapWithExpectedSize(expectedKeys));
>>>>>>> d788bc15
    checkNonnegative(expectedValuesPerKey, "expectedValuesPerKey");
    this.expectedValuesPerKey = expectedValuesPerKey;
  }

  private ArrayListMultimap(Multimap<? extends K, ? extends V> multimap) {
    this(
        multimap.keySet().size(),
        (multimap instanceof ArrayListMultimap)
            ? ((ArrayListMultimap<?, ?>) multimap).expectedValuesPerKey
            : DEFAULT_VALUES_PER_KEY);
    putAll(multimap);
  }

  /**
   * Creates a new, empty {@code ArrayList} to hold the collection of values for an arbitrary key.
   */
  @Override
  List<V> createCollection() {
    return new ArrayList<V>(expectedValuesPerKey);
  }

  /**
   * Reduces the memory used by this {@code ArrayListMultimap}, if feasible.
   *
   * @deprecated For a {@link ListMultimap} that automatically trims to size, use {@link
   *     ImmutableListMultimap}. If you need a mutable collection, remove the {@code trimToSize}
   *     call, or switch to a {@code HashMap<K, ArrayList<V>>}.
   */
  @Deprecated
  public void trimToSize() {
    for (Collection<V> collection : backingMap().values()) {
      ArrayList<V> arrayList = (ArrayList<V>) collection;
      arrayList.trimToSize();
    }
  }

  /**
   * @serialData expectedValuesPerKey, number of distinct keys, and then for each distinct key: the
   *     key, number of values for that key, and the key's values
   */
  @GwtIncompatible // java.io.ObjectOutputStream
  private void writeObject(ObjectOutputStream stream) throws IOException {
    stream.defaultWriteObject();
    Serialization.writeMultimap(this, stream);
  }

  @GwtIncompatible // java.io.ObjectOutputStream
  private void readObject(ObjectInputStream stream) throws IOException, ClassNotFoundException {
    stream.defaultReadObject();
    expectedValuesPerKey = DEFAULT_VALUES_PER_KEY;
    int distinctKeys = Serialization.readCount(stream);
    Map<K, Collection<V>> map = Maps.newHashMap();
    setMap(map);
    Serialization.populateMultimap(this, stream, distinctKeys);
  }

  @GwtIncompatible // Not needed in emulated source.
  private static final long serialVersionUID = 0;

@Override
public boolean containsEntry(@org.checkerframework.checker.nullness.qual.Nullable Object arg0, @org.checkerframework.checker.nullness.qual.Nullable Object arg1) { return super.containsEntry(arg0, arg1); }

@Override
public boolean containsKey(@org.checkerframework.checker.nullness.qual.Nullable Object arg0) { return super.containsKey(arg0); }

@Override
public boolean containsValue(@org.checkerframework.checker.nullness.qual.Nullable Object arg0) { return super.containsValue(arg0); }

@Override
public boolean equals(@org.checkerframework.checker.nullness.qual.Nullable Object arg0) { return super.equals(arg0); }

@Pure
@Override
public boolean isEmpty() { return super.isEmpty(); }

@Override
public List<V> get(@org.checkerframework.checker.nullness.qual.Nullable K arg0) { return super.get(arg0); }

@Override
public boolean remove(@org.checkerframework.checker.nullness.qual.Nullable Object arg0, @org.checkerframework.checker.nullness.qual.Nullable Object arg1) { return super.remove(arg0, arg1); }

@Override
public List<V> removeAll(@org.checkerframework.checker.nullness.qual.Nullable Object arg0) { return super.removeAll(arg0); }

@Pure
@Override
public @NonNegative int size() { return super.size(); }
}<|MERGE_RESOLUTION|>--- conflicted
+++ resolved
@@ -113,13 +113,8 @@
     this(12, DEFAULT_VALUES_PER_KEY);
   }
 
-<<<<<<< HEAD
   private ArrayListMultimap(@NonNegative int expectedKeys, @NonNegative int expectedValuesPerKey) {
-    super(Maps.<K, Collection<V>>newHashMapWithExpectedSize(expectedKeys));
-=======
-  private ArrayListMultimap(int expectedKeys, int expectedValuesPerKey) {
     super(Platform.<K, Collection<V>>newHashMapWithExpectedSize(expectedKeys));
->>>>>>> d788bc15
     checkNonnegative(expectedValuesPerKey, "expectedValuesPerKey");
     this.expectedValuesPerKey = expectedValuesPerKey;
   }
