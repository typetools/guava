/*
 * Copyright (C) 2007 The Guava Authors
 *
 * Licensed under the Apache License, Version 2.0 (the "License");
 * you may not use this file except in compliance with the License.
 * You may obtain a copy of the License at
 *
 * http://www.apache.org/licenses/LICENSE-2.0
 *
 * Unless required by applicable law or agreed to in writing, software
 * distributed under the License is distributed on an "AS IS" BASIS,
 * WITHOUT WARRANTIES OR CONDITIONS OF ANY KIND, either express or implied.
 * See the License for the specific language governing permissions and
 * limitations under the License.
 */

package com.google.common.collect;

import org.checkerframework.checker.index.qual.NonNegative;
import org.checkerframework.common.value.qual.ArrayLen;
import org.checkerframework.common.value.qual.MinLen;
import org.checkerframework.dataflow.qual.Pure;
import org.checkerframework.framework.qual.AnnotatedFor;

import static com.google.common.base.Preconditions.checkArgument;
import static com.google.common.base.Preconditions.checkNotNull;
import static com.google.common.base.Preconditions.checkState;
import static com.google.common.collect.CollectPreconditions.checkNonnegative;
import static com.google.common.collect.CollectPreconditions.checkRemove;

import com.google.common.annotations.GwtCompatible;
import com.google.common.annotations.GwtIncompatible;
import com.google.common.base.MoreObjects;
import com.google.common.primitives.Ints;
import com.google.errorprone.annotations.CanIgnoreReturnValue;
import java.io.IOException;
import java.io.ObjectInputStream;
import java.io.ObjectOutputStream;
import java.io.Serializable;
import java.util.Collection;
import java.util.Comparator;
import java.util.ConcurrentModificationException;
import java.util.Iterator;
import java.util.NoSuchElementException;
import java.util.function.ObjIntConsumer;
import org.checkerframework.checker.nullness.compatqual.NullableDecl;

/**
 * A multiset which maintains the ordering of its elements, according to either their natural order
 * or an explicit {@link Comparator}. In all cases, this implementation uses {@link
 * Comparable#compareTo} or {@link Comparator#compare} instead of {@link Object#equals} to determine
 * equivalence of instances.
 *
 * <p><b>Warning:</b> The comparison must be <i>consistent with equals</i> as explained by the
 * {@link Comparable} class specification. Otherwise, the resulting multiset will violate the {@link
 * java.util.Collection} contract, which is specified in terms of {@link Object#equals}.
 *
 * <p>See the Guava User Guide article on <a href=
 * "https://github.com/google/guava/wiki/NewCollectionTypesExplained#multiset"> {@code
 * Multiset}</a>.
 *
 * @author Louis Wasserman
 * @author Jared Levy
 * @since 2.0
 */
@AnnotatedFor({"nullness"})
@GwtCompatible(emulated = true)
public final class TreeMultiset<E> extends AbstractSortedMultiset<E> implements Serializable {

  /**
   * Creates a new, empty multiset, sorted according to the elements' natural order. All elements
   * inserted into the multiset must implement the {@code Comparable} interface. Furthermore, all
   * such elements must be <i>mutually comparable</i>: {@code e1.compareTo(e2)} must not throw a
   * {@code ClassCastException} for any elements {@code e1} and {@code e2} in the multiset. If the
   * user attempts to add an element to the multiset that violates this constraint (for example, the
   * user attempts to add a string element to a set whose elements are integers), the {@code
   * add(Object)} call will throw a {@code ClassCastException}.
   *
   * <p>The type specification is {@code <E extends Comparable>}, instead of the more specific
   * {@code <E extends Comparable<? super E>>}, to support classes defined without generics.
   */
  public static <E extends Comparable> TreeMultiset<E> create() {
    return new TreeMultiset<E>(Ordering.natural());
  }

  /**
   * Creates a new, empty multiset, sorted according to the specified comparator. All elements
   * inserted into the multiset must be <i>mutually comparable</i> by the specified comparator:
   * {@code comparator.compare(e1, e2)} must not throw a {@code ClassCastException} for any elements
   * {@code e1} and {@code e2} in the multiset. If the user attempts to add an element to the
   * multiset that violates this constraint, the {@code add(Object)} call will throw a {@code
   * ClassCastException}.
   *
   * @param comparator the comparator that will be used to sort this multiset. A null value
   *     indicates that the elements' <i>natural ordering</i> should be used.
   */
  @SuppressWarnings("unchecked")
  public static <E> TreeMultiset<E> create(@NullableDecl Comparator<? super E> comparator) {
    return (comparator == null)
        ? new TreeMultiset<E>((Comparator) Ordering.natural())
        : new TreeMultiset<E>(comparator);
  }

  /**
   * Creates an empty multiset containing the given initial elements, sorted according to the
   * elements' natural order.
   *
   * <p>This implementation is highly efficient when {@code elements} is itself a {@link Multiset}.
   *
   * <p>The type specification is {@code <E extends Comparable>}, instead of the more specific
   * {@code <E extends Comparable<? super E>>}, to support classes defined without generics.
   */
  public static <E extends Comparable> TreeMultiset<E> create(Iterable<? extends E> elements) {
    TreeMultiset<E> multiset = create();
    Iterables.addAll(multiset, elements);
    return multiset;
  }

  private final transient Reference<AvlNode<E>> rootReference;
  private final transient GeneralRange<E> range;
  private final transient AvlNode<E> header;

  TreeMultiset(Reference<AvlNode<E>> rootReference, GeneralRange<E> range, AvlNode<E> endLink) {
    super(range.comparator());
    this.rootReference = rootReference;
    this.range = range;
    this.header = endLink;
  }

  TreeMultiset(Comparator<? super E> comparator) {
    super(comparator);
    this.range = GeneralRange.all(comparator);
    this.header = new AvlNode<E>(null, 1);
    successor(header, header);
    this.rootReference = new Reference<>();
  }

  /** A function which can be summed across a subtree. */
  private enum Aggregate {
    SIZE {
      @Override
      @NonNegative int nodeAggregate(AvlNode<?> node) {
        return node.elemCount;
      }

      @Override
      @NonNegative long treeAggregate(@NullableDecl AvlNode<?> root) {
        return (root == null) ? 0 : root.totalCount;
      }
    },
    DISTINCT {
      @Override
      @NonNegative int nodeAggregate(AvlNode<?> node) {
        return 1;
      }

      @Override
      @NonNegative long treeAggregate(@NullableDecl AvlNode<?> root) {
        return (root == null) ? 0 : root.distinctElements;
      }
    };

    abstract int nodeAggregate(AvlNode<?> node);

    abstract long treeAggregate(@NullableDecl AvlNode<?> root);
  }

  private long aggregateForEntries(Aggregate aggr) {
    AvlNode<E> root = rootReference.get();
    long total = aggr.treeAggregate(root);
    if (range.hasLowerBound()) {
      total -= aggregateBelowRange(aggr, root);
    }
    if (range.hasUpperBound()) {
      total -= aggregateAboveRange(aggr, root);
    }
    return total;
  }

  private long aggregateBelowRange(Aggregate aggr, @NullableDecl AvlNode<E> node) {
    if (node == null) {
      return 0;
    }
    int cmp = comparator().compare(range.getLowerEndpoint(), node.elem);
    if (cmp < 0) {
      return aggregateBelowRange(aggr, node.left);
    } else if (cmp == 0) {
      switch (range.getLowerBoundType()) {
        case OPEN:
          return aggr.nodeAggregate(node) + aggr.treeAggregate(node.left);
        case CLOSED:
          return aggr.treeAggregate(node.left);
        default:
          throw new AssertionError();
      }
    } else {
      return aggr.treeAggregate(node.left)
          + aggr.nodeAggregate(node)
          + aggregateBelowRange(aggr, node.right);
    }
  }

  private long aggregateAboveRange(Aggregate aggr, @NullableDecl AvlNode<E> node) {
    if (node == null) {
      return 0;
    }
    int cmp = comparator().compare(range.getUpperEndpoint(), node.elem);
    if (cmp > 0) {
      return aggregateAboveRange(aggr, node.right);
    } else if (cmp == 0) {
      switch (range.getUpperBoundType()) {
        case OPEN:
          return aggr.nodeAggregate(node) + aggr.treeAggregate(node.right);
        case CLOSED:
          return aggr.treeAggregate(node.right);
        default:
          throw new AssertionError();
      }
    } else {
      return aggr.treeAggregate(node.right)
          + aggr.nodeAggregate(node)
          + aggregateAboveRange(aggr, node.left);
    }
  }

  @Pure
  @Override
  public @NonNegative int size() {
    return Ints.saturatedCast(aggregateForEntries(Aggregate.SIZE));
  }

  @Override
  @NonNegative int distinctElements() {
    return Ints.saturatedCast(aggregateForEntries(Aggregate.DISTINCT));
  }

  static int distinctElements(@NullableDecl AvlNode<?> node) {
    return (node == null) ? 0 : node.distinctElements;
  }

  @Override
  public @NonNegative int count(@NullableDecl Object element) {
    try {
      @SuppressWarnings("unchecked")
      E e = (E) element;
      AvlNode<E> root = rootReference.get();
      if (!range.contains(e) || root == null) {
        return 0;
      }
      return root.count(comparator(), e);
    } catch (ClassCastException | NullPointerException e) {
      return 0;
    }
  }

  @CanIgnoreReturnValue
  @Override
  public @NonNegative int add(@NullableDecl E element, @NonNegative int occurrences) {
    checkNonnegative(occurrences, "occurrences");
    if (occurrences == 0) {
      return count(element);
    }
    checkArgument(range.contains(element));
    AvlNode<E> root = rootReference.get();
    if (root == null) {
      comparator().compare(element, element);
      AvlNode<E> newRoot = new AvlNode<E>(element, occurrences);
      successor(header, newRoot, header);
      rootReference.checkAndSet(root, newRoot);
      return 0;
    }
    int[] result = new int[1]; // used as a mutable int reference to hold result
    AvlNode<E> newRoot = root.add(comparator(), element, occurrences, result);
    rootReference.checkAndSet(root, newRoot);
    return result[0];
  }

  @CanIgnoreReturnValue
  @Override
  public @NonNegative int remove(@NullableDecl Object element, @NonNegative int occurrences) {
    checkNonnegative(occurrences, "occurrences");
    if (occurrences == 0) {
      return count(element);
    }
    AvlNode<E> root = rootReference.get();
    int[] result = new int[1]; // used as a mutable int reference to hold result
    AvlNode<E> newRoot;
    try {
      @SuppressWarnings("unchecked")
      E e = (E) element;
      if (!range.contains(e) || root == null) {
        return 0;
      }
      newRoot = root.remove(comparator(), e, occurrences, result);
    } catch (ClassCastException | NullPointerException e) {
      return 0;
    }
    rootReference.checkAndSet(root, newRoot);
    return result[0];
  }

  @CanIgnoreReturnValue
  @Override
  public @NonNegative int setCount(@NullableDecl E element, @NonNegative int count) {
    checkNonnegative(count, "count");
    if (!range.contains(element)) {
      checkArgument(count == 0);
      return 0;
    }

    AvlNode<E> root = rootReference.get();
    if (root == null) {
      if (count > 0) {
        add(element, count);
      }
      return 0;
    }
    int[] result = new int[1]; // used as a mutable int reference to hold result
    AvlNode<E> newRoot = root.setCount(comparator(), element, count, result);
    rootReference.checkAndSet(root, newRoot);
    return result[0];
  }

  @CanIgnoreReturnValue
  @Override
  public boolean setCount(@NullableDecl E element, @NonNegative int oldCount, @NonNegative int newCount) {
    checkNonnegative(newCount, "newCount");
    checkNonnegative(oldCount, "oldCount");
    checkArgument(range.contains(element));

    AvlNode<E> root = rootReference.get();
    if (root == null) {
      if (oldCount == 0) {
        if (newCount > 0) {
          add(element, newCount);
        }
        return true;
      } else {
        return false;
      }
    }
    int[] result = new int[1]; // used as a mutable int reference to hold result
    AvlNode<E> newRoot = root.setCount(comparator(), element, oldCount, newCount, result);
    rootReference.checkAndSet(root, newRoot);
    return result[0] == oldCount;
  }

  @Override
  public void clear() {
    if (!range.hasLowerBound() && !range.hasUpperBound()) {
      // We can do this in O(n) rather than removing one by one, which could force rebalancing.
      for (AvlNode<E> current = header.succ; current != header; ) {
        AvlNode<E> next = current.succ;

        current.elemCount = 0;
        // Also clear these fields so that one deleted Entry doesn't retain all elements.
        current.left = null;
        current.right = null;
        current.pred = null;
        current.succ = null;

        current = next;
      }
      successor(header, header);
      rootReference.clear();
    } else {
      // TODO(cpovirk): Perhaps we can optimize in this case, too?
      Iterators.clear(entryIterator());
    }
  }

  private Entry<E> wrapEntry(final AvlNode<E> baseEntry) {
    return new Multisets.AbstractEntry<E>() {
      @Override
      public E getElement() {
        return baseEntry.getElement();
      }

      @Override
      public @NonNegative int getCount() {
        int result = baseEntry.getCount();
        if (result == 0) {
          return count(getElement());
        } else {
          return result;
        }
      }
    };
  }

  /** Returns the first node in the tree that is in range. */
  @NullableDecl
  private AvlNode<E> firstNode() {
    AvlNode<E> root = rootReference.get();
    if (root == null) {
      return null;
    }
    AvlNode<E> node;
    if (range.hasLowerBound()) {
      E endpoint = range.getLowerEndpoint();
      node = rootReference.get().ceiling(comparator(), endpoint);
      if (node == null) {
        return null;
      }
      if (range.getLowerBoundType() == BoundType.OPEN
          && comparator().compare(endpoint, node.getElement()) == 0) {
        node = node.succ;
      }
    } else {
      node = header.succ;
    }
    return (node == header || !range.contains(node.getElement())) ? null : node;
  }

  @NullableDecl
  private AvlNode<E> lastNode() {
    AvlNode<E> root = rootReference.get();
    if (root == null) {
      return null;
    }
    AvlNode<E> node;
    if (range.hasUpperBound()) {
      E endpoint = range.getUpperEndpoint();
      node = rootReference.get().floor(comparator(), endpoint);
      if (node == null) {
        return null;
      }
      if (range.getUpperBoundType() == BoundType.OPEN
          && comparator().compare(endpoint, node.getElement()) == 0) {
        node = node.pred;
      }
    } else {
      node = header.pred;
    }
    return (node == header || !range.contains(node.getElement())) ? null : node;
  }

  @Override
  Iterator<E> elementIterator() {
    return Multisets.elementIterator(entryIterator());
  }

  @Override
  Iterator<Entry<E>> entryIterator() {
    return new Iterator<Entry<E>>() {
      AvlNode<E> current = firstNode();
      @NullableDecl Entry<E> prevEntry;

      @Override
      public boolean hasNext() {
        if (current == null) {
          return false;
        } else if (range.tooHigh(current.getElement())) {
          current = null;
          return false;
        } else {
          return true;
        }
      }

      @Override
      public Entry<E> next() {
        if (!hasNext()) {
          throw new NoSuchElementException();
        }
        Entry<E> result = wrapEntry(current);
        prevEntry = result;
        if (current.succ == header) {
          current = null;
        } else {
          current = current.succ;
        }
        return result;
      }

      @Override
      public void remove() {
        checkRemove(prevEntry != null);
        setCount(prevEntry.getElement(), 0);
        prevEntry = null;
      }
    };
  }

  @Override
  Iterator<Entry<E>> descendingEntryIterator() {
    return new Iterator<Entry<E>>() {
      AvlNode<E> current = lastNode();
      Entry<E> prevEntry = null;

      @Override
      public boolean hasNext() {
        if (current == null) {
          return false;
        } else if (range.tooLow(current.getElement())) {
          current = null;
          return false;
        } else {
          return true;
        }
      }

      @Override
      public Entry<E> next() {
        if (!hasNext()) {
          throw new NoSuchElementException();
        }
        Entry<E> result = wrapEntry(current);
        prevEntry = result;
        if (current.pred == header) {
          current = null;
        } else {
          current = current.pred;
        }
        return result;
      }

      @Override
      public void remove() {
        checkRemove(prevEntry != null);
        setCount(prevEntry.getElement(), 0);
        prevEntry = null;
      }
    };
  }

  @Override
  public void forEachEntry(ObjIntConsumer<? super E> action) {
    checkNotNull(action);
    for (AvlNode<E> node = firstNode();
        node != header && node != null && !range.tooHigh(node.getElement());
        node = node.succ) {
      action.accept(node.getElement(), node.getCount());
    }
  }

  @Override
  public Iterator<E> iterator() {
    return Multisets.iteratorImpl(this);
  }

  @Override
  public SortedMultiset<E> headMultiset(@NullableDecl E upperBound, BoundType boundType) {
    return new TreeMultiset<E>(
        rootReference,
        range.intersect(GeneralRange.upTo(comparator(), upperBound, boundType)),
        header);
  }

  @Override
  public SortedMultiset<E> tailMultiset(@NullableDecl E lowerBound, BoundType boundType) {
    return new TreeMultiset<E>(
        rootReference,
        range.intersect(GeneralRange.downTo(comparator(), lowerBound, boundType)),
        header);
  }

<<<<<<< HEAD
  static @NonNegative int distinctElements(@NullableDecl AvlNode<?> node) {
    return (node == null) ? 0 : node.distinctElements;
  }

=======
>>>>>>> afe6ff88
  private static final class Reference<T> {
    @NullableDecl private T value;

    @NullableDecl
    public T get() {
      return value;
    }

    public void checkAndSet(@NullableDecl T expected, T newValue) {
      if (value != expected) {
        throw new ConcurrentModificationException();
      }
      value = newValue;
    }

    void clear() {
      value = null;
    }
  }

  private static final class AvlNode<E> {
    @NullableDecl private final E elem;

    // elemCount is 0 iff this node has been deleted.
    private @NonNegative int elemCount;

    private @NonNegative int distinctElements;
    private @NonNegative long totalCount;
    private @NonNegative int height;
    @NullableDecl private AvlNode<E> left;
    @NullableDecl private AvlNode<E> right;
    @NullableDecl private AvlNode<E> pred;
    @NullableDecl private AvlNode<E> succ;

    AvlNode(@NullableDecl E elem, @NonNegative int elemCount) {
      checkArgument(elemCount > 0);
      this.elem = elem;
      this.elemCount = elemCount;
      this.totalCount = elemCount;
      this.distinctElements = 1;
      this.height = 1;
      this.left = null;
      this.right = null;
    }

    public @NonNegative int count(Comparator<? super E> comparator, E e) {
      int cmp = comparator.compare(e, elem);
      if (cmp < 0) {
        return (left == null) ? 0 : left.count(comparator, e);
      } else if (cmp > 0) {
        return (right == null) ? 0 : right.count(comparator, e);
      } else {
        return elemCount;
      }
    }

    private AvlNode<E> addRightChild(E e, @NonNegative int count) {
      right = new AvlNode<E>(e, count);
      successor(this, right, succ);
      height = Math.max(2, height);
      distinctElements++;
      totalCount += count;
      return this;
    }

    private AvlNode<E> addLeftChild(E e, @NonNegative int count) {
      left = new AvlNode<E>(e, count);
      successor(pred, left, this);
      height = Math.max(2, height);
      distinctElements++;
      totalCount += count;
      return this;
    }

    AvlNode<E> add(Comparator<? super E> comparator, @NullableDecl E e, @NonNegative int count, int @ArrayLen(1)[] result) {
      /*
       * It speeds things up considerably to unconditionally add count to totalCount here,
       * but that destroys failure atomicity in the case of count overflow. =(
       */
      int cmp = comparator.compare(e, elem);
      if (cmp < 0) {
        AvlNode<E> initLeft = left;
        if (initLeft == null) {
          result[0] = 0;
          return addLeftChild(e, count);
        }
        int initHeight = initLeft.height;

        left = initLeft.add(comparator, e, count, result);
        if (result[0] == 0) {
          distinctElements++;
        }
        this.totalCount += count;
        return (left.height == initHeight) ? this : rebalance();
      } else if (cmp > 0) {
        AvlNode<E> initRight = right;
        if (initRight == null) {
          result[0] = 0;
          return addRightChild(e, count);
        }
        int initHeight = initRight.height;

        right = initRight.add(comparator, e, count, result);
        if (result[0] == 0) {
          distinctElements++;
        }
        this.totalCount += count;
        return (right.height == initHeight) ? this : rebalance();
      }

      // adding count to me!  No rebalance possible.
      result[0] = elemCount;
      long resultCount = (long) elemCount + count;
      checkArgument(resultCount <= Integer.MAX_VALUE);
      this.elemCount += count;
      this.totalCount += count;
      return this;
    }

    AvlNode<E> remove(
        Comparator<? super E> comparator, @NullableDecl E e, @NonNegative int count, int @ArrayLen(1)[] result) {
      int cmp = comparator.compare(e, elem);
      if (cmp < 0) {
        AvlNode<E> initLeft = left;
        if (initLeft == null) {
          result[0] = 0;
          return this;
        }

        left = initLeft.remove(comparator, e, count, result);

        if (result[0] > 0) {
          if (count >= result[0]) {
            this.distinctElements--;
            this.totalCount -= result[0];
          } else {
            this.totalCount -= count;
          }
        }
        return (result[0] == 0) ? this : rebalance();
      } else if (cmp > 0) {
        AvlNode<E> initRight = right;
        if (initRight == null) {
          result[0] = 0;
          return this;
        }

        right = initRight.remove(comparator, e, count, result);

        if (result[0] > 0) {
          if (count >= result[0]) {
            this.distinctElements--;
            this.totalCount -= result[0];
          } else {
            this.totalCount -= count;
          }
        }
        return rebalance();
      }

      // removing count from me!
      result[0] = elemCount;
      if (count >= elemCount) {
        return deleteMe();
      } else {
        this.elemCount -= count;
        this.totalCount -= count;
        return this;
      }
    }

    AvlNode<E> setCount(
        Comparator<? super E> comparator, @NullableDecl E e, @NonNegative int count, int @ArrayLen(1)[] result) {
      int cmp = comparator.compare(e, elem);
      if (cmp < 0) {
        AvlNode<E> initLeft = left;
        if (initLeft == null) {
          result[0] = 0;
          return (count > 0) ? addLeftChild(e, count) : this;
        }

        left = initLeft.setCount(comparator, e, count, result);

        if (count == 0 && result[0] != 0) {
          this.distinctElements--;
        } else if (count > 0 && result[0] == 0) {
          this.distinctElements++;
        }

        this.totalCount += count - result[0];
        return rebalance();
      } else if (cmp > 0) {
        AvlNode<E> initRight = right;
        if (initRight == null) {
          result[0] = 0;
          return (count > 0) ? addRightChild(e, count) : this;
        }

        right = initRight.setCount(comparator, e, count, result);

        if (count == 0 && result[0] != 0) {
          this.distinctElements--;
        } else if (count > 0 && result[0] == 0) {
          this.distinctElements++;
        }

        this.totalCount += count - result[0];
        return rebalance();
      }

      // setting my count
      result[0] = elemCount;
      if (count == 0) {
        return deleteMe();
      }
      this.totalCount += count - elemCount;
      this.elemCount = count;
      return this;
    }

    AvlNode<E> setCount(
        Comparator<? super E> comparator,
        @NullableDecl E e,
        @NonNegative int expectedCount,
        @NonNegative int newCount,
        int[] result) {
      int cmp = comparator.compare(e, elem);
      if (cmp < 0) {
        AvlNode<E> initLeft = left;
        if (initLeft == null) {
          result[0] = 0;
          if (expectedCount == 0 && newCount > 0) {
            return addLeftChild(e, newCount);
          }
          return this;
        }

        left = initLeft.setCount(comparator, e, expectedCount, newCount, result);

        if (result[0] == expectedCount) {
          if (newCount == 0 && result[0] != 0) {
            this.distinctElements--;
          } else if (newCount > 0 && result[0] == 0) {
            this.distinctElements++;
          }
          this.totalCount += newCount - result[0];
        }
        return rebalance();
      } else if (cmp > 0) {
        AvlNode<E> initRight = right;
        if (initRight == null) {
          result[0] = 0;
          if (expectedCount == 0 && newCount > 0) {
            return addRightChild(e, newCount);
          }
          return this;
        }

        right = initRight.setCount(comparator, e, expectedCount, newCount, result);

        if (result[0] == expectedCount) {
          if (newCount == 0 && result[0] != 0) {
            this.distinctElements--;
          } else if (newCount > 0 && result[0] == 0) {
            this.distinctElements++;
          }
          this.totalCount += newCount - result[0];
        }
        return rebalance();
      }

      // setting my count
      result[0] = elemCount;
      if (expectedCount == elemCount) {
        if (newCount == 0) {
          return deleteMe();
        }
        this.totalCount += newCount - elemCount;
        this.elemCount = newCount;
      }
      return this;
    }

    private AvlNode<E> deleteMe() {
      int oldElemCount = this.elemCount;
      this.elemCount = 0;
      successor(pred, succ);
      if (left == null) {
        return right;
      } else if (right == null) {
        return left;
      } else if (left.height >= right.height) {
        AvlNode<E> newTop = pred;
        // newTop is the maximum node in my left subtree
        newTop.left = left.removeMax(newTop);
        newTop.right = right;
        newTop.distinctElements = distinctElements - 1;
        newTop.totalCount = totalCount - oldElemCount;
        return newTop.rebalance();
      } else {
        AvlNode<E> newTop = succ;
        newTop.right = right.removeMin(newTop);
        newTop.left = left;
        newTop.distinctElements = distinctElements - 1;
        newTop.totalCount = totalCount - oldElemCount;
        return newTop.rebalance();
      }
    }

    // Removes the minimum node from this subtree to be reused elsewhere
    private AvlNode<E> removeMin(AvlNode<E> node) {
      if (left == null) {
        return right;
      } else {
        left = left.removeMin(node);
        distinctElements--;
        totalCount -= node.elemCount;
        return rebalance();
      }
    }

    // Removes the maximum node from this subtree to be reused elsewhere
    private AvlNode<E> removeMax(AvlNode<E> node) {
      if (right == null) {
        return left;
      } else {
        right = right.removeMax(node);
        distinctElements--;
        totalCount -= node.elemCount;
        return rebalance();
      }
    }

    private void recomputeMultiset() {
      this.distinctElements =
          1 + TreeMultiset.distinctElements(left) + TreeMultiset.distinctElements(right);
      this.totalCount = elemCount + totalCount(left) + totalCount(right);
    }

    private void recomputeHeight() {
      this.height = 1 + Math.max(height(left), height(right));
    }

    private void recompute() {
      recomputeMultiset();
      recomputeHeight();
    }

    private AvlNode<E> rebalance() {
      switch (balanceFactor()) {
        case -2:
          if (right.balanceFactor() > 0) {
            right = right.rotateRight();
          }
          return rotateLeft();
        case 2:
          if (left.balanceFactor() < 0) {
            left = left.rotateLeft();
          }
          return rotateRight();
        default:
          recomputeHeight();
          return this;
      }
    }

    private int balanceFactor() {
      return height(left) - height(right);
    }

    private AvlNode<E> rotateLeft() {
      checkState(right != null);
      AvlNode<E> newTop = right;
      this.right = newTop.left;
      newTop.left = this;
      newTop.totalCount = this.totalCount;
      newTop.distinctElements = this.distinctElements;
      this.recompute();
      newTop.recomputeHeight();
      return newTop;
    }

    private AvlNode<E> rotateRight() {
      checkState(left != null);
      AvlNode<E> newTop = left;
      this.left = newTop.right;
      newTop.right = this;
      newTop.totalCount = this.totalCount;
      newTop.distinctElements = this.distinctElements;
      this.recompute();
      newTop.recomputeHeight();
      return newTop;
    }

    private static @NonNegative long totalCount(@NullableDecl AvlNode<?> node) {
      return (node == null) ? 0 : node.totalCount;
    }

    private static @NonNegative int height(@NullableDecl AvlNode<?> node) {
      return (node == null) ? 0 : node.height;
    }

    @NullableDecl
    private AvlNode<E> ceiling(Comparator<? super E> comparator, E e) {
      int cmp = comparator.compare(e, elem);
      if (cmp < 0) {
        return (left == null) ? this : MoreObjects.firstNonNull(left.ceiling(comparator, e), this);
      } else if (cmp == 0) {
        return this;
      } else {
        return (right == null) ? null : right.ceiling(comparator, e);
      }
    }

    @NullableDecl
    private AvlNode<E> floor(Comparator<? super E> comparator, E e) {
      int cmp = comparator.compare(e, elem);
      if (cmp > 0) {
        return (right == null) ? this : MoreObjects.firstNonNull(right.floor(comparator, e), this);
      } else if (cmp == 0) {
        return this;
      } else {
        return (left == null) ? null : left.floor(comparator, e);
      }
    }

    E getElement() {
      return elem;
    }

    @NonNegative int getCount() {
      return elemCount;
    }

    @Override
    public String toString() {
      return Multisets.immutableEntry(getElement(), getCount()).toString();
    }
  }

  private static <T> void successor(AvlNode<T> a, AvlNode<T> b) {
    a.succ = b;
    b.pred = a;
  }

  private static <T> void successor(AvlNode<T> a, AvlNode<T> b, AvlNode<T> c) {
    successor(a, b);
    successor(b, c);
  }

  /*
   * TODO(jlevy): Decide whether entrySet() should return entries with an equals() method that
   * calls the comparator to compare the two keys. If that change is made,
   * AbstractMultiset.equals() can simply check whether two multisets have equal entry sets.
   */

  /**
   * @serialData the comparator, the number of distinct elements, the first element, its count, the
   *     second element, its count, and so on
   */
  @GwtIncompatible // java.io.ObjectOutputStream
  private void writeObject(ObjectOutputStream stream) throws IOException {
    stream.defaultWriteObject();
    stream.writeObject(elementSet().comparator());
    Serialization.writeMultiset(this, stream);
  }

  @GwtIncompatible // java.io.ObjectInputStream
  private void readObject(ObjectInputStream stream) throws IOException, ClassNotFoundException {
    stream.defaultReadObject();
    @SuppressWarnings("unchecked")
    // reading data stored by writeObject
    Comparator<? super E> comparator = (Comparator<? super E>) stream.readObject();
    Serialization.getFieldSetter(AbstractSortedMultiset.class, "comparator").set(this, comparator);
    Serialization.getFieldSetter(TreeMultiset.class, "range")
        .set(this, GeneralRange.all(comparator));
    Serialization.getFieldSetter(TreeMultiset.class, "rootReference")
        .set(this, new Reference<AvlNode<E>>());
    AvlNode<E> header = new AvlNode<E>(null, 1);
    Serialization.getFieldSetter(TreeMultiset.class, "header").set(this, header);
    successor(header, header);
    Serialization.populateMultiset(this, stream);
  }

  @GwtIncompatible // not needed in emulated source
  private static final long serialVersionUID = 1;

}<|MERGE_RESOLUTION|>--- conflicted
+++ resolved
@@ -234,7 +234,7 @@
     return Ints.saturatedCast(aggregateForEntries(Aggregate.DISTINCT));
   }
 
-  static int distinctElements(@NullableDecl AvlNode<?> node) {
+  static @NonNegative int distinctElements(@NullableDecl AvlNode<?> node) {
     return (node == null) ? 0 : node.distinctElements;
   }
 
@@ -555,13 +555,6 @@
         header);
   }
 
-<<<<<<< HEAD
-  static @NonNegative int distinctElements(@NullableDecl AvlNode<?> node) {
-    return (node == null) ? 0 : node.distinctElements;
-  }
-
-=======
->>>>>>> afe6ff88
   private static final class Reference<T> {
     @NullableDecl private T value;
 
