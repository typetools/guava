--- conflicted
+++ resolved
@@ -24,12 +24,8 @@
 import java.util.Comparator;
 import java.util.function.ObjIntConsumer;
 import javax.annotation.CheckForNull;
-<<<<<<< HEAD
-import org.checkerframework.checker.index.qual.NonNegative;
 import org.checkerframework.checker.index.qual.NonNegative;
 import org.checkerframework.checker.signedness.qual.UnknownSignedness;
-=======
->>>>>>> 0a17f4a4
 
 /**
  * An immutable sorted multiset with one or more distinct elements.
@@ -95,11 +91,7 @@
   }
 
   @Override
-<<<<<<< HEAD
   public @NonNegative int count(@CheckForNull @UnknownSignedness Object element) {
-=======
-  public int count(@CheckForNull Object element) {
->>>>>>> 0a17f4a4
     int index = elementSet.indexOf(element);
     return (index >= 0) ? getCount(index) : 0;
   }
