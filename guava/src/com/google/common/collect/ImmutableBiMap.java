/*
 * Copyright (C) 2008 The Guava Authors
 *
 * Licensed under the Apache License, Version 2.0 (the "License");
 * you may not use this file except in compliance with the License.
 * You may obtain a copy of the License at
 *
 * http://www.apache.org/licenses/LICENSE-2.0
 *
 * Unless required by applicable law or agreed to in writing, software
 * distributed under the License is distributed on an "AS IS" BASIS,
 * WITHOUT WARRANTIES OR CONDITIONS OF ANY KIND, either express or implied.
 * See the License for the specific language governing permissions and
 * limitations under the License.
 */

package com.google.common.collect;

import static com.google.common.base.Preconditions.checkState;
import static com.google.common.collect.CollectPreconditions.checkNonnegative;
import static java.util.Objects.requireNonNull;

import com.google.common.annotations.GwtCompatible;
import com.google.common.annotations.J2ktIncompatible;
import com.google.common.annotations.VisibleForTesting;
import com.google.errorprone.annotations.CanIgnoreReturnValue;
import com.google.errorprone.annotations.DoNotCall;
import java.io.InvalidObjectException;
import java.io.ObjectInputStream;
import java.util.Arrays;
import java.util.Comparator;
import java.util.Map;
import java.util.function.BinaryOperator;
import java.util.function.Function;
import java.util.stream.Collector;
import java.util.stream.Collectors;
import javax.annotation.CheckForNull;
import org.checkerframework.checker.nullness.qual.KeyFor;
import org.checkerframework.checker.nullness.qual.Nullable;
import org.checkerframework.checker.signedness.qual.UnknownSignedness;
import org.checkerframework.dataflow.qual.SideEffectFree;
import org.checkerframework.framework.qual.AnnotatedFor;

/**
 * A {@link BiMap} whose contents will never change, with many other important properties detailed
 * at {@link ImmutableCollection}.
 *
 * @author Jared Levy
 * @since 2.0
 */
@AnnotatedFor({"nullness"})
@GwtCompatible(serializable = true, emulated = true)
@ElementTypesAreNonnullByDefault
public abstract class ImmutableBiMap<K, V> extends ImmutableMap<K, V> implements BiMap<K, V> {

  /**
   * Returns a {@link Collector} that accumulates elements into an {@code ImmutableBiMap} whose keys
   * and values are the result of applying the provided mapping functions to the input elements.
   * Entries appear in the result {@code ImmutableBiMap} in encounter order.
   *
   * <p>If the mapped keys or values contain duplicates (according to {@link
   * Object#equals(Object)}), an {@code IllegalArgumentException} is thrown when the collection
   * operation is performed. (This differs from the {@code Collector} returned by {@link
   * Collectors#toMap(Function, Function)}, which throws an {@code IllegalStateException}.)
   *
   * @since 21.0
   */
  public static <T extends @Nullable Object, K, V>
      Collector<T, ?, ImmutableBiMap<K, V>> toImmutableBiMap(
          Function<? super T, ? extends K> keyFunction,
          Function<? super T, ? extends V> valueFunction) {
    return CollectCollectors.toImmutableBiMap(keyFunction, valueFunction);
  }

  /**
   * Returns the empty bimap.
   *
   * <p><b>Performance note:</b> the instance returned is a singleton.
   */
  // Casting to any type is safe because the set will never hold any elements.
  @SuppressWarnings("unchecked")
  public static <K, V> ImmutableBiMap<K, V> of() {
    return (ImmutableBiMap<K, V>) RegularImmutableBiMap.EMPTY;
  }

  /** Returns an immutable bimap containing a single entry. */
  public static <K, V> ImmutableBiMap<K, V> of(K k1, V v1) {
    return new SingletonImmutableBiMap<>(k1, v1);
  }

  /**
   * Returns an immutable map containing the given entries, in order.
   *
   * @throws IllegalArgumentException if duplicate keys or values are added
   */
  public static <K, V> ImmutableBiMap<K, V> of(K k1, V v1, K k2, V v2) {
    return RegularImmutableBiMap.fromEntries(entryOf(k1, v1), entryOf(k2, v2));
  }

  /**
   * Returns an immutable map containing the given entries, in order.
   *
   * @throws IllegalArgumentException if duplicate keys or values are added
   */
  public static <K, V> ImmutableBiMap<K, V> of(K k1, V v1, K k2, V v2, K k3, V v3) {
    return RegularImmutableBiMap.fromEntries(entryOf(k1, v1), entryOf(k2, v2), entryOf(k3, v3));
  }

  /**
   * Returns an immutable map containing the given entries, in order.
   *
   * @throws IllegalArgumentException if duplicate keys or values are added
   */
  public static <K, V> ImmutableBiMap<K, V> of(K k1, V v1, K k2, V v2, K k3, V v3, K k4, V v4) {
    return RegularImmutableBiMap.fromEntries(
        entryOf(k1, v1), entryOf(k2, v2), entryOf(k3, v3), entryOf(k4, v4));
  }

  /**
   * Returns an immutable map containing the given entries, in order.
   *
   * @throws IllegalArgumentException if duplicate keys or values are added
   */
  public static <K, V> ImmutableBiMap<K, V> of(
      K k1, V v1, K k2, V v2, K k3, V v3, K k4, V v4, K k5, V v5) {
    return RegularImmutableBiMap.fromEntries(
        entryOf(k1, v1), entryOf(k2, v2), entryOf(k3, v3), entryOf(k4, v4), entryOf(k5, v5));
  }

  /**
   * Returns an immutable map containing the given entries, in order.
   *
   * @throws IllegalArgumentException if duplicate keys or values are added
   * @since 31.0
   */
  public static <K, V> ImmutableBiMap<K, V> of(
      K k1, V v1, K k2, V v2, K k3, V v3, K k4, V v4, K k5, V v5, K k6, V v6) {
    return RegularImmutableBiMap.fromEntries(
        entryOf(k1, v1),
        entryOf(k2, v2),
        entryOf(k3, v3),
        entryOf(k4, v4),
        entryOf(k5, v5),
        entryOf(k6, v6));
  }

  /**
   * Returns an immutable map containing the given entries, in order.
   *
   * @throws IllegalArgumentException if duplicate keys or values are added
   * @since 31.0
   */
  public static <K, V> ImmutableBiMap<K, V> of(
      K k1, V v1, K k2, V v2, K k3, V v3, K k4, V v4, K k5, V v5, K k6, V v6, K k7, V v7) {
    return RegularImmutableBiMap.fromEntries(
        entryOf(k1, v1),
        entryOf(k2, v2),
        entryOf(k3, v3),
        entryOf(k4, v4),
        entryOf(k5, v5),
        entryOf(k6, v6),
        entryOf(k7, v7));
  }

  /**
   * Returns an immutable map containing the given entries, in order.
   *
   * @throws IllegalArgumentException if duplicate keys or values are added
   * @since 31.0
   */
  public static <K, V> ImmutableBiMap<K, V> of(
      K k1,
      V v1,
      K k2,
      V v2,
      K k3,
      V v3,
      K k4,
      V v4,
      K k5,
      V v5,
      K k6,
      V v6,
      K k7,
      V v7,
      K k8,
      V v8) {
    return RegularImmutableBiMap.fromEntries(
        entryOf(k1, v1),
        entryOf(k2, v2),
        entryOf(k3, v3),
        entryOf(k4, v4),
        entryOf(k5, v5),
        entryOf(k6, v6),
        entryOf(k7, v7),
        entryOf(k8, v8));
  }

  /**
   * Returns an immutable map containing the given entries, in order.
   *
   * @throws IllegalArgumentException if duplicate keys or values are added
   * @since 31.0
   */
  public static <K, V> ImmutableBiMap<K, V> of(
      K k1,
      V v1,
      K k2,
      V v2,
      K k3,
      V v3,
      K k4,
      V v4,
      K k5,
      V v5,
      K k6,
      V v6,
      K k7,
      V v7,
      K k8,
      V v8,
      K k9,
      V v9) {
    return RegularImmutableBiMap.fromEntries(
        entryOf(k1, v1),
        entryOf(k2, v2),
        entryOf(k3, v3),
        entryOf(k4, v4),
        entryOf(k5, v5),
        entryOf(k6, v6),
        entryOf(k7, v7),
        entryOf(k8, v8),
        entryOf(k9, v9));
  }
  /**
   * Returns an immutable map containing the given entries, in order.
   *
   * @throws IllegalArgumentException if duplicate keys or values are added
   * @since 31.0
   */
  public static <K, V> ImmutableBiMap<K, V> of(
      K k1,
      V v1,
      K k2,
      V v2,
      K k3,
      V v3,
      K k4,
      V v4,
      K k5,
      V v5,
      K k6,
      V v6,
      K k7,
      V v7,
      K k8,
      V v8,
      K k9,
      V v9,
      K k10,
      V v10) {
    return RegularImmutableBiMap.fromEntries(
        entryOf(k1, v1),
        entryOf(k2, v2),
        entryOf(k3, v3),
        entryOf(k4, v4),
        entryOf(k5, v5),
        entryOf(k6, v6),
        entryOf(k7, v7),
        entryOf(k8, v8),
        entryOf(k9, v9),
        entryOf(k10, v10));
  }

  // looking for of() with > 10 entries? Use the builder or ofEntries instead.

  /**
   * Returns an immutable map containing the given entries, in order.
   *
   * @throws IllegalArgumentException if duplicate keys or values are provided
   * @since 31.0
   */
  @SafeVarargs
  public static <K, V> ImmutableBiMap<K, V> ofEntries(Entry<? extends K, ? extends V>... entries) {
    @SuppressWarnings("unchecked") // we will only ever read these
    Entry<K, V>[] entries2 = (Entry<K, V>[]) entries;
    return RegularImmutableBiMap.fromEntries(entries2);
  }

  /**
   * Returns a new builder. The generated builder is equivalent to the builder created by the {@link
   * Builder} constructor.
   */
  public static <K, V> Builder<K, V> builder() {
    return new Builder<>();
  }

  /**
   * Returns a new builder, expecting the specified number of entries to be added.
   *
   * <p>If {@code expectedSize} is exactly the number of entries added to the builder before {@link
   * Builder#build} is called, the builder is likely to perform better than an unsized {@link
   * #builder()} would have.
   *
   * <p>It is not specified if any performance benefits apply if {@code expectedSize} is close to,
   * but not exactly, the number of entries added to the builder.
   *
   * @since 23.1
   */
  public static <K, V> Builder<K, V> builderWithExpectedSize(int expectedSize) {
    checkNonnegative(expectedSize, "expectedSize");
    return new Builder<>(expectedSize);
  }

  /**
   * A builder for creating immutable bimap instances, especially {@code public static final} bimaps
   * ("constant bimaps"). Example:
   *
   * <pre>{@code
   * static final ImmutableBiMap<String, Integer> WORD_TO_INT =
   *     new ImmutableBiMap.Builder<String, Integer>()
   *         .put("one", 1)
   *         .put("two", 2)
   *         .put("three", 3)
   *         .buildOrThrow();
   * }</pre>
   *
   * <p>For <i>small</i> immutable bimaps, the {@code ImmutableBiMap.of()} methods are even more
   * convenient.
   *
   * <p>By default, a {@code Builder} will generate bimaps that iterate over entries in the order
   * they were inserted into the builder. For example, in the above example, {@code
   * WORD_TO_INT.entrySet()} is guaranteed to iterate over the entries in the order {@code "one"=1,
   * "two"=2, "three"=3}, and {@code keySet()} and {@code values()} respect the same order. If you
   * want a different order, consider using {@link #orderEntriesByValue(Comparator)}, which changes
   * this builder to sort entries by value.
   *
   * <p>Builder instances can be reused - it is safe to call {@link #buildOrThrow} multiple times to
   * build multiple bimaps in series. Each bimap is a superset of the bimaps created before it.
   *
   * @since 2.0
   */
  public static final class Builder<K, V> extends ImmutableMap.Builder<K, V> {

    /**
     * Creates a new builder. The returned builder is equivalent to the builder generated by {@link
     * ImmutableBiMap#builder}.
     */
    public Builder() {}

    Builder(int size) {
      super(size);
    }

    /**
     * Associates {@code key} with {@code value} in the built bimap. Duplicate keys or values are
     * not allowed, and will cause {@link #build} to fail.
     */
    @CanIgnoreReturnValue
    @Override
    public Builder<K, V> put(K key, V value) {
      super.put(key, value);
      return this;
    }

    /**
     * Adds the given {@code entry} to the bimap. Duplicate keys or values are not allowed, and will
     * cause {@link #build} to fail.
     *
     * @since 19.0
     */
    @CanIgnoreReturnValue
    @Override
    public Builder<K, V> put(Entry<? extends K, ? extends V> entry) {
      super.put(entry);
      return this;
    }

    /**
     * Associates all of the given map's keys and values in the built bimap. Duplicate keys or
     * values are not allowed, and will cause {@link #build} to fail.
     *
     * @throws NullPointerException if any key or value in {@code map} is null
     */
    @CanIgnoreReturnValue
    @Override
    public Builder<K, V> putAll(Map<? extends K, ? extends V> map) {
      super.putAll(map);
      return this;
    }

    /**
     * Adds all of the given entries to the built bimap. Duplicate keys or values are not allowed,
     * and will cause {@link #build} to fail.
     *
     * @throws NullPointerException if any key, value, or entry is null
     * @since 19.0
     */
    @CanIgnoreReturnValue
    @Override
    public Builder<K, V> putAll(Iterable<? extends Entry<? extends K, ? extends V>> entries) {
      super.putAll(entries);
      return this;
    }

    /**
     * Configures this {@code Builder} to order entries by value according to the specified
     * comparator.
     *
     * <p>The sort order is stable, that is, if two entries have values that compare as equivalent,
     * the entry that was inserted first will be first in the built map's iteration order.
     *
     * @throws IllegalStateException if this method was already called
     * @since 19.0
     */
    @CanIgnoreReturnValue
    @Override
    public Builder<K, V> orderEntriesByValue(Comparator<? super V> valueComparator) {
      super.orderEntriesByValue(valueComparator);
      return this;
    }

    @Override
    @CanIgnoreReturnValue
    Builder<K, V> combine(ImmutableMap.Builder<K, V> builder) {
      super.combine(builder);
      return this;
    }

    /**
     * Returns a newly-created immutable bimap. The iteration order of the returned bimap is the
     * order in which entries were inserted into the builder, unless {@link #orderEntriesByValue}
     * was called, in which case entries are sorted by value.
     *
     * <p>Prefer the equivalent method {@link #buildOrThrow()} to make it explicit that the method
     * will throw an exception if there are duplicate keys or values. The {@code build()} method
     * will soon be deprecated.
     *
     * @throws IllegalArgumentException if duplicate keys or values were added
     */
    @Override
    public ImmutableBiMap<K, V> build() {
      return buildOrThrow();
    }

    /**
     * Returns a newly-created immutable bimap, or throws an exception if any key or value was added
     * more than once. The iteration order of the returned bimap is the order in which entries were
     * inserted into the builder, unless {@link #orderEntriesByValue} was called, in which case
     * entries are sorted by value.
     *
     * @throws IllegalArgumentException if duplicate keys or values were added
     * @since 31.0
     */
    @Override
    public ImmutableBiMap<K, V> buildOrThrow() {
      switch (size) {
        case 0:
          return of();
        case 1:
          // requireNonNull is safe because the first `size` elements have been filled in.
          Entry<K, V> onlyEntry = requireNonNull(entries[0]);
          return of(onlyEntry.getKey(), onlyEntry.getValue());
        default:
          /*
           * If entries is full, or if hash flooding is detected, then this implementation may end
           * up using the entries array directly and writing over the entry objects with
           * non-terminal entries, but this is safe; if this Builder is used further, it will grow
           * the entries array (so it can't affect the original array), and future build() calls
           * will always copy any entry objects that cannot be safely reused.
           */
          if (valueComparator != null) {
            if (entriesUsed) {
              entries = Arrays.copyOf(entries, size);
            }
            Arrays.sort(
                (Entry<K, V>[]) entries, // Entries up to size are not null
                0,
                size,
                Ordering.from(valueComparator).onResultOf(Maps.valueFunction()));
          }
          entriesUsed = true;
          return RegularImmutableBiMap.fromEntryArray(size, entries);
      }
    }

    /**
     * Throws {@link UnsupportedOperationException}. This method is inherited from {@link
     * ImmutableMap.Builder}, but it does not make sense for bimaps.
     *
     * @throws UnsupportedOperationException always
     * @deprecated This method does not make sense for bimaps and should not be called.
     * @since 31.1
     */
    @DoNotCall
    @Deprecated
    @Override
    public ImmutableBiMap<K, V> buildKeepingLast() {
      throw new UnsupportedOperationException("Not supported for bimaps");
    }

    @Override
    @VisibleForTesting
    ImmutableBiMap<K, V> buildJdkBacked() {
      checkState(
          valueComparator == null,
          "buildJdkBacked is for tests only, doesn't support orderEntriesByValue");
      switch (size) {
        case 0:
          return of();
        case 1:
          // requireNonNull is safe because the first `size` elements have been filled in.
          Entry<K, V> onlyEntry = requireNonNull(entries[0]);
          return of(onlyEntry.getKey(), onlyEntry.getValue());
        default:
          entriesUsed = true;
          return RegularImmutableBiMap.fromEntryArray(size, entries);
      }
    }
  }

  /**
   * Returns an immutable bimap containing the same entries as {@code map}. If {@code map} somehow
   * contains entries with duplicate keys (for example, if it is a {@code SortedMap} whose
   * comparator is not <i>consistent with equals</i>), the results of this method are undefined.
   *
   * <p>The returned {@code BiMap} iterates over entries in the same order as the {@code entrySet}
   * of the original map.
   *
   * <p>Despite the method name, this method attempts to avoid actually copying the data when it is
   * safe to do so. The exact circumstances under which a copy will or will not be performed are
   * undocumented and subject to change.
   *
   * @throws IllegalArgumentException if two keys have the same value or two values have the same
   *     key
   * @throws NullPointerException if any key or value in {@code map} is null
   */
  public static <K, V> ImmutableBiMap<K, V> copyOf(Map<? extends K, ? extends V> map) {
    if (map instanceof ImmutableBiMap) {
      @SuppressWarnings("unchecked") // safe since map is not writable
      ImmutableBiMap<K, V> bimap = (ImmutableBiMap<K, V>) map;
      // TODO(lowasser): if we need to make a copy of a BiMap because the
      // forward map is a view, don't make a copy of the non-view delegate map
      if (!bimap.isPartialView()) {
        return bimap;
      }
    }
    return copyOf(map.entrySet());
  }

  /**
   * Returns an immutable bimap containing the given entries. The returned bimap iterates over
   * entries in the same order as the original iterable.
   *
   * @throws IllegalArgumentException if two keys have the same value or two values have the same
   *     key
   * @throws NullPointerException if any key, value, or entry is null
   * @since 19.0
   */
  public static <K, V> ImmutableBiMap<K, V> copyOf(
      Iterable<? extends Entry<? extends K, ? extends V>> entries) {
    @SuppressWarnings("unchecked") // we'll only be using getKey and getValue, which are covariant
    Entry<K, V>[] entryArray = (Entry<K, V>[]) Iterables.toArray(entries, EMPTY_ENTRY_ARRAY);
    switch (entryArray.length) {
      case 0:
        return of();
      case 1:
        Entry<K, V> entry = entryArray[0];
        return of(entry.getKey(), entry.getValue());
      default:
        /*
         * The current implementation will end up using entryArray directly, though it will write
         * over the (arbitrary, potentially mutable) Entry objects actually stored in entryArray.
         */
        return RegularImmutableBiMap.fromEntries(entryArray);
    }
  }

  ImmutableBiMap() {}

  /**
   * {@inheritDoc}
   *
   * <p>The inverse of an {@code ImmutableBiMap} is another {@code ImmutableBiMap}.
   */
  @Override
  public abstract ImmutableBiMap<V, K> inverse();

  /**
   * Returns an immutable set of the values in this map, in the same order they appear in {@link
   * #entrySet}.
   */
  @SideEffectFree
  @Override
  public ImmutableSet<V> values() {
    return inverse().keySet();
  }

  @Override
  final ImmutableSet<V> createValues() {
    throw new AssertionError("should never be called");
  }

  /**
   * Guaranteed to throw an exception and leave the bimap unmodified.
   *
   * @throws UnsupportedOperationException always
   * @deprecated Unsupported operation.
   */
  @CanIgnoreReturnValue
  @Deprecated
  @Override
  @DoNotCall("Always throws UnsupportedOperationException")
  @CheckForNull
  public final V forcePut(K key, V value) {
    throw new UnsupportedOperationException();
  }

  /**
   * Serialized type for all ImmutableBiMap instances. It captures the logical contents and they are
   * reconstructed using public factory methods. This ensures that the implementation types remain
   * as implementation details.
   *
   * <p>Since the bimap is immutable, ImmutableBiMap doesn't require special logic for keeping the
   * bimap and its inverse in sync during serialization, the way AbstractBiMap does.
   */
  @J2ktIncompatible // serialization
  private static class SerializedForm<K, V> extends ImmutableMap.SerializedForm<K, V> {
    SerializedForm(ImmutableBiMap<K, V> bimap) {
      super(bimap);
    }

    @Override
    Builder<K, V> makeBuilder(int size) {
      return new Builder<>(size);
    }

    private static final long serialVersionUID = 0;
  }

  @Override
  @J2ktIncompatible // serialization
  Object writeReplace() {
    return new SerializedForm<>(this);
  }

  @J2ktIncompatible // serialization
  private void readObject(ObjectInputStream stream) throws InvalidObjectException {
    throw new InvalidObjectException("Use SerializedForm");
  }

<<<<<<< HEAD
@Override
public boolean containsKey(@Nullable @UnknownSignedness Object arg0) { return super.containsKey(arg0); }

@Override
public boolean containsValue(@Nullable @UnknownSignedness Object arg0) { return super.containsValue(arg0); }

@Override
public boolean equals(@Nullable Object arg0) { return super.equals(arg0); }

@SideEffectFree
@Override
public ImmutableSet<Map.Entry<@KeyFor({"this"}) K, V>> entrySet() { return super.entrySet(); }

@SideEffectFree
@Override
public ImmutableSet<@KeyFor({"this"}) K> keySet() { return super.keySet(); }
=======
  /**
   * Not supported. Use {@link #toImmutableBiMap} instead. This method exists only to hide {@link
   * ImmutableMap#toImmutableMap(Function, Function)} from consumers of {@code ImmutableBiMap}.
   *
   * @throws UnsupportedOperationException always
   * @deprecated Use {@link ImmutableBiMap#toImmutableBiMap}.
   */
  @Deprecated
  @DoNotCall("Use toImmutableBiMap")
  public static <T extends @Nullable Object, K, V>
      Collector<T, ?, ImmutableMap<K, V>> toImmutableMap(
          Function<? super T, ? extends K> keyFunction,
          Function<? super T, ? extends V> valueFunction) {
    throw new UnsupportedOperationException();
  }

  /**
   * Not supported. This method does not make sense for {@code BiMap}. This method exists only to
   * hide {@link ImmutableMap#toImmutableMap(Function, Function, BinaryOperator)} from consumers of
   * {@code ImmutableBiMap}.
   *
   * @throws UnsupportedOperationException always
   * @deprecated
   */
  @Deprecated
  @DoNotCall("Use toImmutableBiMap")
  public static <T extends @Nullable Object, K, V>
      Collector<T, ?, ImmutableMap<K, V>> toImmutableMap(
          Function<? super T, ? extends K> keyFunction,
          Function<? super T, ? extends V> valueFunction,
          BinaryOperator<V> mergeFunction) {
    throw new UnsupportedOperationException();
  }

  private static final long serialVersionUID = 0xcafebabe;
>>>>>>> f3e095c3
}<|MERGE_RESOLUTION|>--- conflicted
+++ resolved
@@ -649,24 +649,6 @@
     throw new InvalidObjectException("Use SerializedForm");
   }
 
-<<<<<<< HEAD
-@Override
-public boolean containsKey(@Nullable @UnknownSignedness Object arg0) { return super.containsKey(arg0); }
-
-@Override
-public boolean containsValue(@Nullable @UnknownSignedness Object arg0) { return super.containsValue(arg0); }
-
-@Override
-public boolean equals(@Nullable Object arg0) { return super.equals(arg0); }
-
-@SideEffectFree
-@Override
-public ImmutableSet<Map.Entry<@KeyFor({"this"}) K, V>> entrySet() { return super.entrySet(); }
-
-@SideEffectFree
-@Override
-public ImmutableSet<@KeyFor({"this"}) K> keySet() { return super.keySet(); }
-=======
   /**
    * Not supported. Use {@link #toImmutableBiMap} instead. This method exists only to hide {@link
    * ImmutableMap#toImmutableMap(Function, Function)} from consumers of {@code ImmutableBiMap}.
@@ -702,5 +684,21 @@
   }
 
   private static final long serialVersionUID = 0xcafebabe;
->>>>>>> f3e095c3
+
+@Override
+public boolean containsKey(@Nullable @UnknownSignedness Object arg0) { return super.containsKey(arg0); }
+
+@Override
+public boolean containsValue(@Nullable @UnknownSignedness Object arg0) { return super.containsValue(arg0); }
+
+@Override
+public boolean equals(@Nullable Object arg0) { return super.equals(arg0); }
+
+@SideEffectFree
+@Override
+public ImmutableSet<Map.Entry<@KeyFor({"this"}) K, V>> entrySet() { return super.entrySet(); }
+
+@SideEffectFree
+@Override
+public ImmutableSet<@KeyFor({"this"}) K> keySet() { return super.keySet(); }
 }