--- conflicted
+++ resolved
@@ -28,13 +28,9 @@
 import java.util.Map;
 import java.util.Set;
 import java.util.Spliterator;
-<<<<<<< HEAD
+import javax.annotation.CheckForNull;
 import org.checkerframework.checker.nullness.qual.Nullable;
 import org.checkerframework.framework.qual.AnnotatedFor;
-=======
-import javax.annotation.CheckForNull;
-import org.checkerframework.checker.nullness.qual.Nullable;
->>>>>>> 0a17f4a4
 
 /**
  * A mutable class-to-instance map backed by an arbitrary user-provided map. See also {@link
@@ -52,11 +48,8 @@
  */
 @GwtIncompatible
 @SuppressWarnings("serial") // using writeReplace instead of standard serialization
-<<<<<<< HEAD
 @AnnotatedFor({"nullness"})
-=======
 @ElementTypesAreNonnullByDefault
->>>>>>> 0a17f4a4
 public final class MutableClassToInstanceMap<B> extends ForwardingMap<Class<? extends B>, B>
     implements ClassToInstanceMap<B>, Serializable {
 
@@ -183,12 +176,8 @@
   }
 
   @CanIgnoreReturnValue
-<<<<<<< HEAD
-  private static <B, T extends B> T cast(Class<T> type, @Nullable B value) {
-=======
   @CheckForNull
   private static <B, T extends B> T cast(Class<T> type, @CheckForNull B value) {
->>>>>>> 0a17f4a4
     return Primitives.wrap(type).cast(value);
   }
 
