/*
 * Copyright (C) 2011 The Guava Authors
 *
 * Licensed under the Apache License, Version 2.0 (the "License"); you may not use this file except
 * in compliance with the License. You may obtain a copy of the License at
 *
 * http://www.apache.org/licenses/LICENSE-2.0
 *
 * Unless required by applicable law or agreed to in writing, software distributed under the License
 * is distributed on an "AS IS" BASIS, WITHOUT WARRANTIES OR CONDITIONS OF ANY KIND, either express
 * or implied. See the License for the specific language governing permissions and limitations under
 * the License.
 */

package com.google.common.collect;

import static com.google.common.base.Preconditions.checkNotNull;

import com.google.common.annotations.GwtCompatible;
import com.google.common.base.Objects;
import com.google.common.collect.Multiset.Entry;
import com.google.common.collect.Multisets.ImmutableEntry;
import com.google.common.primitives.Ints;
import com.google.errorprone.annotations.concurrent.LazyInit;
import com.google.j2objc.annotations.WeakOuter;
import java.io.Serializable;
import java.util.Collection;
import org.checkerframework.checker.nullness.compatqual.NullableDecl;

import org.checkerframework.checker.index.qual.NonNegative;

/**
 * Implementation of {@link ImmutableMultiset} with zero or more elements.
 *
 * @author Jared Levy
 * @author Louis Wasserman
 */
@GwtCompatible(serializable = true)
@SuppressWarnings("serial") // uses writeReplace(), not default serialization
class RegularImmutableMultiset<E> extends ImmutableMultiset<E> {
  static final RegularImmutableMultiset<Object> EMPTY =
      new RegularImmutableMultiset<>(ImmutableList.<Entry<Object>>of());

  private final transient Multisets.ImmutableEntry<E>[] entries;
<<<<<<< HEAD
  private final transient Multisets.ImmutableEntry<E>[] hashTable;
  private final transient @NonNegative int size;
=======
  @NullableDecl private final transient Multisets.ImmutableEntry<E>[] hashTable;
  private final transient int size;
>>>>>>> d788bc15
  private final transient int hashCode;

  @LazyInit private transient ImmutableSet<E> elementSet;

  RegularImmutableMultiset(Collection<? extends Entry<? extends E>> entries) {
    int distinct = entries.size();
    @SuppressWarnings("unchecked")
    Multisets.ImmutableEntry<E>[] entryArray = new Multisets.ImmutableEntry[distinct];
    if (distinct == 0) {
      this.entries = entryArray;
      this.hashTable = null;
      this.size = 0;
      this.hashCode = 0;
      this.elementSet = ImmutableSet.of();
    } else {
      int tableSize = Hashing.closedTableSize(distinct, 1.0);
      int mask = tableSize - 1;
      @SuppressWarnings("unchecked")
      Multisets.ImmutableEntry<E>[] hashTable = new Multisets.ImmutableEntry[tableSize];

      int index = 0;
      int hashCode = 0;
      long size = 0;
      for (Entry<? extends E> entry : entries) {
        E element = checkNotNull(entry.getElement());
        int count = entry.getCount();
        int hash = element.hashCode();
        int bucket = Hashing.smear(hash) & mask;
        Multisets.ImmutableEntry<E> bucketHead = hashTable[bucket];
        Multisets.ImmutableEntry<E> newEntry;
        if (bucketHead == null) {
          boolean canReuseEntry =
              entry instanceof Multisets.ImmutableEntry && !(entry instanceof NonTerminalEntry);
          newEntry =
              canReuseEntry
                  ? (Multisets.ImmutableEntry<E>) entry
                  : new Multisets.ImmutableEntry<E>(element, count);
        } else {
          newEntry = new NonTerminalEntry<E>(element, count, bucketHead);
        }
        hashCode += hash ^ count;
        entryArray[index++] = newEntry;
        hashTable[bucket] = newEntry;
        size += count;
      }
      this.entries = entryArray;
      this.hashTable = hashTable;
      this.size = Ints.saturatedCast(size);
      this.hashCode = hashCode;
    }
  }

  private static final class NonTerminalEntry<E> extends Multisets.ImmutableEntry<E> {
    private final Multisets.ImmutableEntry<E> nextInBucket;

    NonTerminalEntry(E element, @NonNegative int count, ImmutableEntry<E> nextInBucket) {
      super(element, count);
      this.nextInBucket = nextInBucket;
    }

    @Override
    public ImmutableEntry<E> nextInBucket() {
      return nextInBucket;
    }
  }

  @Override
  boolean isPartialView() {
    return false;
  }

  @Override
<<<<<<< HEAD
  public @NonNegative int count(@Nullable Object element) {
=======
  public int count(@NullableDecl Object element) {
>>>>>>> d788bc15
    Multisets.ImmutableEntry<E>[] hashTable = this.hashTable;
    if (element == null || hashTable == null) {
      return 0;
    }
    int hash = Hashing.smearedHash(element);
    int mask = hashTable.length - 1;
    for (Multisets.ImmutableEntry<E> entry = hashTable[hash & mask];
        entry != null;
        entry = entry.nextInBucket()) {
      if (Objects.equal(element, entry.getElement())) {
        return entry.getCount();
      }
    }
    return 0;
  }

  @Override
  public @NonNegative int size() {
    return size;
  }

  @Override
  public ImmutableSet<E> elementSet() {
    ImmutableSet<E> result = elementSet;
    return (result == null) ? elementSet = new ElementSet() : result;
  }

  @WeakOuter
  private final class ElementSet extends ImmutableSet.Indexed<E> {

    @Override
    E get(int index) {
      return entries[index].getElement();
    }

    @Override
    public boolean contains(@NullableDecl Object object) {
      return RegularImmutableMultiset.this.contains(object);
    }

    @Override
    boolean isPartialView() {
      return true;
    }

    @Override
    public @NonNegative int size() {
      return entries.length;
    }
  }

  @Override
  Entry<E> getEntry(int index) {
    return entries[index];
  }

  @Override
  public int hashCode() {
    return hashCode;
  }

  private static class SerializedForm implements Serializable {
    final Object[] elements;
    final int[] counts;

    SerializedForm(Multiset<?> multiset) {
      int distinct = multiset.entrySet().size();
      elements = new Object[distinct];
      counts = new int[distinct];
      int i = 0;
      for (Entry<?> entry : multiset.entrySet()) {
        elements[i] = entry.getElement();
        counts[i] = entry.getCount();
        i++;
      }
    }

    Object readResolve() {
      LinkedHashMultiset<Object> multiset = LinkedHashMultiset.create(elements.length);
      for (int i = 0; i < elements.length; i++) {
        multiset.add(elements[i], counts[i]);
      }
      return ImmutableMultiset.copyOf(multiset);
    }

    private static final long serialVersionUID = 0;
  }

  //We can't label this with @Override, because it doesn't override anything
  // in the GWT emulated version.
  Object writeReplace() {
    return new SerializedForm(this);
  }
}<|MERGE_RESOLUTION|>--- conflicted
+++ resolved
@@ -42,13 +42,8 @@
       new RegularImmutableMultiset<>(ImmutableList.<Entry<Object>>of());
 
   private final transient Multisets.ImmutableEntry<E>[] entries;
-<<<<<<< HEAD
-  private final transient Multisets.ImmutableEntry<E>[] hashTable;
+  @NullableDecl private final transient Multisets.ImmutableEntry<E>[] hashTable;
   private final transient @NonNegative int size;
-=======
-  @NullableDecl private final transient Multisets.ImmutableEntry<E>[] hashTable;
-  private final transient int size;
->>>>>>> d788bc15
   private final transient int hashCode;
 
   @LazyInit private transient ImmutableSet<E> elementSet;
@@ -121,11 +116,7 @@
   }
 
   @Override
-<<<<<<< HEAD
-  public @NonNegative int count(@Nullable Object element) {
-=======
-  public int count(@NullableDecl Object element) {
->>>>>>> d788bc15
+  public @NonNegative int count(@NullableDecl Object element) {
     Multisets.ImmutableEntry<E>[] hashTable = this.hashTable;
     if (element == null || hashTable == null) {
       return 0;
