--- conflicted
+++ resolved
@@ -128,12 +128,8 @@
   }
 
   @Override
-<<<<<<< HEAD
+  @J2ktIncompatible // Incompatible return type change. Use inherited implementation
   public @PolyNull @PolySigned Object[] toArray(EvictingQueue<@PolyNull @PolySigned E> this) {
-=======
-  @J2ktIncompatible // Incompatible return type change. Use inherited implementation
-  public Object[] toArray() {
->>>>>>> 6b1f97ce
     /*
      * If we could, we'd declare the no-arg `Collection.toArray()` to return "Object[] but elements
      * have the same nullness as E." Since we can't, we declare it to return nullable elements, and
