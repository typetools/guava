/*
 * Copyright (C) 2007 The Guava Authors
 *
 * Licensed under the Apache License, Version 2.0 (the "License");
 * you may not use this file except in compliance with the License.
 * You may obtain a copy of the License at
 *
 * http://www.apache.org/licenses/LICENSE-2.0
 *
 * Unless required by applicable law or agreed to in writing, software
 * distributed under the License is distributed on an "AS IS" BASIS,
 * WITHOUT WARRANTIES OR CONDITIONS OF ANY KIND, either express or implied.
 * See the License for the specific language governing permissions and
 * limitations under the License.
 */

package com.google.common.collect;

import org.checkerframework.dataflow.qual.Pure;
import org.checkerframework.framework.qual.AnnotatedFor;

import static com.google.common.base.Preconditions.checkArgument;
import static com.google.common.base.Preconditions.checkNotNull;
import static com.google.common.collect.CollectPreconditions.checkNonnegative;

import com.google.common.annotations.Beta;
import com.google.common.annotations.GwtCompatible;
import com.google.common.annotations.GwtIncompatible;
import com.google.common.base.Predicate;
import com.google.common.base.Predicates;
import com.google.common.collect.Collections2.FilteredCollection;
import com.google.common.math.IntMath;
import com.google.errorprone.annotations.CanIgnoreReturnValue;
import java.io.Serializable;
import java.util.AbstractSet;
import java.util.Arrays;
import java.util.BitSet;
import java.util.Collection;
import java.util.Collections;
import java.util.Comparator;
import java.util.EnumSet;
import java.util.HashSet;
import java.util.Iterator;
import java.util.LinkedHashSet;
import java.util.List;
import java.util.Map;
import java.util.NavigableSet;
import java.util.NoSuchElementException;
import java.util.Set;
import java.util.SortedSet;
import java.util.TreeSet;
import java.util.concurrent.ConcurrentHashMap;
import java.util.concurrent.CopyOnWriteArraySet;
import java.util.function.Consumer;
import java.util.stream.Collector;
import java.util.stream.Stream;
import org.checkerframework.checker.nullness.compatqual.MonotonicNonNullDecl;
import org.checkerframework.checker.nullness.compatqual.NullableDecl;

/**
 * Static utility methods pertaining to {@link Set} instances. Also see this class's counterparts
 * {@link Lists}, {@link Maps} and {@link Queues}.
 *
 * <p>See the Guava User Guide article on <a href=
 * "https://github.com/google/guava/wiki/CollectionUtilitiesExplained#sets"> {@code Sets}</a>.
 *
 * @author Kevin Bourrillion
 * @author Jared Levy
 * @author Chris Povirk
 * @since 2.0
 */
@AnnotatedFor({"nullness"})
@GwtCompatible(emulated = true)
public final class Sets {
  private Sets() {}

  /**
   * {@link AbstractSet} substitute without the potentially-quadratic {@code removeAll}
   * implementation.
   */
  abstract static class ImprovedAbstractSet<E> extends AbstractSet<E> {
    @Override
    public boolean removeAll(Collection<?> c) {
      return removeAllImpl(this, c);
    }

    @Override
    public boolean retainAll(Collection<?> c) {
      return super.retainAll(checkNotNull(c)); // GWT compatibility
    }
  }

  /**
   * Returns an immutable set instance containing the given enum elements. Internally, the returned
   * set will be backed by an {@link EnumSet}.
   *
   * <p>The iteration order of the returned set follows the enum's iteration order, not the order in
   * which the elements are provided to the method.
   *
   * @param anElement one of the elements the set should contain
   * @param otherElements the rest of the elements the set should contain
   * @return an immutable set containing those elements, minus duplicates
   */
  // http://code.google.com/p/google-web-toolkit/issues/detail?id=3028
  @GwtCompatible(serializable = true)
  public static <E extends Enum<E>> ImmutableSet<E> immutableEnumSet(
      E anElement, E... otherElements) {
    return ImmutableEnumSet.asImmutable(EnumSet.of(anElement, otherElements));
  }

  /**
   * Returns an immutable set instance containing the given enum elements. Internally, the returned
   * set will be backed by an {@link EnumSet}.
   *
   * <p>The iteration order of the returned set follows the enum's iteration order, not the order in
   * which the elements appear in the given collection.
   *
   * @param elements the elements, all of the same {@code enum} type, that the set should contain
   * @return an immutable set containing those elements, minus duplicates
   */
  // http://code.google.com/p/google-web-toolkit/issues/detail?id=3028
  @GwtCompatible(serializable = true)
  public static <E extends Enum<E>> ImmutableSet<E> immutableEnumSet(Iterable<E> elements) {
    if (elements instanceof ImmutableEnumSet) {
      return (ImmutableEnumSet<E>) elements;
    } else if (elements instanceof Collection) {
      Collection<E> collection = (Collection<E>) elements;
      if (collection.isEmpty()) {
        return ImmutableSet.of();
      } else {
        return ImmutableEnumSet.asImmutable(EnumSet.copyOf(collection));
      }
    } else {
      Iterator<E> itr = elements.iterator();
      if (itr.hasNext()) {
        EnumSet<E> enumSet = EnumSet.of(itr.next());
        Iterators.addAll(enumSet, itr);
        return ImmutableEnumSet.asImmutable(enumSet);
      } else {
        return ImmutableSet.of();
      }
    }
  }

  private static final class Accumulator<E extends Enum<E>> {
    static final Collector<Enum<?>, ?, ImmutableSet<? extends Enum<?>>> TO_IMMUTABLE_ENUM_SET =
        (Collector)
            Collector.<Enum, Accumulator, ImmutableSet<?>>of(
                Accumulator::new,
                Accumulator::add,
                Accumulator::combine,
                Accumulator::toImmutableSet,
                Collector.Characteristics.UNORDERED);

    @MonotonicNonNullDecl private EnumSet<E> set;

    void add(E e) {
      if (set == null) {
        set = EnumSet.of(e);
      } else {
        set.add(e);
      }
    }

    Accumulator<E> combine(Accumulator<E> other) {
      if (this.set == null) {
        return other;
      } else if (other.set == null) {
        return this;
      } else {
        this.set.addAll(other.set);
        return this;
      }
    }

    ImmutableSet<E> toImmutableSet() {
      return (set == null) ? ImmutableSet.<E>of() : ImmutableEnumSet.asImmutable(set);
    }
  }

  /**
   * Returns a {@code Collector} that accumulates the input elements into a new {@code ImmutableSet}
   * with an implementation specialized for enums. Unlike {@link ImmutableSet#toImmutableSet}, the
   * resulting set will iterate over elements in their enum definition order, not encounter order.
   *
   * @since 21.0
   */
  @Beta
  public static <E extends Enum<E>> Collector<E, ?, ImmutableSet<E>> toImmutableEnumSet() {
    return (Collector) Accumulator.TO_IMMUTABLE_ENUM_SET;
  }

  /**
   * Returns a new, <i>mutable</i> {@code EnumSet} instance containing the given elements in their
   * natural order. This method behaves identically to {@link EnumSet#copyOf(Collection)}, but also
   * accepts non-{@code Collection} iterables and empty iterables.
   */
  public static <E extends Enum<E>> EnumSet<E> newEnumSet(
      Iterable<E> iterable, Class<E> elementType) {
    EnumSet<E> set = EnumSet.noneOf(elementType);
    Iterables.addAll(set, iterable);
    return set;
  }

  // HashSet

  /**
   * Creates a <i>mutable</i>, initially empty {@code HashSet} instance.
   *
   * <p><b>Note:</b> if mutability is not required, use {@link ImmutableSet#of()} instead. If {@code
   * E} is an {@link Enum} type, use {@link EnumSet#noneOf} instead. Otherwise, strongly consider
   * using a {@code LinkedHashSet} instead, at the cost of increased memory footprint, to get
   * deterministic iteration behavior.
   *
   * <p><b>Note for Java 7 and later:</b> this method is now unnecessary and should be treated as
   * deprecated. Instead, use the {@code HashSet} constructor directly, taking advantage of the new
   * <a href="http://goo.gl/iz2Wi">"diamond" syntax</a>.
   */
  public static <E> HashSet<E> newHashSet() {
    return new HashSet<E>();
  }

  /**
   * Creates a <i>mutable</i> {@code HashSet} instance initially containing the given elements.
   *
   * <p><b>Note:</b> if elements are non-null and won't be added or removed after this point, use
   * {@link ImmutableSet#of()} or {@link ImmutableSet#copyOf(Object[])} instead. If {@code E} is an
   * {@link Enum} type, use {@link EnumSet#of(Enum, Enum[])} instead. Otherwise, strongly consider
   * using a {@code LinkedHashSet} instead, at the cost of increased memory footprint, to get
   * deterministic iteration behavior.
   *
   * <p>This method is just a small convenience, either for {@code newHashSet(}{@link Arrays#asList
   * asList}{@code (...))}, or for creating an empty set then calling {@link Collections#addAll}.
   * This method is not actually very useful and will likely be deprecated in the future.
   */
  public static <E> HashSet<E> newHashSet(E... elements) {
    HashSet<E> set = newHashSetWithExpectedSize(elements.length);
    Collections.addAll(set, elements);
    return set;
  }

  /**
   * Creates a <i>mutable</i> {@code HashSet} instance containing the given elements. A very thin
   * convenience for creating an empty set then calling {@link Collection#addAll} or {@link
   * Iterables#addAll}.
   *
   * <p><b>Note:</b> if mutability is not required and the elements are non-null, use {@link
   * ImmutableSet#copyOf(Iterable)} instead. (Or, change {@code elements} to be a {@link
   * FluentIterable} and call {@code elements.toSet()}.)
   *
   * <p><b>Note:</b> if {@code E} is an {@link Enum} type, use {@link #newEnumSet(Iterable, Class)}
   * instead.
   *
   * <p><b>Note for Java 7 and later:</b> if {@code elements} is a {@link Collection}, you don't
   * need this method. Instead, use the {@code HashSet} constructor directly, taking advantage of
   * the new <a href="http://goo.gl/iz2Wi">"diamond" syntax</a>.
   *
   * <p>Overall, this method is not very useful and will likely be deprecated in the future.
   */
  public static <E> HashSet<E> newHashSet(Iterable<? extends E> elements) {
    return (elements instanceof Collection)
        ? new HashSet<E>(Collections2.cast(elements))
        : newHashSet(elements.iterator());
  }

  /**
   * Creates a <i>mutable</i> {@code HashSet} instance containing the given elements. A very thin
   * convenience for creating an empty set and then calling {@link Iterators#addAll}.
   *
   * <p><b>Note:</b> if mutability is not required and the elements are non-null, use {@link
   * ImmutableSet#copyOf(Iterator)} instead.
   *
   * <p><b>Note:</b> if {@code E} is an {@link Enum} type, you should create an {@link EnumSet}
   * instead.
   *
   * <p>Overall, this method is not very useful and will likely be deprecated in the future.
   */
  public static <E> HashSet<E> newHashSet(Iterator<? extends E> elements) {
    HashSet<E> set = newHashSet();
    Iterators.addAll(set, elements);
    return set;
  }

  /**
   * Returns a new hash set using the smallest initial table size that can hold {@code expectedSize}
   * elements without resizing. Note that this is not what {@link HashSet#HashSet(int)} does, but it
   * is what most users want and expect it to do.
   *
   * <p>This behavior can't be broadly guaranteed, but has been tested with OpenJDK 1.7 and 1.8.
   *
   * @param expectedSize the number of elements you expect to add to the returned set
   * @return a new, empty hash set with enough capacity to hold {@code expectedSize} elements
   *     without resizing
   * @throws IllegalArgumentException if {@code expectedSize} is negative
   */
  public static <E> HashSet<E> newHashSetWithExpectedSize(int expectedSize) {
    return new HashSet<E>(Maps.capacity(expectedSize));
  }

  /**
   * Creates a thread-safe set backed by a hash map. The set is backed by a {@link
   * ConcurrentHashMap} instance, and thus carries the same concurrency guarantees.
   *
   * <p>Unlike {@code HashSet}, this class does NOT allow {@code null} to be used as an element. The
   * set is serializable.
   *
   * @return a new, empty thread-safe {@code Set}
   * @since 15.0
   */
  public static <E> Set<E> newConcurrentHashSet() {
    return Collections.newSetFromMap(new ConcurrentHashMap<E, Boolean>());
  }

  /**
   * Creates a thread-safe set backed by a hash map and containing the given elements. The set is
   * backed by a {@link ConcurrentHashMap} instance, and thus carries the same concurrency
   * guarantees.
   *
   * <p>Unlike {@code HashSet}, this class does NOT allow {@code null} to be used as an element. The
   * set is serializable.
   *
   * @param elements the elements that the set should contain
   * @return a new thread-safe set containing those elements (minus duplicates)
   * @throws NullPointerException if {@code elements} or any of its contents is null
   * @since 15.0
   */
  public static <E> Set<E> newConcurrentHashSet(Iterable<? extends E> elements) {
    Set<E> set = newConcurrentHashSet();
    Iterables.addAll(set, elements);
    return set;
  }

  // LinkedHashSet

  /**
   * Creates a <i>mutable</i>, empty {@code LinkedHashSet} instance.
   *
   * <p><b>Note:</b> if mutability is not required, use {@link ImmutableSet#of()} instead.
   *
   * <p><b>Note for Java 7 and later:</b> this method is now unnecessary and should be treated as
   * deprecated. Instead, use the {@code LinkedHashSet} constructor directly, taking advantage of
   * the new <a href="http://goo.gl/iz2Wi">"diamond" syntax</a>.
   *
   * @return a new, empty {@code LinkedHashSet}
   */
  public static <E> LinkedHashSet<E> newLinkedHashSet() {
    return new LinkedHashSet<E>();
  }

  /**
   * Creates a <i>mutable</i> {@code LinkedHashSet} instance containing the given elements in order.
   *
   * <p><b>Note:</b> if mutability is not required and the elements are non-null, use {@link
   * ImmutableSet#copyOf(Iterable)} instead.
   *
   * <p><b>Note for Java 7 and later:</b> if {@code elements} is a {@link Collection}, you don't
   * need this method. Instead, use the {@code LinkedHashSet} constructor directly, taking advantage
   * of the new <a href="http://goo.gl/iz2Wi">"diamond" syntax</a>.
   *
   * <p>Overall, this method is not very useful and will likely be deprecated in the future.
   *
   * @param elements the elements that the set should contain, in order
   * @return a new {@code LinkedHashSet} containing those elements (minus duplicates)
   */
  public static <E> LinkedHashSet<E> newLinkedHashSet(Iterable<? extends E> elements) {
    if (elements instanceof Collection) {
      return new LinkedHashSet<E>(Collections2.cast(elements));
    }
    LinkedHashSet<E> set = newLinkedHashSet();
    Iterables.addAll(set, elements);
    return set;
  }

  /**
   * Creates a {@code LinkedHashSet} instance, with a high enough "initial capacity" that it
   * <i>should</i> hold {@code expectedSize} elements without growth. This behavior cannot be
   * broadly guaranteed, but it is observed to be true for OpenJDK 1.7. It also can't be guaranteed
   * that the method isn't inadvertently <i>oversizing</i> the returned set.
   *
   * @param expectedSize the number of elements you expect to add to the returned set
   * @return a new, empty {@code LinkedHashSet} with enough capacity to hold {@code expectedSize}
   *     elements without resizing
   * @throws IllegalArgumentException if {@code expectedSize} is negative
   * @since 11.0
   */
  public static <E> LinkedHashSet<E> newLinkedHashSetWithExpectedSize(int expectedSize) {
    return new LinkedHashSet<E>(Maps.capacity(expectedSize));
  }

  // TreeSet

  /**
   * Creates a <i>mutable</i>, empty {@code TreeSet} instance sorted by the natural sort ordering of
   * its elements.
   *
   * <p><b>Note:</b> if mutability is not required, use {@link ImmutableSortedSet#of()} instead.
   *
   * <p><b>Note for Java 7 and later:</b> this method is now unnecessary and should be treated as
   * deprecated. Instead, use the {@code TreeSet} constructor directly, taking advantage of the new
   * <a href="http://goo.gl/iz2Wi">"diamond" syntax</a>.
   *
   * @return a new, empty {@code TreeSet}
   */
  public static <E extends @org.checkerframework.checker.nullness.qual.Nullable Comparable> TreeSet<E> newTreeSet() {
    return new TreeSet<E>();
  }

  /**
   * Creates a <i>mutable</i> {@code TreeSet} instance containing the given elements sorted by their
   * natural ordering.
   *
   * <p><b>Note:</b> if mutability is not required, use {@link ImmutableSortedSet#copyOf(Iterable)}
   * instead.
   *
   * <p><b>Note:</b> If {@code elements} is a {@code SortedSet} with an explicit comparator, this
   * method has different behavior than {@link TreeSet#TreeSet(SortedSet)}, which returns a {@code
   * TreeSet} with that comparator.
   *
   * <p><b>Note for Java 7 and later:</b> this method is now unnecessary and should be treated as
   * deprecated. Instead, use the {@code TreeSet} constructor directly, taking advantage of the new
   * <a href="http://goo.gl/iz2Wi">"diamond" syntax</a>.
   *
   * <p>This method is just a small convenience for creating an empty set and then calling {@link
   * Iterables#addAll}. This method is not very useful and will likely be deprecated in the future.
   *
   * @param elements the elements that the set should contain
   * @return a new {@code TreeSet} containing those elements (minus duplicates)
   */
  public static <E extends @org.checkerframework.checker.nullness.qual.Nullable Comparable> TreeSet<E> newTreeSet(Iterable<? extends E> elements) {
    TreeSet<E> set = newTreeSet();
    Iterables.addAll(set, elements);
    return set;
  }

  /**
   * Creates a <i>mutable</i>, empty {@code TreeSet} instance with the given comparator.
   *
   * <p><b>Note:</b> if mutability is not required, use {@code
   * ImmutableSortedSet.orderedBy(comparator).build()} instead.
   *
   * <p><b>Note for Java 7 and later:</b> this method is now unnecessary and should be treated as
   * deprecated. Instead, use the {@code TreeSet} constructor directly, taking advantage of the new
   * <a href="http://goo.gl/iz2Wi">"diamond" syntax</a>. One caveat to this is that the {@code
   * TreeSet} constructor uses a null {@code Comparator} to mean "natural ordering," whereas this
   * factory rejects null. Clean your code accordingly.
   *
   * @param comparator the comparator to use to sort the set
   * @return a new, empty {@code TreeSet}
   * @throws NullPointerException if {@code comparator} is null
   */
  public static <E> TreeSet<E> newTreeSet(Comparator<? super E> comparator) {
    return new TreeSet<E>(checkNotNull(comparator));
  }

  /**
   * Creates an empty {@code Set} that uses identity to determine equality. It compares object
   * references, instead of calling {@code equals}, to determine whether a provided object matches
   * an element in the set. For example, {@code contains} returns {@code false} when passed an
   * object that equals a set member, but isn't the same instance. This behavior is similar to the
   * way {@code IdentityHashMap} handles key lookups.
   *
   * @since 8.0
   */
  public static <E> Set<E> newIdentityHashSet() {
    return Collections.newSetFromMap(Maps.<E, Boolean>newIdentityHashMap());
  }

  /**
   * Creates an empty {@code CopyOnWriteArraySet} instance.
   *
   * <p><b>Note:</b> if you need an immutable empty {@link Set}, use {@link Collections#emptySet}
   * instead.
   *
   * @return a new, empty {@code CopyOnWriteArraySet}
   * @since 12.0
   */
  @GwtIncompatible // CopyOnWriteArraySet
  public static <E> CopyOnWriteArraySet<E> newCopyOnWriteArraySet() {
    return new CopyOnWriteArraySet<E>();
  }

  /**
   * Creates a {@code CopyOnWriteArraySet} instance containing the given elements.
   *
   * @param elements the elements that the set should contain, in order
   * @return a new {@code CopyOnWriteArraySet} containing those elements
   * @since 12.0
   */
  @GwtIncompatible // CopyOnWriteArraySet
  public static <E> CopyOnWriteArraySet<E> newCopyOnWriteArraySet(Iterable<? extends E> elements) {
    // We copy elements to an ArrayList first, rather than incurring the
    // quadratic cost of adding them to the COWAS directly.
    Collection<? extends E> elementsCollection =
        (elements instanceof Collection)
            ? Collections2.cast(elements)
            : Lists.newArrayList(elements);
    return new CopyOnWriteArraySet<E>(elementsCollection);
  }

  /**
   * Creates an {@code EnumSet} consisting of all enum values that are not in the specified
   * collection. If the collection is an {@link EnumSet}, this method has the same behavior as
   * {@link EnumSet#complementOf}. Otherwise, the specified collection must contain at least one
   * element, in order to determine the element type. If the collection could be empty, use {@link
   * #complementOf(Collection, Class)} instead of this method.
   *
   * @param collection the collection whose complement should be stored in the enum set
   * @return a new, modifiable {@code EnumSet} containing all values of the enum that aren't present
   *     in the given collection
   * @throws IllegalArgumentException if {@code collection} is not an {@code EnumSet} instance and
   *     contains no elements
   */
  public static <E extends Enum<E>> EnumSet<E> complementOf(Collection<E> collection) {
    if (collection instanceof EnumSet) {
      return EnumSet.complementOf((EnumSet<E>) collection);
    }
    checkArgument(
        !collection.isEmpty(), "collection is empty; use the other version of this method");
    Class<E> type = collection.iterator().next().getDeclaringClass();
    return makeComplementByHand(collection, type);
  }

  /**
   * Creates an {@code EnumSet} consisting of all enum values that are not in the specified
   * collection. This is equivalent to {@link EnumSet#complementOf}, but can act on any input
   * collection, as long as the elements are of enum type.
   *
   * @param collection the collection whose complement should be stored in the {@code EnumSet}
   * @param type the type of the elements in the set
   * @return a new, modifiable {@code EnumSet} initially containing all the values of the enum not
   *     present in the given collection
   */
  public static <E extends Enum<E>> EnumSet<E> complementOf(
      Collection<E> collection, Class<E> type) {
    checkNotNull(collection);
    return (collection instanceof EnumSet)
        ? EnumSet.complementOf((EnumSet<E>) collection)
        : makeComplementByHand(collection, type);
  }

  private static <E extends Enum<E>> EnumSet<E> makeComplementByHand(
      Collection<E> collection, Class<E> type) {
    EnumSet<E> result = EnumSet.allOf(type);
    result.removeAll(collection);
    return result;
  }

  /**
   * Returns a set backed by the specified map. The resulting set displays the same ordering,
   * concurrency, and performance characteristics as the backing map. In essence, this factory
   * method provides a {@link Set} implementation corresponding to any {@link Map} implementation.
   * There is no need to use this method on a {@link Map} implementation that already has a
   * corresponding {@link Set} implementation (such as {@link java.util.HashMap} or {@link
   * java.util.TreeMap}).
   *
   * <p>Each method invocation on the set returned by this method results in exactly one method
   * invocation on the backing map or its {@code keySet} view, with one exception. The {@code
   * addAll} method is implemented as a sequence of {@code put} invocations on the backing map.
   *
   * <p>The specified map must be empty at the time this method is invoked, and should not be
   * accessed directly after this method returns. These conditions are ensured if the map is created
   * empty, passed directly to this method, and no reference to the map is retained, as illustrated
   * in the following code fragment:
   *
   * <pre>{@code
   * Set<Object> identityHashSet = Sets.newSetFromMap(
   *     new IdentityHashMap<Object, Boolean>());
   * }</pre>
   *
   * <p>The returned set is serializable if the backing map is.
   *
   * @param map the backing map
   * @return the set backed by the map
   * @throws IllegalArgumentException if {@code map} is not empty
   * @deprecated Use {@link Collections#newSetFromMap} instead.
   */
  @Deprecated
  public static <E> Set<E> newSetFromMap(Map<E, Boolean> map) {
    return Collections.newSetFromMap(map);
  }

  /**
   * An unmodifiable view of a set which may be backed by other sets; this view will change as the
   * backing sets do. Contains methods to copy the data into a new set which will then remain
   * stable. There is usually no reason to retain a reference of type {@code SetView}; typically,
   * you either use it as a plain {@link Set}, or immediately invoke {@link #immutableCopy} or
   * {@link #copyInto} and forget the {@code SetView} itself.
   *
   * @since 2.0
   */
  public abstract static class SetView<E> extends AbstractSet<E> {
    private SetView() {} // no subclasses but our own

    /**
     * Returns an immutable copy of the current contents of this set view. Does not support null
     * elements.
     *
     * <p><b>Warning:</b> this may have unexpected results if a backing set of this view uses a
     * nonstandard notion of equivalence, for example if it is a {@link TreeSet} using a comparator
     * that is inconsistent with {@link Object#equals(Object)}.
     */
    public ImmutableSet<E> immutableCopy() {
      return ImmutableSet.copyOf(this);
    }

    /**
     * Copies the current contents of this set view into an existing set. This method has equivalent
     * behavior to {@code set.addAll(this)}, assuming that all the sets involved are based on the
     * same notion of equivalence.
     *
     * @return a reference to {@code set}, for convenience
     */
    // Note: S should logically extend Set<? super E> but can't due to either
    // some javac bug or some weirdness in the spec, not sure which.
    @CanIgnoreReturnValue
    public <S extends Set<E>> S copyInto(S set) {
      set.addAll(this);
      return set;
    }

    /**
     * Guaranteed to throw an exception and leave the collection unmodified.
     *
     * @throws UnsupportedOperationException always
     * @deprecated Unsupported operation.
     */
    @CanIgnoreReturnValue
    @Deprecated
    @Override
    public final boolean add(E e) {
      throw new UnsupportedOperationException();
    }

    /**
     * Guaranteed to throw an exception and leave the collection unmodified.
     *
     * @throws UnsupportedOperationException always
     * @deprecated Unsupported operation.
     */
    @CanIgnoreReturnValue
    @Deprecated
    @Override
    public final boolean remove(Object object) {
      throw new UnsupportedOperationException();
    }

    /**
     * Guaranteed to throw an exception and leave the collection unmodified.
     *
     * @throws UnsupportedOperationException always
     * @deprecated Unsupported operation.
     */
    @CanIgnoreReturnValue
    @Deprecated
    @Override
    public final boolean addAll(Collection<? extends E> newElements) {
      throw new UnsupportedOperationException();
    }

    /**
     * Guaranteed to throw an exception and leave the collection unmodified.
     *
     * @throws UnsupportedOperationException always
     * @deprecated Unsupported operation.
     */
    @CanIgnoreReturnValue
    @Deprecated
    @Override
    public final boolean removeAll(Collection<?> oldElements) {
      throw new UnsupportedOperationException();
    }

    /**
     * Guaranteed to throw an exception and leave the collection unmodified.
     *
     * @throws UnsupportedOperationException always
     * @deprecated Unsupported operation.
     */
    @CanIgnoreReturnValue
    @Deprecated
    @Override
    public final boolean removeIf(java.util.function.Predicate<? super E> filter) {
      throw new UnsupportedOperationException();
    }

    /**
     * Guaranteed to throw an exception and leave the collection unmodified.
     *
     * @throws UnsupportedOperationException always
     * @deprecated Unsupported operation.
     */
    @CanIgnoreReturnValue
    @Deprecated
    @Override
    public final boolean retainAll(Collection<?> elementsToKeep) {
      throw new UnsupportedOperationException();
    }

    /**
     * Guaranteed to throw an exception and leave the collection unmodified.
     *
     * @throws UnsupportedOperationException always
     * @deprecated Unsupported operation.
     */
    @Deprecated
    @Override
    public final void clear() {
      throw new UnsupportedOperationException();
    }

    /**
     * Scope the return type to {@link UnmodifiableIterator} to ensure this is an unmodifiable view.
     *
     * @since 20.0 (present with return type {@link Iterator} since 2.0)
     */
    @Override
    public abstract UnmodifiableIterator<E> iterator();
  }

  /**
   * Returns an unmodifiable <b>view</b> of the union of two sets. The returned set contains all
   * elements that are contained in either backing set. Iterating over the returned set iterates
   * first over all the elements of {@code set1}, then over each element of {@code set2}, in order,
   * that is not contained in {@code set1}.
   *
   * <p>Results are undefined if {@code set1} and {@code set2} are sets based on different
   * equivalence relations (as {@link HashSet}, {@link TreeSet}, and the {@link Map#keySet} of an
   * {@code IdentityHashMap} all are).
   */
  public static <E> SetView<E> union(final Set<? extends E> set1, final Set<? extends E> set2) {
    checkNotNull(set1, "set1");
    checkNotNull(set2, "set2");

    return new SetView<E>() {
      @Pure
      @Override
      public int size() {
        int size = set1.size();
        for (E e : set2) {
          if (!set1.contains(e)) {
            size++;
          }
        }
        return size;
      }

      @Pure
      @Override
      public boolean isEmpty() {
        return set1.isEmpty() && set2.isEmpty();
      }

      @Override
      public UnmodifiableIterator<E> iterator() {
        return new AbstractIterator<E>() {
          final Iterator<? extends E> itr1 = set1.iterator();
          final Iterator<? extends E> itr2 = set2.iterator();

          @Override
          protected E computeNext() {
            if (itr1.hasNext()) {
              return itr1.next();
            }
            while (itr2.hasNext()) {
              E e = itr2.next();
              if (!set1.contains(e)) {
                return e;
              }
            }
            return endOfData();
          }
        };
      }

      @Override
      public Stream<E> stream() {
        return Stream.concat(set1.stream(), set2.stream().filter(e -> !set1.contains(e)));
      }

      @Override
      public Stream<E> parallelStream() {
        return stream().parallel();
      }

      @Override
      public boolean contains(Object object) {
        return set1.contains(object) || set2.contains(object);
      }

      @Override
      public <S extends Set<E>> S copyInto(S set) {
        set.addAll(set1);
        set.addAll(set2);
        return set;
      }

      @Override
      public ImmutableSet<E> immutableCopy() {
        return new ImmutableSet.Builder<E>().addAll(set1).addAll(set2).build();
      }
    };
  }

  /**
   * Returns an unmodifiable <b>view</b> of the intersection of two sets. The returned set contains
   * all elements that are contained by both backing sets. The iteration order of the returned set
   * matches that of {@code set1}.
   *
   * <p>Results are undefined if {@code set1} and {@code set2} are sets based on different
   * equivalence relations (as {@code HashSet}, {@code TreeSet}, and the keySet of an {@code
   * IdentityHashMap} all are).
   *
   * <p><b>Note:</b> The returned view performs slightly better when {@code set1} is the smaller of
   * the two sets. If you have reason to believe one of your sets will generally be smaller than the
   * other, pass it first. Unfortunately, since this method sets the generic type of the returned
   * set based on the type of the first set passed, this could in rare cases force you to make a
   * cast, for example:
   *
   * <pre>{@code
   * Set<Object> aFewBadObjects = ...
   * Set<String> manyBadStrings = ...
   *
   * // impossible for a non-String to be in the intersection
   * SuppressWarnings("unchecked")
   * Set<String> badStrings = (Set) Sets.intersection(
   *     aFewBadObjects, manyBadStrings);
   * }</pre>
   *
   * <p>This is unfortunate, but should come up only very rarely.
   */
  public static <E> SetView<E> intersection(final Set<E> set1, final Set<?> set2) {
    checkNotNull(set1, "set1");
    checkNotNull(set2, "set2");

    return new SetView<E>() {
      @Override
      public UnmodifiableIterator<E> iterator() {
        return new AbstractIterator<E>() {
          final Iterator<E> itr = set1.iterator();

          @Override
          protected E computeNext() {
            while (itr.hasNext()) {
              E e = itr.next();
              if (set2.contains(e)) {
                return e;
              }
            }
            return endOfData();
          }
        };
      }

      @Override
      public Stream<E> stream() {
        return set1.stream().filter(set2::contains);
      }

      @Override
      public Stream<E> parallelStream() {
        return set1.parallelStream().filter(set2::contains);
      }

      @Override
      public int size() {
        int size = 0;
        for (E e : set1) {
          if (set2.contains(e)) {
            size++;
          }
        }
        return size;
      }

      @Override
      public boolean isEmpty() {
        return Collections.disjoint(set1, set2);
      }

      @Override
      public boolean contains(Object object) {
        return set1.contains(object) && set2.contains(object);
      }

      @Override
      public boolean containsAll(Collection<?> collection) {
        return set1.containsAll(collection) && set2.containsAll(collection);
      }
    };
  }

  /**
   * Returns an unmodifiable <b>view</b> of the difference of two sets. The returned set contains
   * all elements that are contained by {@code set1} and not contained by {@code set2}. {@code set2}
   * may also contain elements not present in {@code set1}; these are simply ignored. The iteration
   * order of the returned set matches that of {@code set1}.
   *
   * <p>Results are undefined if {@code set1} and {@code set2} are sets based on different
   * equivalence relations (as {@code HashSet}, {@code TreeSet}, and the keySet of an {@code
   * IdentityHashMap} all are).
   */
  public static <E> SetView<E> difference(final Set<E> set1, final Set<?> set2) {
    checkNotNull(set1, "set1");
    checkNotNull(set2, "set2");

    return new SetView<E>() {
      @Override
      public UnmodifiableIterator<E> iterator() {
        return new AbstractIterator<E>() {
          final Iterator<E> itr = set1.iterator();

          @Override
          protected E computeNext() {
            while (itr.hasNext()) {
              E e = itr.next();
              if (!set2.contains(e)) {
                return e;
              }
            }
            return endOfData();
          }
        };
      }

      @Override
      public Stream<E> stream() {
        return set1.stream().filter(e -> !set2.contains(e));
      }

      @Override
      public Stream<E> parallelStream() {
        return set1.parallelStream().filter(e -> !set2.contains(e));
      }

      @Override
      public int size() {
        int size = 0;
        for (E e : set1) {
          if (!set2.contains(e)) {
            size++;
          }
        }
        return size;
      }

      @Override
      public boolean isEmpty() {
        return set2.containsAll(set1);
      }

      @Override
      public boolean contains(Object element) {
        return set1.contains(element) && !set2.contains(element);
      }
    };
  }

  /**
   * Returns an unmodifiable <b>view</b> of the symmetric difference of two sets. The returned set
   * contains all elements that are contained in either {@code set1} or {@code set2} but not in
   * both. The iteration order of the returned set is undefined.
   *
   * <p>Results are undefined if {@code set1} and {@code set2} are sets based on different
   * equivalence relations (as {@code HashSet}, {@code TreeSet}, and the keySet of an {@code
   * IdentityHashMap} all are).
   *
   * @since 3.0
   */
  public static <E> SetView<E> symmetricDifference(
      final Set<? extends E> set1, final Set<? extends E> set2) {
    checkNotNull(set1, "set1");
    checkNotNull(set2, "set2");

    return new SetView<E>() {
      @Override
      public UnmodifiableIterator<E> iterator() {
        final Iterator<? extends E> itr1 = set1.iterator();
        final Iterator<? extends E> itr2 = set2.iterator();
        return new AbstractIterator<E>() {
          @Override
          public E computeNext() {
            while (itr1.hasNext()) {
              E elem1 = itr1.next();
              if (!set2.contains(elem1)) {
                return elem1;
              }
            }
            while (itr2.hasNext()) {
              E elem2 = itr2.next();
              if (!set1.contains(elem2)) {
                return elem2;
              }
            }
            return endOfData();
          }
        };
      }

      @Override
      public int size() {
        int size = 0;
        for (E e : set1) {
          if (!set2.contains(e)) {
            size++;
          }
        }
        for (E e : set2) {
          if (!set1.contains(e)) {
            size++;
          }
        }
        return size;
      }

      @Override
      public boolean isEmpty() {
        return set1.equals(set2);
      }

      @Override
      public boolean contains(Object element) {
        return set1.contains(element) ^ set2.contains(element);
      }
    };
  }

  /**
   * Returns the elements of {@code unfiltered} that satisfy a predicate. The returned set is a live
   * view of {@code unfiltered}; changes to one affect the other.
   *
   * <p>The resulting set's iterator does not support {@code remove()}, but all other set methods
   * are supported. When given an element that doesn't satisfy the predicate, the set's {@code
   * add()} and {@code addAll()} methods throw an {@link IllegalArgumentException}. When methods
   * such as {@code removeAll()} and {@code clear()} are called on the filtered set, only elements
   * that satisfy the filter will be removed from the underlying set.
   *
   * <p>The returned set isn't threadsafe or serializable, even if {@code unfiltered} is.
   *
   * <p>Many of the filtered set's methods, such as {@code size()}, iterate across every element in
   * the underlying set and determine which elements satisfy the filter. When a live view is
   * <i>not</i> needed, it may be faster to copy {@code Iterables.filter(unfiltered, predicate)} and
   * use the copy.
   *
   * <p><b>Warning:</b> {@code predicate} must be <i>consistent with equals</i>, as documented at
   * {@link Predicate#apply}. Do not provide a predicate such as {@code
   * Predicates.instanceOf(ArrayList.class)}, which is inconsistent with equals. (See {@link
   * Iterables#filter(Iterable, Class)} for related functionality.)
   *
   * <p><b>Java 8 users:</b> many use cases for this method are better addressed by {@link
   * java.util.stream.Stream#filter}. This method is not being deprecated, but we gently encourage
   * you to migrate to streams.
   */
  // TODO(kevinb): how to omit that last sentence when building GWT javadoc?
  public static <E> Set<E> filter(Set<E> unfiltered, Predicate<? super E> predicate) {
    if (unfiltered instanceof SortedSet) {
      return filter((SortedSet<E>) unfiltered, predicate);
    }
    if (unfiltered instanceof FilteredSet) {
      // Support clear(), removeAll(), and retainAll() when filtering a filtered
      // collection.
      FilteredSet<E> filtered = (FilteredSet<E>) unfiltered;
      Predicate<E> combinedPredicate = Predicates.<E>and(filtered.predicate, predicate);
      return new FilteredSet<E>((Set<E>) filtered.unfiltered, combinedPredicate);
    }

    return new FilteredSet<E>(checkNotNull(unfiltered), checkNotNull(predicate));
  }

<<<<<<< HEAD
  private static class FilteredSet<E> extends FilteredCollection<E> implements Set<E> {
    FilteredSet(Set<E> unfiltered, Predicate<? super E> predicate) {
      super(unfiltered, predicate);
    }

    @Pure
    @Override
    public boolean equals(@NullableDecl Object object) {
      return equalsImpl(this, object);
    }

    @Pure
    @Override
    public int hashCode() {
      return hashCodeImpl(this);
    }
  }

=======
>>>>>>> afe6ff88
  /**
   * Returns the elements of a {@code SortedSet}, {@code unfiltered}, that satisfy a predicate. The
   * returned set is a live view of {@code unfiltered}; changes to one affect the other.
   *
   * <p>The resulting set's iterator does not support {@code remove()}, but all other set methods
   * are supported. When given an element that doesn't satisfy the predicate, the set's {@code
   * add()} and {@code addAll()} methods throw an {@link IllegalArgumentException}. When methods
   * such as {@code removeAll()} and {@code clear()} are called on the filtered set, only elements
   * that satisfy the filter will be removed from the underlying set.
   *
   * <p>The returned set isn't threadsafe or serializable, even if {@code unfiltered} is.
   *
   * <p>Many of the filtered set's methods, such as {@code size()}, iterate across every element in
   * the underlying set and determine which elements satisfy the filter. When a live view is
   * <i>not</i> needed, it may be faster to copy {@code Iterables.filter(unfiltered, predicate)} and
   * use the copy.
   *
   * <p><b>Warning:</b> {@code predicate} must be <i>consistent with equals</i>, as documented at
   * {@link Predicate#apply}. Do not provide a predicate such as {@code
   * Predicates.instanceOf(ArrayList.class)}, which is inconsistent with equals. (See {@link
   * Iterables#filter(Iterable, Class)} for related functionality.)
   *
   * @since 11.0
   */
  public static <E> SortedSet<E> filter(SortedSet<E> unfiltered, Predicate<? super E> predicate) {
    if (unfiltered instanceof FilteredSet) {
      // Support clear(), removeAll(), and retainAll() when filtering a filtered
      // collection.
      FilteredSet<E> filtered = (FilteredSet<E>) unfiltered;
      Predicate<E> combinedPredicate = Predicates.<E>and(filtered.predicate, predicate);
      return new FilteredSortedSet<E>((SortedSet<E>) filtered.unfiltered, combinedPredicate);
    }

    return new FilteredSortedSet<E>(checkNotNull(unfiltered), checkNotNull(predicate));
  }

  /**
   * Returns the elements of a {@code NavigableSet}, {@code unfiltered}, that satisfy a predicate.
   * The returned set is a live view of {@code unfiltered}; changes to one affect the other.
   *
   * <p>The resulting set's iterator does not support {@code remove()}, but all other set methods
   * are supported. When given an element that doesn't satisfy the predicate, the set's {@code
   * add()} and {@code addAll()} methods throw an {@link IllegalArgumentException}. When methods
   * such as {@code removeAll()} and {@code clear()} are called on the filtered set, only elements
   * that satisfy the filter will be removed from the underlying set.
   *
   * <p>The returned set isn't threadsafe or serializable, even if {@code unfiltered} is.
   *
   * <p>Many of the filtered set's methods, such as {@code size()}, iterate across every element in
   * the underlying set and determine which elements satisfy the filter. When a live view is
   * <i>not</i> needed, it may be faster to copy {@code Iterables.filter(unfiltered, predicate)} and
   * use the copy.
   *
   * <p><b>Warning:</b> {@code predicate} must be <i>consistent with equals</i>, as documented at
   * {@link Predicate#apply}. Do not provide a predicate such as {@code
   * Predicates.instanceOf(ArrayList.class)}, which is inconsistent with equals. (See {@link
   * Iterables#filter(Iterable, Class)} for related functionality.)
   *
   * @since 14.0
   */
  @GwtIncompatible // NavigableSet
  @SuppressWarnings("unchecked")
  public static <E> NavigableSet<E> filter(
      NavigableSet<E> unfiltered, Predicate<? super E> predicate) {
    if (unfiltered instanceof FilteredSet) {
      // Support clear(), removeAll(), and retainAll() when filtering a filtered
      // collection.
      FilteredSet<E> filtered = (FilteredSet<E>) unfiltered;
      Predicate<E> combinedPredicate = Predicates.<E>and(filtered.predicate, predicate);
      return new FilteredNavigableSet<E>((NavigableSet<E>) filtered.unfiltered, combinedPredicate);
    }

    return new FilteredNavigableSet<E>(checkNotNull(unfiltered), checkNotNull(predicate));
  }

  private static class FilteredSet<E> extends FilteredCollection<E> implements Set<E> {
    FilteredSet(Set<E> unfiltered, Predicate<? super E> predicate) {
      super(unfiltered, predicate);
    }

    @Override
    public boolean equals(@NullableDecl Object object) {
      return equalsImpl(this, object);
    }

    @Override
    public int hashCode() {
      return hashCodeImpl(this);
    }
  }

  private static class FilteredSortedSet<E> extends FilteredSet<E> implements SortedSet<E> {

    FilteredSortedSet(SortedSet<E> unfiltered, Predicate<? super E> predicate) {
      super(unfiltered, predicate);
    }

    @Override
    public Comparator<? super E> comparator() {
      return ((SortedSet<E>) unfiltered).comparator();
    }

    @Override
    public SortedSet<E> subSet(E fromElement, E toElement) {
      return new FilteredSortedSet<E>(
          ((SortedSet<E>) unfiltered).subSet(fromElement, toElement), predicate);
    }

    @Override
    public SortedSet<E> headSet(E toElement) {
      return new FilteredSortedSet<E>(((SortedSet<E>) unfiltered).headSet(toElement), predicate);
    }

    @Override
    public SortedSet<E> tailSet(E fromElement) {
      return new FilteredSortedSet<E>(((SortedSet<E>) unfiltered).tailSet(fromElement), predicate);
    }

    @Override
    public E first() {
      return Iterators.find(unfiltered.iterator(), predicate);
    }

    @Override
    public E last() {
      SortedSet<E> sortedUnfiltered = (SortedSet<E>) unfiltered;
      while (true) {
        E element = sortedUnfiltered.last();
        if (predicate.apply(element)) {
          return element;
        }
        sortedUnfiltered = sortedUnfiltered.headSet(element);
      }
    }
  }

  @GwtIncompatible // NavigableSet
  private static class FilteredNavigableSet<E> extends FilteredSortedSet<E>
      implements NavigableSet<E> {
    FilteredNavigableSet(NavigableSet<E> unfiltered, Predicate<? super E> predicate) {
      super(unfiltered, predicate);
    }

    NavigableSet<E> unfiltered() {
      return (NavigableSet<E>) unfiltered;
    }

    @Override
    @NullableDecl
    public E lower(E e) {
      return Iterators.find(unfiltered().headSet(e, false).descendingIterator(), predicate, null);
    }

    @Override
    @NullableDecl
    public E floor(E e) {
      return Iterators.find(unfiltered().headSet(e, true).descendingIterator(), predicate, null);
    }

    @Override
    public E ceiling(E e) {
      return Iterables.find(unfiltered().tailSet(e, true), predicate, null);
    }

    @Override
    public E higher(E e) {
      return Iterables.find(unfiltered().tailSet(e, false), predicate, null);
    }

    @Override
    public E pollFirst() {
      return Iterables.removeFirstMatching(unfiltered(), predicate);
    }

    @Override
    public E pollLast() {
      return Iterables.removeFirstMatching(unfiltered().descendingSet(), predicate);
    }

    @Override
    public NavigableSet<E> descendingSet() {
      return Sets.filter(unfiltered().descendingSet(), predicate);
    }

    @Override
    public Iterator<E> descendingIterator() {
      return Iterators.filter(unfiltered().descendingIterator(), predicate);
    }

    @Override
    public E last() {
      return Iterators.find(unfiltered().descendingIterator(), predicate);
    }

    @Override
    public NavigableSet<E> subSet(
        E fromElement, boolean fromInclusive, E toElement, boolean toInclusive) {
      return filter(
          unfiltered().subSet(fromElement, fromInclusive, toElement, toInclusive), predicate);
    }

    @Override
    public NavigableSet<E> headSet(E toElement, boolean inclusive) {
      return filter(unfiltered().headSet(toElement, inclusive), predicate);
    }

    @Override
    public NavigableSet<E> tailSet(E fromElement, boolean inclusive) {
      return filter(unfiltered().tailSet(fromElement, inclusive), predicate);
    }
  }

  /**
   * Returns every possible list that can be formed by choosing one element from each of the given
   * sets in order; the "n-ary <a href="http://en.wikipedia.org/wiki/Cartesian_product">Cartesian
   * product</a>" of the sets. For example:
   *
   * <pre>{@code
   * Sets.cartesianProduct(ImmutableList.of(
   *     ImmutableSet.of(1, 2),
   *     ImmutableSet.of("A", "B", "C")))
   * }</pre>
   *
   * <p>returns a set containing six lists:
   *
   * <ul>
   *   <li>{@code ImmutableList.of(1, "A")}
   *   <li>{@code ImmutableList.of(1, "B")}
   *   <li>{@code ImmutableList.of(1, "C")}
   *   <li>{@code ImmutableList.of(2, "A")}
   *   <li>{@code ImmutableList.of(2, "B")}
   *   <li>{@code ImmutableList.of(2, "C")}
   * </ul>
   *
   * <p>The result is guaranteed to be in the "traditional", lexicographical order for Cartesian
   * products that you would get from nesting for loops:
   *
   * <pre>{@code
   * for (B b0 : sets.get(0)) {
   *   for (B b1 : sets.get(1)) {
   *     ...
   *     ImmutableList<B> tuple = ImmutableList.of(b0, b1, ...);
   *     // operate on tuple
   *   }
   * }
   * }</pre>
   *
   * <p>Note that if any input set is empty, the Cartesian product will also be empty. If no sets at
   * all are provided (an empty list), the resulting Cartesian product has one element, an empty
   * list (counter-intuitive, but mathematically consistent).
   *
   * <p><i>Performance notes:</i> while the cartesian product of sets of size {@code m, n, p} is a
   * set of size {@code m x n x p}, its actual memory consumption is much smaller. When the
   * cartesian set is constructed, the input sets are merely copied. Only as the resulting set is
   * iterated are the individual lists created, and these are not retained after iteration.
   *
   * @param sets the sets to choose elements from, in the order that the elements chosen from those
   *     sets should appear in the resulting lists
   * @param <B> any common base class shared by all axes (often just {@link Object})
   * @return the Cartesian product, as an immutable set containing immutable lists
   * @throws NullPointerException if {@code sets}, any one of the {@code sets}, or any element of a
   *     provided set is null
   * @since 2.0
   */
  public static <B> Set<List<B>> cartesianProduct(List<? extends Set<? extends B>> sets) {
    return CartesianSet.create(sets);
  }

  /**
   * Returns every possible list that can be formed by choosing one element from each of the given
   * sets in order; the "n-ary <a href="http://en.wikipedia.org/wiki/Cartesian_product">Cartesian
   * product</a>" of the sets. For example:
   *
   * <pre>{@code
   * Sets.cartesianProduct(
   *     ImmutableSet.of(1, 2),
   *     ImmutableSet.of("A", "B", "C"))
   * }</pre>
   *
   * <p>returns a set containing six lists:
   *
   * <ul>
   *   <li>{@code ImmutableList.of(1, "A")}
   *   <li>{@code ImmutableList.of(1, "B")}
   *   <li>{@code ImmutableList.of(1, "C")}
   *   <li>{@code ImmutableList.of(2, "A")}
   *   <li>{@code ImmutableList.of(2, "B")}
   *   <li>{@code ImmutableList.of(2, "C")}
   * </ul>
   *
   * <p>The result is guaranteed to be in the "traditional", lexicographical order for Cartesian
   * products that you would get from nesting for loops:
   *
   * <pre>{@code
   * for (B b0 : sets.get(0)) {
   *   for (B b1 : sets.get(1)) {
   *     ...
   *     ImmutableList<B> tuple = ImmutableList.of(b0, b1, ...);
   *     // operate on tuple
   *   }
   * }
   * }</pre>
   *
   * <p>Note that if any input set is empty, the Cartesian product will also be empty. If no sets at
   * all are provided (an empty list), the resulting Cartesian product has one element, an empty
   * list (counter-intuitive, but mathematically consistent).
   *
   * <p><i>Performance notes:</i> while the cartesian product of sets of size {@code m, n, p} is a
   * set of size {@code m x n x p}, its actual memory consumption is much smaller. When the
   * cartesian set is constructed, the input sets are merely copied. Only as the resulting set is
   * iterated are the individual lists created, and these are not retained after iteration.
   *
   * @param sets the sets to choose elements from, in the order that the elements chosen from those
   *     sets should appear in the resulting lists
   * @param <B> any common base class shared by all axes (often just {@link Object})
   * @return the Cartesian product, as an immutable set containing immutable lists
   * @throws NullPointerException if {@code sets}, any one of the {@code sets}, or any element of a
   *     provided set is null
   * @since 2.0
   */
  public static <B> Set<List<B>> cartesianProduct(Set<? extends B>... sets) {
    return cartesianProduct(Arrays.asList(sets));
  }

  private static final class CartesianSet<E> extends ForwardingCollection<List<E>>
      implements Set<List<E>> {
    private final transient ImmutableList<ImmutableSet<E>> axes;
    private final transient CartesianList<E> delegate;

    static <E> Set<List<E>> create(List<? extends Set<? extends E>> sets) {
      ImmutableList.Builder<ImmutableSet<E>> axesBuilder = new ImmutableList.Builder<>(sets.size());
      for (Set<? extends E> set : sets) {
        ImmutableSet<E> copy = ImmutableSet.copyOf(set);
        if (copy.isEmpty()) {
          return ImmutableSet.of();
        }
        axesBuilder.add(copy);
      }
      final ImmutableList<ImmutableSet<E>> axes = axesBuilder.build();
      ImmutableList<List<E>> listAxes =
          new ImmutableList<List<E>>() {
            @Override
            public int size() {
              return axes.size();
            }

            @Override
            public List<E> get(int index) {
              return axes.get(index).asList();
            }

            @Override
            boolean isPartialView() {
              return true;
            }
          };
      return new CartesianSet<E>(axes, new CartesianList<E>(listAxes));
    }

    private CartesianSet(ImmutableList<ImmutableSet<E>> axes, CartesianList<E> delegate) {
      this.axes = axes;
      this.delegate = delegate;
    }

    @Override
    protected Collection<List<E>> delegate() {
      return delegate;
    }

    @Override
    public boolean equals(@NullableDecl Object object) {
      // Warning: this is broken if size() == 0, so it is critical that we
      // substitute an empty ImmutableSet to the user in place of this
      if (object instanceof CartesianSet) {
        CartesianSet<?> that = (CartesianSet<?>) object;
        return this.axes.equals(that.axes);
      }
      return super.equals(object);
    }

    @Override
    public int hashCode() {
      // Warning: this is broken if size() == 0, so it is critical that we
      // substitute an empty ImmutableSet to the user in place of this

      // It's a weird formula, but tests prove it works.
      int adjust = size() - 1;
      for (int i = 0; i < axes.size(); i++) {
        adjust *= 31;
        adjust = ~~adjust;
        // in GWT, we have to deal with integer overflow carefully
      }
      int hash = 1;
      for (Set<E> axis : axes) {
        hash = 31 * hash + (size() / axis.size() * axis.hashCode());

        hash = ~~hash;
      }
      hash += adjust;
      return ~~hash;
    }
  }

  /**
   * Returns the set of all possible subsets of {@code set}. For example, {@code
   * powerSet(ImmutableSet.of(1, 2))} returns the set {@code {{}, {1}, {2}, {1, 2}}}.
   *
   * <p>Elements appear in these subsets in the same iteration order as they appeared in the input
   * set. The order in which these subsets appear in the outer set is undefined. Note that the power
   * set of the empty set is not the empty set, but a one-element set containing the empty set.
   *
   * <p>The returned set and its constituent sets use {@code equals} to decide whether two elements
   * are identical, even if the input set uses a different concept of equivalence.
   *
   * <p><i>Performance notes:</i> while the power set of a set with size {@code n} is of size {@code
   * 2^n}, its memory usage is only {@code O(n)}. When the power set is constructed, the input set
   * is merely copied. Only as the power set is iterated are the individual subsets created, and
   * these subsets themselves occupy only a small constant amount of memory.
   *
   * @param set the set of elements to construct a power set from
   * @return the power set, as an immutable set of immutable sets
   * @throws IllegalArgumentException if {@code set} has more than 30 unique elements (causing the
   *     power set size to exceed the {@code int} range)
   * @throws NullPointerException if {@code set} is or contains {@code null}
   * @see <a href="http://en.wikipedia.org/wiki/Power_set">Power set article at Wikipedia</a>
   * @since 4.0
   */
  @GwtCompatible(serializable = false)
  public static <E> Set<Set<E>> powerSet(Set<E> set) {
    return new PowerSet<E>(set);
  }

  private static final class SubSet<E> extends AbstractSet<E> {
    private final ImmutableMap<E, Integer> inputSet;
    private final int mask;

    SubSet(ImmutableMap<E, Integer> inputSet, int mask) {
      this.inputSet = inputSet;
      this.mask = mask;
    }

    @Override
    public Iterator<E> iterator() {
      return new UnmodifiableIterator<E>() {
        final ImmutableList<E> elements = inputSet.keySet().asList();
        int remainingSetBits = mask;

        @Override
        public boolean hasNext() {
          return remainingSetBits != 0;
        }

        @Override
        public E next() {
          int index = Integer.numberOfTrailingZeros(remainingSetBits);
          if (index == 32) {
            throw new NoSuchElementException();
          }
          remainingSetBits &= ~(1 << index);
          return elements.get(index);
        }
      };
    }

    @Override
    public int size() {
      return Integer.bitCount(mask);
    }

    @Override
    public boolean contains(@NullableDecl Object o) {
      Integer index = inputSet.get(o);
      return index != null && (mask & (1 << index)) != 0;
    }
  }

  private static final class PowerSet<E> extends AbstractSet<Set<E>> {
    final ImmutableMap<E, Integer> inputSet;

    PowerSet(Set<E> input) {
      this.inputSet = Maps.indexMap(input);
      checkArgument(
          inputSet.size() <= 30, "Too many elements to create power set: %s > 30", inputSet.size());
    }

    @Override
    public int size() {
      return 1 << inputSet.size();
    }

    @Override
    public boolean isEmpty() {
      return false;
    }

    @Override
    public Iterator<Set<E>> iterator() {
      return new AbstractIndexedListIterator<Set<E>>(size()) {
        @Override
        protected Set<E> get(final int setBits) {
          return new SubSet<E>(inputSet, setBits);
        }
      };
    }

    @Override
    public boolean contains(@NullableDecl Object obj) {
      if (obj instanceof Set) {
        Set<?> set = (Set<?>) obj;
        return inputSet.keySet().containsAll(set);
      }
      return false;
    }

    @Override
    public boolean equals(@NullableDecl Object obj) {
      if (obj instanceof PowerSet) {
        PowerSet<?> that = (PowerSet<?>) obj;
        return inputSet.equals(that.inputSet);
      }
      return super.equals(obj);
    }

    @Override
    public int hashCode() {
      /*
       * The sum of the sums of the hash codes in each subset is just the sum of
       * each input element's hash code times the number of sets that element
       * appears in. Each element appears in exactly half of the 2^n sets, so:
       */
      return inputSet.keySet().hashCode() << (inputSet.size() - 1);
    }

    @Override
    public String toString() {
      return "powerSet(" + inputSet + ")";
    }
  }

  /**
   * Returns the set of all subsets of {@code set} of size {@code size}. For example, {@code
   * combinations(ImmutableSet.of(1, 2, 3), 2)} returns the set {@code {{1, 2}, {1, 3}, {2, 3}}}.
   *
   * <p>Elements appear in these subsets in the same iteration order as they appeared in the input
   * set. The order in which these subsets appear in the outer set is undefined.
   *
   * <p>The returned set and its constituent sets use {@code equals} to decide whether two elements
   * are identical, even if the input set uses a different concept of equivalence.
   *
   * <p><i>Performance notes:</i> the memory usage of the returned set is only {@code O(n)}. When
   * the result set is constructed, the input set is merely copied. Only as the result set is
   * iterated are the individual subsets created. Each of these subsets occupies an additional O(n)
   * memory but only for as long as the user retains a reference to it. That is, the set returned by
   * {@code combinations} does not retain the individual subsets.
   *
   * @param set the set of elements to take combinations of
   * @param size the number of elements per combination
   * @return the set of all combinations of {@code size} elements from {@code set}
   * @throws IllegalArgumentException if {@code size} is not between 0 and {@code set.size()}
   *     inclusive
   * @throws NullPointerException if {@code set} is or contains {@code null}
   * @since 23.0
   */
  @Beta
  public static <E> Set<Set<E>> combinations(Set<E> set, final int size) {
    final ImmutableMap<E, Integer> index = Maps.indexMap(set);
    checkNonnegative(size, "size");
    checkArgument(size <= index.size(), "size (%s) must be <= set.size() (%s)", size, index.size());
    if (size == 0) {
      return ImmutableSet.<Set<E>>of(ImmutableSet.<E>of());
    } else if (size == index.size()) {
      return ImmutableSet.<Set<E>>of(index.keySet());
    }
    return new AbstractSet<Set<E>>() {
      @Override
      public boolean contains(@NullableDecl Object o) {
        if (o instanceof Set) {
          Set<?> s = (Set<?>) o;
          return s.size() == size && index.keySet().containsAll(s);
        }
        return false;
      }

      @Override
      public Iterator<Set<E>> iterator() {
        return new AbstractIterator<Set<E>>() {
          final BitSet bits = new BitSet(index.size());

          @Override
          protected Set<E> computeNext() {
            if (bits.isEmpty()) {
              bits.set(0, size);
            } else {
              int firstSetBit = bits.nextSetBit(0);
              int bitToFlip = bits.nextClearBit(firstSetBit);

              if (bitToFlip == index.size()) {
                return endOfData();
              }

              /*
               * The current set in sorted order looks like
               * {firstSetBit, firstSetBit + 1, ..., bitToFlip - 1, ...}
               * where it does *not* contain bitToFlip.
               *
               * The next combination is
               *
               * {0, 1, ..., bitToFlip - firstSetBit - 2, bitToFlip, ...}
               *
               * This is lexicographically next if you look at the combinations in descending order
               * e.g. {2, 1, 0}, {3, 1, 0}, {3, 2, 0}, {3, 2, 1}, {4, 1, 0}...
               */

              bits.set(0, bitToFlip - firstSetBit - 1);
              bits.clear(bitToFlip - firstSetBit - 1, bitToFlip);
              bits.set(bitToFlip);
            }
            final BitSet copy = (BitSet) bits.clone();
            return new AbstractSet<E>() {
              @Override
              public boolean contains(@NullableDecl Object o) {
                Integer i = index.get(o);
                return i != null && copy.get(i);
              }

              @Override
              public Iterator<E> iterator() {
                return new AbstractIterator<E>() {
                  int i = -1;

                  @Override
                  protected E computeNext() {
                    i = copy.nextSetBit(i + 1);
                    if (i == -1) {
                      return endOfData();
                    }
                    return index.keySet().asList().get(i);
                  }
                };
              }

              @Override
              public int size() {
                return size;
              }
            };
          }
        };
      }

      @Override
      public int size() {
        return IntMath.binomial(index.size(), size);
      }

      @Override
      public String toString() {
        return "Sets.combinations(" + index.keySet() + ", " + size + ")";
      }
    };
  }

  /** An implementation for {@link Set#hashCode()}. */
  @Pure
  static int hashCodeImpl(Set<?> s) {
    int hashCode = 0;
    for (Object o : s) {
      hashCode += o != null ? o.hashCode() : 0;

      hashCode = ~~hashCode;
      // Needed to deal with unusual integer overflow in GWT.
    }
    return hashCode;
  }

  /** An implementation for {@link Set#equals(Object)}. */
  static boolean equalsImpl(Set<?> s, @NullableDecl Object object) {
    if (s == object) {
      return true;
    }
    if (object instanceof Set) {
      Set<?> o = (Set<?>) object;

      try {
        return s.size() == o.size() && s.containsAll(o);
      } catch (NullPointerException | ClassCastException ignored) {
        return false;
      }
    }
    return false;
  }

  /**
   * Returns an unmodifiable view of the specified navigable set. This method allows modules to
   * provide users with "read-only" access to internal navigable sets. Query operations on the
   * returned set "read through" to the specified set, and attempts to modify the returned set,
   * whether direct or via its collection views, result in an {@code UnsupportedOperationException}.
   *
   * <p>The returned navigable set will be serializable if the specified navigable set is
   * serializable.
   *
   * @param set the navigable set for which an unmodifiable view is to be returned
   * @return an unmodifiable view of the specified navigable set
   * @since 12.0
   */
  public static <E> NavigableSet<E> unmodifiableNavigableSet(NavigableSet<E> set) {
    if (set instanceof ImmutableCollection || set instanceof UnmodifiableNavigableSet) {
      return set;
    }
    return new UnmodifiableNavigableSet<E>(set);
  }

  static final class UnmodifiableNavigableSet<E> extends ForwardingSortedSet<E>
      implements NavigableSet<E>, Serializable {
    private final NavigableSet<E> delegate;
    private final SortedSet<E> unmodifiableDelegate;

    UnmodifiableNavigableSet(NavigableSet<E> delegate) {
      this.delegate = checkNotNull(delegate);
      this.unmodifiableDelegate = Collections.unmodifiableSortedSet(delegate);
    }

    @Override
    protected SortedSet<E> delegate() {
      return unmodifiableDelegate;
    }

    // default methods not forwarded by ForwardingSortedSet

    @Override
    public boolean removeIf(java.util.function.Predicate<? super E> filter) {
      throw new UnsupportedOperationException();
    }

    @Override
    public Stream<E> stream() {
      return delegate.stream();
    }

    @Override
    public Stream<E> parallelStream() {
      return delegate.parallelStream();
    }

    @Override
    public void forEach(Consumer<? super E> action) {
      delegate.forEach(action);
    }

    @Override
    public E lower(E e) {
      return delegate.lower(e);
    }

    @Override
    public E floor(E e) {
      return delegate.floor(e);
    }

    @Override
    public E ceiling(E e) {
      return delegate.ceiling(e);
    }

    @Override
    public E higher(E e) {
      return delegate.higher(e);
    }

    @Override
    public E pollFirst() {
      throw new UnsupportedOperationException();
    }

    @Override
    public E pollLast() {
      throw new UnsupportedOperationException();
    }

    @MonotonicNonNullDecl private transient UnmodifiableNavigableSet<E> descendingSet;

    @Override
    public NavigableSet<E> descendingSet() {
      UnmodifiableNavigableSet<E> result = descendingSet;
      if (result == null) {
        result = descendingSet = new UnmodifiableNavigableSet<E>(delegate.descendingSet());
        result.descendingSet = this;
      }
      return result;
    }

    @Override
    public Iterator<E> descendingIterator() {
      return Iterators.unmodifiableIterator(delegate.descendingIterator());
    }

    @Override
    public NavigableSet<E> subSet(
        E fromElement, boolean fromInclusive, E toElement, boolean toInclusive) {
      return unmodifiableNavigableSet(
          delegate.subSet(fromElement, fromInclusive, toElement, toInclusive));
    }

    @Override
    public NavigableSet<E> headSet(E toElement, boolean inclusive) {
      return unmodifiableNavigableSet(delegate.headSet(toElement, inclusive));
    }

    @Override
    public NavigableSet<E> tailSet(E fromElement, boolean inclusive) {
      return unmodifiableNavigableSet(delegate.tailSet(fromElement, inclusive));
    }

    private static final long serialVersionUID = 0;
  }

  /**
   * Returns a synchronized (thread-safe) navigable set backed by the specified navigable set. In
   * order to guarantee serial access, it is critical that <b>all</b> access to the backing
   * navigable set is accomplished through the returned navigable set (or its views).
   *
   * <p>It is imperative that the user manually synchronize on the returned sorted set when
   * iterating over it or any of its {@code descendingSet}, {@code subSet}, {@code headSet}, or
   * {@code tailSet} views.
   *
   * <pre>{@code
   * NavigableSet<E> set = synchronizedNavigableSet(new TreeSet<E>());
   *  ...
   * synchronized (set) {
   *   // Must be in the synchronized block
   *   Iterator<E> it = set.iterator();
   *   while (it.hasNext()) {
   *     foo(it.next());
   *   }
   * }
   * }</pre>
   *
   * <p>or:
   *
   * <pre>{@code
   * NavigableSet<E> set = synchronizedNavigableSet(new TreeSet<E>());
   * NavigableSet<E> set2 = set.descendingSet().headSet(foo);
   *  ...
   * synchronized (set) { // Note: set, not set2!!!
   *   // Must be in the synchronized block
   *   Iterator<E> it = set2.descendingIterator();
   *   while (it.hasNext())
   *     foo(it.next());
   *   }
   * }
   * }</pre>
   *
   * <p>Failure to follow this advice may result in non-deterministic behavior.
   *
   * <p>The returned navigable set will be serializable if the specified navigable set is
   * serializable.
   *
   * @param navigableSet the navigable set to be "wrapped" in a synchronized navigable set.
   * @return a synchronized view of the specified navigable set.
   * @since 13.0
   */
  @GwtIncompatible // NavigableSet
  public static <E> NavigableSet<E> synchronizedNavigableSet(NavigableSet<E> navigableSet) {
    return Synchronized.navigableSet(navigableSet);
  }

  /** Remove each element in an iterable from a set. */
  static boolean removeAllImpl(Set<?> set, Iterator<?> iterator) {
    boolean changed = false;
    while (iterator.hasNext()) {
      changed |= set.remove(iterator.next());
    }
    return changed;
  }

  static boolean removeAllImpl(Set<?> set, Collection<?> collection) {
    checkNotNull(collection); // for GWT
    if (collection instanceof Multiset) {
      collection = ((Multiset<?>) collection).elementSet();
    }
    /*
     * AbstractSet.removeAll(List) has quadratic behavior if the list size
     * is just more than the set's size.  We augment the test by
     * assuming that sets have fast contains() performance, and other
     * collections don't.  See
     * http://code.google.com/p/guava-libraries/issues/detail?id=1013
     */
    if (collection instanceof Set && collection.size() > set.size()) {
      return Iterators.removeAll(set.iterator(), collection);
    } else {
      return removeAllImpl(set, collection.iterator());
    }
  }

  @GwtIncompatible // NavigableSet
  static class DescendingSet<E> extends ForwardingNavigableSet<E> {
    private final NavigableSet<E> forward;

    DescendingSet(NavigableSet<E> forward) {
      this.forward = forward;
    }

    @Override
    protected NavigableSet<E> delegate() {
      return forward;
    }

    @Override
    public E lower(E e) {
      return forward.higher(e);
    }

    @Override
    public E floor(E e) {
      return forward.ceiling(e);
    }

    @Override
    public E ceiling(E e) {
      return forward.floor(e);
    }

    @Override
    public E higher(E e) {
      return forward.lower(e);
    }

    @Override
    public E pollFirst() {
      return forward.pollLast();
    }

    @Override
    public E pollLast() {
      return forward.pollFirst();
    }

    @Override
    public NavigableSet<E> descendingSet() {
      return forward;
    }

    @Override
    public Iterator<E> descendingIterator() {
      return forward.iterator();
    }

    @Override
    public NavigableSet<E> subSet(
        E fromElement, boolean fromInclusive, E toElement, boolean toInclusive) {
      return forward.subSet(toElement, toInclusive, fromElement, fromInclusive).descendingSet();
    }

    @Override
    public SortedSet<E> subSet(E fromElement, E toElement) {
      return standardSubSet(fromElement, toElement);
    }

    @Override
    public NavigableSet<E> headSet(E toElement, boolean inclusive) {
      return forward.tailSet(toElement, inclusive).descendingSet();
    }

    @Override
    public SortedSet<E> headSet(E toElement) {
      return standardHeadSet(toElement);
    }

    @Override
    public NavigableSet<E> tailSet(E fromElement, boolean inclusive) {
      return forward.headSet(fromElement, inclusive).descendingSet();
    }

    @Override
    public SortedSet<E> tailSet(E fromElement) {
      return standardTailSet(fromElement);
    }

    @SuppressWarnings("unchecked")
    @Override
    public Comparator<? super E> comparator() {
      Comparator<? super E> forwardComparator = forward.comparator();
      if (forwardComparator == null) {
        return (Comparator) Ordering.natural().reverse();
      } else {
        return reverse(forwardComparator);
      }
    }

    // If we inline this, we get a javac error.
    private static <T> Ordering<T> reverse(Comparator<T> forward) {
      return Ordering.from(forward).reverse();
    }

    @Override
    public E first() {
      return forward.last();
    }

    @Override
    public E last() {
      return forward.first();
    }

    @Override
    public Iterator<E> iterator() {
      return forward.descendingIterator();
    }

    @Override
    public Object[] toArray() {
      return standardToArray();
    }

    @Override
    public <T> T[] toArray(T[] array) {
      return standardToArray(array);
    }

    @Override
    public String toString() {
      return standardToString();
    }
  }

  /**
   * Returns a view of the portion of {@code set} whose elements are contained by {@code range}.
   *
   * <p>This method delegates to the appropriate methods of {@link NavigableSet} (namely {@link
   * NavigableSet#subSet(Object, boolean, Object, boolean) subSet()}, {@link
   * NavigableSet#tailSet(Object, boolean) tailSet()}, and {@link NavigableSet#headSet(Object,
   * boolean) headSet()}) to actually construct the view. Consult these methods for a full
   * description of the returned view's behavior.
   *
   * <p><b>Warning:</b> {@code Range}s always represent a range of values using the values' natural
   * ordering. {@code NavigableSet} on the other hand can specify a custom ordering via a {@link
   * Comparator}, which can violate the natural ordering. Using this method (or in general using
   * {@code Range}) with unnaturally-ordered sets can lead to unexpected and undefined behavior.
   *
   * @since 20.0
   */
  @Beta
  @GwtIncompatible // NavigableSet
  public static <K extends Comparable<? super K>> NavigableSet<K> subSet(
      NavigableSet<K> set, Range<K> range) {
    if (set.comparator() != null
        && set.comparator() != Ordering.natural()
        && range.hasLowerBound()
        && range.hasUpperBound()) {
      checkArgument(
          set.comparator().compare(range.lowerEndpoint(), range.upperEndpoint()) <= 0,
          "set is using a custom comparator which is inconsistent with the natural ordering.");
    }
    if (range.hasLowerBound() && range.hasUpperBound()) {
      return set.subSet(
          range.lowerEndpoint(),
          range.lowerBoundType() == BoundType.CLOSED,
          range.upperEndpoint(),
          range.upperBoundType() == BoundType.CLOSED);
    } else if (range.hasLowerBound()) {
      return set.tailSet(range.lowerEndpoint(), range.lowerBoundType() == BoundType.CLOSED);
    } else if (range.hasUpperBound()) {
      return set.headSet(range.upperEndpoint(), range.upperBoundType() == BoundType.CLOSED);
    }
    return checkNotNull(set);
  }
}<|MERGE_RESOLUTION|>--- conflicted
+++ resolved
@@ -1066,27 +1066,6 @@
     return new FilteredSet<E>(checkNotNull(unfiltered), checkNotNull(predicate));
   }
 
-<<<<<<< HEAD
-  private static class FilteredSet<E> extends FilteredCollection<E> implements Set<E> {
-    FilteredSet(Set<E> unfiltered, Predicate<? super E> predicate) {
-      super(unfiltered, predicate);
-    }
-
-    @Pure
-    @Override
-    public boolean equals(@NullableDecl Object object) {
-      return equalsImpl(this, object);
-    }
-
-    @Pure
-    @Override
-    public int hashCode() {
-      return hashCodeImpl(this);
-    }
-  }
-
-=======
->>>>>>> afe6ff88
   /**
    * Returns the elements of a {@code SortedSet}, {@code unfiltered}, that satisfy a predicate. The
    * returned set is a live view of {@code unfiltered}; changes to one affect the other.
