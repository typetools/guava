--- conflicted
+++ resolved
@@ -241,7 +241,48 @@
   }
 
   /**
-<<<<<<< HEAD
+   * Creates a <i>mutable</i> {@code HashSet} instance containing the given elements. A very thin
+   * convenience for creating an empty set then calling {@link Collection#addAll} or {@link
+   * Iterables#addAll}.
+   *
+   * <p><b>Note:</b> if mutability is not required and the elements are non-null, use {@link
+   * ImmutableSet#copyOf(Iterable)} instead. (Or, change {@code elements} to be a {@link
+   * FluentIterable} and call {@code elements.toSet()}.)
+   *
+   * <p><b>Note:</b> if {@code E} is an {@link Enum} type, use {@link #newEnumSet(Iterable, Class)}
+   * instead.
+   *
+   * <p><b>Note for Java 7 and later:</b> if {@code elements} is a {@link Collection}, you don't
+   * need this method. Instead, use the {@code HashSet} constructor directly, taking advantage of
+   * the new <a href="http://goo.gl/iz2Wi">"diamond" syntax</a>.
+   *
+   * <p>Overall, this method is not very useful and will likely be deprecated in the future.
+   */
+  public static <E> HashSet<E> newHashSet(Iterable<? extends E> elements) {
+    return (elements instanceof Collection)
+        ? new HashSet<E>(Collections2.cast(elements))
+        : newHashSet(elements.iterator());
+  }
+
+  /**
+   * Creates a <i>mutable</i> {@code HashSet} instance containing the given elements. A very thin
+   * convenience for creating an empty set and then calling {@link Iterators#addAll}.
+   *
+   * <p><b>Note:</b> if mutability is not required and the elements are non-null, use {@link
+   * ImmutableSet#copyOf(Iterator)} instead.
+   *
+   * <p><b>Note:</b> if {@code E} is an {@link Enum} type, you should create an {@link EnumSet}
+   * instead.
+   *
+   * <p>Overall, this method is not very useful and will likely be deprecated in the future.
+   */
+  public static <E> HashSet<E> newHashSet(Iterator<? extends E> elements) {
+    HashSet<E> set = newHashSet();
+    Iterators.addAll(set, elements);
+    return set;
+  }
+
+  /**
    * Returns a new hash set using the smallest initial table size that can hold {@code expectedSize}
    * elements without resizing. Note that this is not what {@link HashSet#HashSet(int)} does, but it
    * is what most users want and expect it to do.
@@ -258,66 +299,6 @@
   }
 
   /**
-=======
->>>>>>> afe6ff88
-   * Creates a <i>mutable</i> {@code HashSet} instance containing the given elements. A very thin
-   * convenience for creating an empty set then calling {@link Collection#addAll} or {@link
-   * Iterables#addAll}.
-   *
-   * <p><b>Note:</b> if mutability is not required and the elements are non-null, use {@link
-   * ImmutableSet#copyOf(Iterable)} instead. (Or, change {@code elements} to be a {@link
-   * FluentIterable} and call {@code elements.toSet()}.)
-   *
-   * <p><b>Note:</b> if {@code E} is an {@link Enum} type, use {@link #newEnumSet(Iterable, Class)}
-   * instead.
-   *
-   * <p><b>Note for Java 7 and later:</b> if {@code elements} is a {@link Collection}, you don't
-   * need this method. Instead, use the {@code HashSet} constructor directly, taking advantage of
-   * the new <a href="http://goo.gl/iz2Wi">"diamond" syntax</a>.
-   *
-   * <p>Overall, this method is not very useful and will likely be deprecated in the future.
-   */
-  public static <E> HashSet<E> newHashSet(Iterable<? extends E> elements) {
-    return (elements instanceof Collection)
-        ? new HashSet<E>(Collections2.cast(elements))
-        : newHashSet(elements.iterator());
-  }
-
-  /**
-   * Creates a <i>mutable</i> {@code HashSet} instance containing the given elements. A very thin
-   * convenience for creating an empty set and then calling {@link Iterators#addAll}.
-   *
-   * <p><b>Note:</b> if mutability is not required and the elements are non-null, use {@link
-   * ImmutableSet#copyOf(Iterator)} instead.
-   *
-   * <p><b>Note:</b> if {@code E} is an {@link Enum} type, you should create an {@link EnumSet}
-   * instead.
-   *
-   * <p>Overall, this method is not very useful and will likely be deprecated in the future.
-   */
-  public static <E> HashSet<E> newHashSet(Iterator<? extends E> elements) {
-    HashSet<E> set = newHashSet();
-    Iterators.addAll(set, elements);
-    return set;
-  }
-
-  /**
-   * Returns a new hash set using the smallest initial table size that can hold {@code expectedSize}
-   * elements without resizing. Note that this is not what {@link HashSet#HashSet(int)} does, but it
-   * is what most users want and expect it to do.
-   *
-   * <p>This behavior can't be broadly guaranteed, but has been tested with OpenJDK 1.7 and 1.8.
-   *
-   * @param expectedSize the number of elements you expect to add to the returned set
-   * @return a new, empty hash set with enough capacity to hold {@code expectedSize} elements
-   *     without resizing
-   * @throws IllegalArgumentException if {@code expectedSize} is negative
-   */
-  public static <E> HashSet<E> newHashSetWithExpectedSize(int expectedSize) {
-    return new HashSet<E>(Maps.capacity(expectedSize));
-  }
-
-  /**
    * Creates a thread-safe set backed by a hash map. The set is backed by a {@link
    * ConcurrentHashMap} instance, and thus carries the same concurrency guarantees.
    *
@@ -368,7 +349,30 @@
   }
 
   /**
-<<<<<<< HEAD
+   * Creates a <i>mutable</i> {@code LinkedHashSet} instance containing the given elements in order.
+   *
+   * <p><b>Note:</b> if mutability is not required and the elements are non-null, use {@link
+   * ImmutableSet#copyOf(Iterable)} instead.
+   *
+   * <p><b>Note for Java 7 and later:</b> if {@code elements} is a {@link Collection}, you don't
+   * need this method. Instead, use the {@code LinkedHashSet} constructor directly, taking advantage
+   * of the new <a href="http://goo.gl/iz2Wi">"diamond" syntax</a>.
+   *
+   * <p>Overall, this method is not very useful and will likely be deprecated in the future.
+   *
+   * @param elements the elements that the set should contain, in order
+   * @return a new {@code LinkedHashSet} containing those elements (minus duplicates)
+   */
+  public static <E> LinkedHashSet<E> newLinkedHashSet(Iterable<? extends E> elements) {
+    if (elements instanceof Collection) {
+      return new LinkedHashSet<E>(Collections2.cast(elements));
+    }
+    LinkedHashSet<E> set = newLinkedHashSet();
+    Iterables.addAll(set, elements);
+    return set;
+  }
+
+  /**
    * Creates a {@code LinkedHashSet} instance, with a high enough "initial capacity" that it
    * <i>should</i> hold {@code expectedSize} elements without growth. This behavior cannot be
    * broadly guaranteed, but it is observed to be true for OpenJDK 1.7. It also can't be guaranteed
@@ -381,48 +385,6 @@
    * @since 11.0
    */
   public static <E> LinkedHashSet<E> newLinkedHashSetWithExpectedSize(@NonNegative int expectedSize) {
-    return new LinkedHashSet<E>(Maps.capacity(expectedSize));
-  }
-
-  /**
-=======
->>>>>>> afe6ff88
-   * Creates a <i>mutable</i> {@code LinkedHashSet} instance containing the given elements in order.
-   *
-   * <p><b>Note:</b> if mutability is not required and the elements are non-null, use {@link
-   * ImmutableSet#copyOf(Iterable)} instead.
-   *
-   * <p><b>Note for Java 7 and later:</b> if {@code elements} is a {@link Collection}, you don't
-   * need this method. Instead, use the {@code LinkedHashSet} constructor directly, taking advantage
-   * of the new <a href="http://goo.gl/iz2Wi">"diamond" syntax</a>.
-   *
-   * <p>Overall, this method is not very useful and will likely be deprecated in the future.
-   *
-   * @param elements the elements that the set should contain, in order
-   * @return a new {@code LinkedHashSet} containing those elements (minus duplicates)
-   */
-  public static <E> LinkedHashSet<E> newLinkedHashSet(Iterable<? extends E> elements) {
-    if (elements instanceof Collection) {
-      return new LinkedHashSet<E>(Collections2.cast(elements));
-    }
-    LinkedHashSet<E> set = newLinkedHashSet();
-    Iterables.addAll(set, elements);
-    return set;
-  }
-
-  /**
-   * Creates a {@code LinkedHashSet} instance, with a high enough "initial capacity" that it
-   * <i>should</i> hold {@code expectedSize} elements without growth. This behavior cannot be
-   * broadly guaranteed, but it is observed to be true for OpenJDK 1.7. It also can't be guaranteed
-   * that the method isn't inadvertently <i>oversizing</i> the returned set.
-   *
-   * @param expectedSize the number of elements you expect to add to the returned set
-   * @return a new, empty {@code LinkedHashSet} with enough capacity to hold {@code expectedSize}
-   *     elements without resizing
-   * @throws IllegalArgumentException if {@code expectedSize} is negative
-   * @since 11.0
-   */
-  public static <E> LinkedHashSet<E> newLinkedHashSetWithExpectedSize(int expectedSize) {
     return new LinkedHashSet<E>(Maps.capacity(expectedSize));
   }
 
@@ -1105,27 +1067,6 @@
     return new FilteredSet<E>(checkNotNull(unfiltered), checkNotNull(predicate));
   }
 
-<<<<<<< HEAD
-  private static class FilteredSet<E> extends FilteredCollection<E> implements Set<E> {
-    FilteredSet(Set<E> unfiltered, Predicate<? super E> predicate) {
-      super(unfiltered, predicate);
-    }
-
-    @Pure
-    @Override
-    public boolean equals(@NullableDecl Object object) {
-      return equalsImpl(this, object);
-    }
-
-    @Pure
-    @Override
-    public int hashCode() {
-      return hashCodeImpl(this);
-    }
-  }
-
-=======
->>>>>>> afe6ff88
   /**
    * Returns the elements of a {@code SortedSet}, {@code unfiltered}, that satisfy a predicate. The
    * returned set is a live view of {@code unfiltered}; changes to one affect the other.
