--- conflicted
+++ resolved
@@ -1735,14 +1735,8 @@
     };
   }
 
-<<<<<<< HEAD
-  /**
-   * An implementation for {@link Set#hashCode()}.
-   */
+  /** An implementation for {@link Set#hashCode()}. */
   @Pure
-=======
-  /** An implementation for {@link Set#hashCode()}. */
->>>>>>> d788bc15
   static int hashCodeImpl(Set<?> s) {
     int hashCode = 0;
     for (Object o : s) {
