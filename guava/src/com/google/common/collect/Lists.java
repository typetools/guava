/*
 * Copyright (C) 2007 The Guava Authors
 *
 * Licensed under the Apache License, Version 2.0 (the "License");
 * you may not use this file except in compliance with the License.
 * You may obtain a copy of the License at
 *
 * http://www.apache.org/licenses/LICENSE-2.0
 *
 * Unless required by applicable law or agreed to in writing, software
 * distributed under the License is distributed on an "AS IS" BASIS,
 * WITHOUT WARRANTIES OR CONDITIONS OF ANY KIND, either express or implied.
 * See the License for the specific language governing permissions and
 * limitations under the License.
 */

package com.google.common.collect;

import org.checkerframework.checker.index.qual.GTENegativeOne;
import org.checkerframework.checker.index.qual.NonNegative;
import org.checkerframework.dataflow.qual.Pure;
import org.checkerframework.framework.qual.AnnotatedFor;

import static com.google.common.base.Preconditions.checkArgument;
import static com.google.common.base.Preconditions.checkElementIndex;
import static com.google.common.base.Preconditions.checkNotNull;
import static com.google.common.base.Preconditions.checkPositionIndex;
import static com.google.common.base.Preconditions.checkPositionIndexes;
import static com.google.common.base.Preconditions.checkState;
import static com.google.common.collect.CollectPreconditions.checkNonnegative;
import static com.google.common.collect.CollectPreconditions.checkRemove;

import com.google.common.annotations.Beta;
import com.google.common.annotations.GwtCompatible;
import com.google.common.annotations.GwtIncompatible;
import com.google.common.annotations.VisibleForTesting;
import com.google.common.base.Function;
import com.google.common.base.Objects;
import com.google.common.math.IntMath;
import com.google.common.primitives.Ints;
import com.google.errorprone.annotations.CanIgnoreReturnValue;
import java.io.Serializable;
import java.math.RoundingMode;
import java.util.AbstractList;
import java.util.AbstractSequentialList;
import java.util.ArrayList;
import java.util.Arrays;
import java.util.Collection;
import java.util.Collections;
import java.util.Iterator;
import java.util.LinkedList;
import java.util.List;
import java.util.ListIterator;
import java.util.NoSuchElementException;
import java.util.RandomAccess;
import java.util.concurrent.CopyOnWriteArrayList;
import java.util.function.Predicate;
import org.checkerframework.checker.nullness.compatqual.NullableDecl;

/**
 * Static utility methods pertaining to {@link List} instances. Also see this class's counterparts
 * {@link Sets}, {@link Maps} and {@link Queues}.
 *
 * <p>See the Guava User Guide article on <a href=
 * "https://github.com/google/guava/wiki/CollectionUtilitiesExplained#lists"> {@code Lists}</a>.
 *
 * @author Kevin Bourrillion
 * @author Mike Bostock
 * @author Louis Wasserman
 * @since 2.0
 */
@AnnotatedFor({"nullness"})
@GwtCompatible(emulated = true)
public final class Lists {
  private Lists() {}

  // ArrayList

  /**
   * Creates a <i>mutable</i>, empty {@code ArrayList} instance (for Java 6 and earlier).
   *
   * <p><b>Note:</b> if mutability is not required, use {@link ImmutableList#of()} instead.
   *
   * <p><b>Note for Java 7 and later:</b> this method is now unnecessary and should be treated as
   * deprecated. Instead, use the {@code ArrayList} {@linkplain ArrayList#ArrayList() constructor}
   * directly, taking advantage of the new <a href="http://goo.gl/iz2Wi">"diamond" syntax</a>.
   */
  @GwtCompatible(serializable = true)
  public static <E> ArrayList<E> newArrayList() {
    return new ArrayList<>();
  }

  /**
   * Creates a <i>mutable</i> {@code ArrayList} instance containing the given elements.
   *
   * <p><b>Note:</b> essentially the only reason to use this method is when you will need to add or
   * remove elements later. Otherwise, for non-null elements use {@link ImmutableList#of()} (for
   * varargs) or {@link ImmutableList#copyOf(Object[])} (for an array) instead. If any elements
   * might be null, or you need support for {@link List#set(int, Object)}, use {@link
   * Arrays#asList}.
   *
   * <p>Note that even when you do need the ability to add or remove, this method provides only a
   * tiny bit of syntactic sugar for {@code newArrayList(}{@link Arrays#asList asList}{@code
   * (...))}, or for creating an empty list then calling {@link Collections#addAll}. This method is
   * not actually very useful and will likely be deprecated in the future.
   */
  @SafeVarargs
  @CanIgnoreReturnValue // TODO(kak): Remove this
  @GwtCompatible(serializable = true)
  public static <E> ArrayList<E> newArrayList(E... elements) {
    checkNotNull(elements); // for GWT
    // Avoid integer overflow when a large array is passed in
    int capacity = computeArrayListCapacity(elements.length);
    ArrayList<E> list = new ArrayList<>(capacity);
    Collections.addAll(list, elements);
    return list;
  }

  @VisibleForTesting
  static @NonNegative int computeArrayListCapacity(@NonNegative int arraySize) {
    checkNonnegative(arraySize, "arraySize");

    // TODO(kevinb): Figure out the right behavior, and document it
    return Ints.saturatedCast(5L + arraySize + (arraySize / 10));
  }

  /**
   * Creates a <i>mutable</i> {@code ArrayList} instance containing the given elements; a very thin
   * shortcut for creating an empty list then calling {@link Iterables#addAll}.
   *
   * <p><b>Note:</b> if mutability is not required and the elements are non-null, use {@link
   * ImmutableList#copyOf(Iterable)} instead. (Or, change {@code elements} to be a {@link
   * FluentIterable} and call {@code elements.toList()}.)
   *
   * <p><b>Note for Java 7 and later:</b> if {@code elements} is a {@link Collection}, you don't
   * need this method. Use the {@code ArrayList} {@linkplain ArrayList#ArrayList(Collection)
   * constructor} directly, taking advantage of the new <a href="http://goo.gl/iz2Wi">"diamond"
   * syntax</a>.
   */
  @CanIgnoreReturnValue // TODO(kak): Remove this
  @GwtCompatible(serializable = true)
  public static <E> ArrayList<E> newArrayList(Iterable<? extends E> elements) {
    checkNotNull(elements); // for GWT
    // Let ArrayList's sizing logic work, if possible
    return (elements instanceof Collection)
        ? new ArrayList<>(Collections2.cast(elements))
        : newArrayList(elements.iterator());
  }

  /**
   * Creates a <i>mutable</i> {@code ArrayList} instance containing the given elements; a very thin
   * shortcut for creating an empty list and then calling {@link Iterators#addAll}.
   *
   * <p><b>Note:</b> if mutability is not required and the elements are non-null, use {@link
   * ImmutableList#copyOf(Iterator)} instead.
   */
  @CanIgnoreReturnValue // TODO(kak): Remove this
  @GwtCompatible(serializable = true)
  public static <E> ArrayList<E> newArrayList(Iterator<? extends E> elements) {
    ArrayList<E> list = newArrayList();
    Iterators.addAll(list, elements);
    return list;
  }

  /**
   * Creates an {@code ArrayList} instance backed by an array with the specified initial size;
   * simply delegates to {@link ArrayList#ArrayList(int)}.
   *
   * <p><b>Note for Java 7 and later:</b> this method is now unnecessary and should be treated as
   * deprecated. Instead, use {@code new }{@link ArrayList#ArrayList(int) ArrayList}{@code <>(int)}
   * directly, taking advantage of the new <a href="http://goo.gl/iz2Wi">"diamond" syntax</a>.
   * (Unlike here, there is no risk of overload ambiguity, since the {@code ArrayList} constructors
   * very wisely did not accept varargs.)
   *
   * @param initialArraySize the exact size of the initial backing array for the returned array list
   *     ({@code ArrayList} documentation calls this value the "capacity")
   * @return a new, empty {@code ArrayList} which is guaranteed not to resize itself unless its size
   *     reaches {@code initialArraySize + 1}
   * @throws IllegalArgumentException if {@code initialArraySize} is negative
   */
  @GwtCompatible(serializable = true)
  public static <E> ArrayList<E> newArrayListWithCapacity(int initialArraySize) {
    checkNonnegative(initialArraySize, "initialArraySize"); // for GWT.
    return new ArrayList<>(initialArraySize);
  }

  /**
   * Creates an {@code ArrayList} instance to hold {@code estimatedSize} elements, <i>plus</i> an
   * unspecified amount of padding; you almost certainly mean to call {@link
   * #newArrayListWithCapacity} (see that method for further advice on usage).
   *
   * <p><b>Note:</b> This method will soon be deprecated. Even in the rare case that you do want
   * some amount of padding, it's best if you choose your desired amount explicitly.
   *
   * @param estimatedSize an estimate of the eventual {@link List#size()} of the new list
   * @return a new, empty {@code ArrayList}, sized appropriately to hold the estimated number of
   *     elements
   * @throws IllegalArgumentException if {@code estimatedSize} is negative
   */
  @GwtCompatible(serializable = true)
  public static <E> ArrayList<E> newArrayListWithExpectedSize(int estimatedSize) {
    return new ArrayList<>(computeArrayListCapacity(estimatedSize));
  }

  // LinkedList

  /**
   * Creates a <i>mutable</i>, empty {@code LinkedList} instance (for Java 6 and earlier).
   *
   * <p><b>Note:</b> if you won't be adding any elements to the list, use {@link ImmutableList#of()}
   * instead.
   *
   * <p><b>Performance note:</b> {@link ArrayList} and {@link java.util.ArrayDeque} consistently
   * outperform {@code LinkedList} except in certain rare and specific situations. Unless you have
   * spent a lot of time benchmarking your specific needs, use one of those instead.
   *
   * <p><b>Note for Java 7 and later:</b> this method is now unnecessary and should be treated as
   * deprecated. Instead, use the {@code LinkedList} {@linkplain LinkedList#LinkedList()
   * constructor} directly, taking advantage of the new <a href="http://goo.gl/iz2Wi">"diamond"
   * syntax</a>.
   */
  @GwtCompatible(serializable = true)
  public static <E> LinkedList<E> newLinkedList() {
    return new LinkedList<>();
  }

  /**
   * Creates a <i>mutable</i> {@code LinkedList} instance containing the given elements; a very thin
   * shortcut for creating an empty list then calling {@link Iterables#addAll}.
   *
   * <p><b>Note:</b> if mutability is not required and the elements are non-null, use {@link
   * ImmutableList#copyOf(Iterable)} instead. (Or, change {@code elements} to be a {@link
   * FluentIterable} and call {@code elements.toList()}.)
   *
   * <p><b>Performance note:</b> {@link ArrayList} and {@link java.util.ArrayDeque} consistently
   * outperform {@code LinkedList} except in certain rare and specific situations. Unless you have
   * spent a lot of time benchmarking your specific needs, use one of those instead.
   *
   * <p><b>Note for Java 7 and later:</b> if {@code elements} is a {@link Collection}, you don't
   * need this method. Use the {@code LinkedList} {@linkplain LinkedList#LinkedList(Collection)
   * constructor} directly, taking advantage of the new <a href="http://goo.gl/iz2Wi">"diamond"
   * syntax</a>.
   */
  @GwtCompatible(serializable = true)
  public static <E> LinkedList<E> newLinkedList(Iterable<? extends E> elements) {
    LinkedList<E> list = newLinkedList();
    Iterables.addAll(list, elements);
    return list;
  }

  /**
   * Creates an empty {@code CopyOnWriteArrayList} instance.
   *
   * <p><b>Note:</b> if you need an immutable empty {@link List}, use {@link Collections#emptyList}
   * instead.
   *
   * @return a new, empty {@code CopyOnWriteArrayList}
   * @since 12.0
   */
  @GwtIncompatible // CopyOnWriteArrayList
  public static <E> CopyOnWriteArrayList<E> newCopyOnWriteArrayList() {
    return new CopyOnWriteArrayList<>();
  }

  /**
   * Creates a {@code CopyOnWriteArrayList} instance containing the given elements.
   *
   * @param elements the elements that the list should contain, in order
   * @return a new {@code CopyOnWriteArrayList} containing those elements
   * @since 12.0
   */
  @GwtIncompatible // CopyOnWriteArrayList
  public static <E> CopyOnWriteArrayList<E> newCopyOnWriteArrayList(
      Iterable<? extends E> elements) {
    // We copy elements to an ArrayList first, rather than incurring the
    // quadratic cost of adding them to the COWAL directly.
    Collection<? extends E> elementsCollection =
        (elements instanceof Collection) ? Collections2.cast(elements) : newArrayList(elements);
    return new CopyOnWriteArrayList<>(elementsCollection);
  }

  /**
   * Returns an unmodifiable list containing the specified first element and backed by the specified
   * array of additional elements. Changes to the {@code rest} array will be reflected in the
   * returned list. Unlike {@link Arrays#asList}, the returned list is unmodifiable.
   *
   * <p>This is useful when a varargs method needs to use a signature such as {@code (Foo firstFoo,
   * Foo... moreFoos)}, in order to avoid overload ambiguity or to enforce a minimum argument count.
   *
   * <p>The returned list is serializable and implements {@link RandomAccess}.
   *
   * @param first the first element
   * @param rest an array of additional elements, possibly empty
   * @return an unmodifiable list containing the specified elements
   */
  public static <E> List<E> asList(@NullableDecl E first, E[] rest) {
    return new OnePlusArrayList<>(first, rest);
  }

  /** @see Lists#asList(Object, Object[]) */
  private static class OnePlusArrayList<E> extends AbstractList<E>
      implements Serializable, RandomAccess {
    @NullableDecl final E first;
    final E[] rest;

    OnePlusArrayList(@NullableDecl E first, E[] rest) {
      this.first = first;
      this.rest = checkNotNull(rest);
    }

    @Pure
    @Override
    public @NonNegative int size() {
      return IntMath.saturatedAdd(rest.length, 1);
    }

    @Override
    public E get(@NonNegative int index) {
      // check explicitly so the IOOBE will have the right message
      checkElementIndex(index, size());
      return (index == 0) ? first : rest[index - 1];
    }

    private static final long serialVersionUID = 0;
  }

  /**
   * Returns an unmodifiable list containing the specified first and second element, and backed by
   * the specified array of additional elements. Changes to the {@code rest} array will be reflected
   * in the returned list. Unlike {@link Arrays#asList}, the returned list is unmodifiable.
   *
   * <p>This is useful when a varargs method needs to use a signature such as {@code (Foo firstFoo,
   * Foo secondFoo, Foo... moreFoos)}, in order to avoid overload ambiguity or to enforce a minimum
   * argument count.
   *
   * <p>The returned list is serializable and implements {@link RandomAccess}.
   *
   * @param first the first element
   * @param second the second element
   * @param rest an array of additional elements, possibly empty
   * @return an unmodifiable list containing the specified elements
   */
  public static <E> List<E> asList(@NullableDecl E first, @NullableDecl E second, E[] rest) {
    return new TwoPlusArrayList<>(first, second, rest);
  }

  /** @see Lists#asList(Object, Object, Object[]) */
  private static class TwoPlusArrayList<E> extends AbstractList<E>
      implements Serializable, RandomAccess {
    @NullableDecl final E first;
    @NullableDecl final E second;
    final E[] rest;

    TwoPlusArrayList(@NullableDecl E first, @NullableDecl E second, E[] rest) {
      this.first = first;
      this.second = second;
      this.rest = checkNotNull(rest);
    }

    @Pure
    @Override
    public @NonNegative int size() {
      return IntMath.saturatedAdd(rest.length, 2);
    }

    @Override
    public E get(@NonNegative int index) {
      switch (index) {
        case 0:
          return first;
        case 1:
          return second;
        default:
          // check explicitly so the IOOBE will have the right message
          checkElementIndex(index, size());
          return rest[index - 2];
      }
    }

    private static final long serialVersionUID = 0;
  }

  /**
   * Returns every possible list that can be formed by choosing one element from each of the given
   * lists in order; the "n-ary <a href="http://en.wikipedia.org/wiki/Cartesian_product">Cartesian
   * product</a>" of the lists. For example:
   *
   * <pre>{@code
   * Lists.cartesianProduct(ImmutableList.of(
   *     ImmutableList.of(1, 2),
   *     ImmutableList.of("A", "B", "C")))
   * }</pre>
   *
   * <p>returns a list containing six lists in the following order:
   *
   * <ul>
   *   <li>{@code ImmutableList.of(1, "A")}
   *   <li>{@code ImmutableList.of(1, "B")}
   *   <li>{@code ImmutableList.of(1, "C")}
   *   <li>{@code ImmutableList.of(2, "A")}
   *   <li>{@code ImmutableList.of(2, "B")}
   *   <li>{@code ImmutableList.of(2, "C")}
   * </ul>
   *
   * <p>The result is guaranteed to be in the "traditional", lexicographical order for Cartesian
   * products that you would get from nesting for loops:
   *
   * <pre>{@code
   * for (B b0 : lists.get(0)) {
   *   for (B b1 : lists.get(1)) {
   *     ...
   *     ImmutableList<B> tuple = ImmutableList.of(b0, b1, ...);
   *     // operate on tuple
   *   }
   * }
   * }</pre>
   *
   * <p>Note that if any input list is empty, the Cartesian product will also be empty. If no lists
   * at all are provided (an empty list), the resulting Cartesian product has one element, an empty
   * list (counter-intuitive, but mathematically consistent).
   *
   * <p><i>Performance notes:</i> while the cartesian product of lists of size {@code m, n, p} is a
   * list of size {@code m x n x p}, its actual memory consumption is much smaller. When the
   * cartesian product is constructed, the input lists are merely copied. Only as the resulting list
   * is iterated are the individual lists created, and these are not retained after iteration.
   *
   * @param lists the lists to choose elements from, in the order that the elements chosen from
   *     those lists should appear in the resulting lists
   * @param <B> any common base class shared by all axes (often just {@link Object})
   * @return the Cartesian product, as an immutable list containing immutable lists
   * @throws IllegalArgumentException if the size of the cartesian product would be greater than
   *     {@link Integer#MAX_VALUE}
   * @throws NullPointerException if {@code lists}, any one of the {@code lists}, or any element of
   *     a provided list is null
   * @since 19.0
   */
  public static <B> List<List<B>> cartesianProduct(List<? extends List<? extends B>> lists) {
    return CartesianList.create(lists);
  }

  /**
   * Returns every possible list that can be formed by choosing one element from each of the given
   * lists in order; the "n-ary <a href="http://en.wikipedia.org/wiki/Cartesian_product">Cartesian
   * product</a>" of the lists. For example:
   *
   * <pre>{@code
   * Lists.cartesianProduct(ImmutableList.of(
   *     ImmutableList.of(1, 2),
   *     ImmutableList.of("A", "B", "C")))
   * }</pre>
   *
   * <p>returns a list containing six lists in the following order:
   *
   * <ul>
   *   <li>{@code ImmutableList.of(1, "A")}
   *   <li>{@code ImmutableList.of(1, "B")}
   *   <li>{@code ImmutableList.of(1, "C")}
   *   <li>{@code ImmutableList.of(2, "A")}
   *   <li>{@code ImmutableList.of(2, "B")}
   *   <li>{@code ImmutableList.of(2, "C")}
   * </ul>
   *
   * <p>The result is guaranteed to be in the "traditional", lexicographical order for Cartesian
   * products that you would get from nesting for loops:
   *
   * <pre>{@code
   * for (B b0 : lists.get(0)) {
   *   for (B b1 : lists.get(1)) {
   *     ...
   *     ImmutableList<B> tuple = ImmutableList.of(b0, b1, ...);
   *     // operate on tuple
   *   }
   * }
   * }</pre>
   *
   * <p>Note that if any input list is empty, the Cartesian product will also be empty. If no lists
   * at all are provided (an empty list), the resulting Cartesian product has one element, an empty
   * list (counter-intuitive, but mathematically consistent).
   *
   * <p><i>Performance notes:</i> while the cartesian product of lists of size {@code m, n, p} is a
   * list of size {@code m x n x p}, its actual memory consumption is much smaller. When the
   * cartesian product is constructed, the input lists are merely copied. Only as the resulting list
   * is iterated are the individual lists created, and these are not retained after iteration.
   *
   * @param lists the lists to choose elements from, in the order that the elements chosen from
   *     those lists should appear in the resulting lists
   * @param <B> any common base class shared by all axes (often just {@link Object})
   * @return the Cartesian product, as an immutable list containing immutable lists
   * @throws IllegalArgumentException if the size of the cartesian product would be greater than
   *     {@link Integer#MAX_VALUE}
   * @throws NullPointerException if {@code lists}, any one of the {@code lists}, or any element of
   *     a provided list is null
   * @since 19.0
   */
  @SafeVarargs
  public static <B> List<List<B>> cartesianProduct(List<? extends B>... lists) {
    return cartesianProduct(Arrays.asList(lists));
  }

  /**
   * Returns a list that applies {@code function} to each element of {@code fromList}. The returned
   * list is a transformed view of {@code fromList}; changes to {@code fromList} will be reflected
   * in the returned list and vice versa.
   *
   * <p>Since functions are not reversible, the transform is one-way and new items cannot be stored
   * in the returned list. The {@code add}, {@code addAll} and {@code set} methods are unsupported
   * in the returned list.
   *
   * <p>The function is applied lazily, invoked when needed. This is necessary for the returned list
   * to be a view, but it means that the function will be applied many times for bulk operations
   * like {@link List#contains} and {@link List#hashCode}. For this to perform well, {@code
   * function} should be fast. To avoid lazy evaluation when the returned list doesn't need to be a
   * view, copy the returned list into a new list of your choosing.
   *
   * <p>If {@code fromList} implements {@link RandomAccess}, so will the returned list. The returned
   * list is threadsafe if the supplied list and function are.
   *
   * <p>If only a {@code Collection} or {@code Iterable} input is available, use {@link
   * Collections2#transform} or {@link Iterables#transform}.
   *
   * <p><b>Note:</b> serializing the returned list is implemented by serializing {@code fromList},
   * its contents, and {@code function} -- <i>not</i> by serializing the transformed values. This
   * can lead to surprising behavior, so serializing the returned list is <b>not recommended</b>.
   * Instead, copy the list using {@link ImmutableList#copyOf(Collection)} (for example), then
   * serialize the copy. Other methods similar to this do not implement serialization at all for
   * this reason.
   *
   * <p><b>Java 8 users:</b> many use cases for this method are better addressed by {@link
   * java.util.stream.Stream#map}. This method is not being deprecated, but we gently encourage you
   * to migrate to streams.
   */
  public static <F, T> List<T> transform(
      List<F> fromList, Function<? super F, ? extends T> function) {
    return (fromList instanceof RandomAccess)
        ? new TransformingRandomAccessList<>(fromList, function)
        : new TransformingSequentialList<>(fromList, function);
  }

  /**
   * Implementation of a sequential transforming list.
   *
   * @see Lists#transform
   */
  private static class TransformingSequentialList<F, T> extends AbstractSequentialList<T>
      implements Serializable {
    final List<F> fromList;
    final Function<? super F, ? extends T> function;

    TransformingSequentialList(List<F> fromList, Function<? super F, ? extends T> function) {
      this.fromList = checkNotNull(fromList);
      this.function = checkNotNull(function);
    }

    /**
     * The default implementation inherited is based on iteration and removal of each element which
     * can be overkill. That's why we forward this call directly to the backing list.
     */
    @Override
    public void clear() {
      fromList.clear();
    }

    @Pure
    @Override
    public @NonNegative int size() {
      return fromList.size();
    }

    @Override
    public ListIterator<T> listIterator(final int index) {
      return new TransformedListIterator<F, T>(fromList.listIterator(index)) {
        @Override
        T transform(F from) {
          return function.apply(from);
        }
      };
    }

    @Override
    public boolean removeIf(Predicate<? super T> filter) {
      checkNotNull(filter);
      return fromList.removeIf(element -> filter.test(function.apply(element)));
    }

    private static final long serialVersionUID = 0;
  }

  /**
   * Implementation of a transforming random access list. We try to make as many of these methods
   * pass-through to the source list as possible so that the performance characteristics of the
   * source list and transformed list are similar.
   *
   * @see Lists#transform
   */
  private static class TransformingRandomAccessList<F, T> extends AbstractList<T>
      implements RandomAccess, Serializable {
    final List<F> fromList;
    final Function<? super F, ? extends T> function;

    TransformingRandomAccessList(List<F> fromList, Function<? super F, ? extends T> function) {
      this.fromList = checkNotNull(fromList);
      this.function = checkNotNull(function);
    }

    @Override
    public void clear() {
      fromList.clear();
    }

    @Override
    public T get(@NonNegative int index) {
      return function.apply(fromList.get(index));
    }

    @Override
    public Iterator<T> iterator() {
      return listIterator();
    }

    @Override
    public ListIterator<T> listIterator(@NonNegative int index) {
      return new TransformedListIterator<F, T>(fromList.listIterator(index)) {
        @Override
        T transform(F from) {
          return function.apply(from);
        }
      };
    }

    @Pure
    @Override
    public boolean isEmpty() {
      return fromList.isEmpty();
    }

    @Override
    public boolean removeIf(Predicate<? super T> filter) {
      checkNotNull(filter);
      return fromList.removeIf(element -> filter.test(function.apply(element)));
    }

    @Override
    public T remove(int index) {
      return function.apply(fromList.remove(index));
    }

    @Pure
    @Override
    public @NonNegative int size() {
      return fromList.size();
    }

    private static final long serialVersionUID = 0;
  }

  /**
   * Returns consecutive {@linkplain List#subList(int, int) sublists} of a list, each of the same
   * size (the final list may be smaller). For example, partitioning a list containing {@code [a, b,
   * c, d, e]} with a partition size of 3 yields {@code [[a, b, c], [d, e]]} -- an outer list
   * containing two inner lists of three and two elements, all in the original order.
   *
   * <p>The outer list is unmodifiable, but reflects the latest state of the source list. The inner
   * lists are sublist views of the original list, produced on demand using {@link List#subList(int,
   * int)}, and are subject to all the usual caveats about modification as explained in that API.
   *
   * @param list the list to return consecutive sublists of
   * @param size the desired size of each sublist (the last may be smaller)
   * @return a list of consecutive sublists
   * @throws IllegalArgumentException if {@code partitionSize} is nonpositive
   */
  public static <T> List<List<T>> partition(List<T> list, @NonNegative int size) {
    checkNotNull(list);
    checkArgument(size > 0);
    return (list instanceof RandomAccess)
        ? new RandomAccessPartition<>(list, size)
        : new Partition<>(list, size);
  }

  private static class Partition<T> extends AbstractList<List<T>> {
    final List<T> list;
    final @NonNegative int size;

    Partition(List<T> list, @NonNegative int size) {
      this.list = list;
      this.size = size;
    }

    @Override
    public List<T> get(@NonNegative int index) {
      checkElementIndex(index, size());
      int start = index * size;
      int end = Math.min(start + size, list.size());
      return list.subList(start, end);
    }

    @Pure
    @Override
    public @NonNegative int size() {
      return IntMath.divide(list.size(), size, RoundingMode.CEILING);
    }

    @Pure
    @Override
    public boolean isEmpty() {
      return list.isEmpty();
    }
  }

  private static class RandomAccessPartition<T> extends Partition<T> implements RandomAccess {
    RandomAccessPartition(List<T> list, @NonNegative int size) {
      super(list, size);
    }
  }

  /**
   * Returns a view of the specified string as an immutable list of {@code Character} values.
   *
   * @since 7.0
   */
  public static ImmutableList<Character> charactersOf(String string) {
    return new StringAsImmutableList(checkNotNull(string));
  }

  @SuppressWarnings("serial") // serialized using ImmutableList serialization
  private static final class StringAsImmutableList extends ImmutableList<Character> {

    private final String string;

    StringAsImmutableList(String string) {
      this.string = string;
    }

    @Override
<<<<<<< HEAD
    public @GTENegativeOne int indexOf(@Nullable Object object) {
=======
    public int indexOf(@NullableDecl Object object) {
>>>>>>> d788bc15
      return (object instanceof Character) ? string.indexOf((Character) object) : -1;
    }

    @Override
<<<<<<< HEAD
    public @GTENegativeOne int lastIndexOf(@Nullable Object object) {
=======
    public int lastIndexOf(@NullableDecl Object object) {
>>>>>>> d788bc15
      return (object instanceof Character) ? string.lastIndexOf((Character) object) : -1;
    }

    @Override
    public ImmutableList<Character> subList(@NonNegative int fromIndex, @NonNegative int toIndex) {
      checkPositionIndexes(fromIndex, toIndex, size()); // for GWT
      return charactersOf(string.substring(fromIndex, toIndex));
    }

    @Override
    boolean isPartialView() {
      return false;
    }

    @Override
    public Character get(@NonNegative int index) {
      checkElementIndex(index, size()); // for GWT
      return string.charAt(index);
    }

    @Override
    public @NonNegative int size() {
      return string.length();
    }
  }

  /**
   * Returns a view of the specified {@code CharSequence} as a {@code List<Character>}, viewing
   * {@code sequence} as a sequence of Unicode code units. The view does not support any
   * modification operations, but reflects any changes to the underlying character sequence.
   *
   * @param sequence the character sequence to view as a {@code List} of characters
   * @return an {@code List<Character>} view of the character sequence
   * @since 7.0
   */
  @Beta
  public static List<Character> charactersOf(CharSequence sequence) {
    return new CharSequenceAsList(checkNotNull(sequence));
  }

  private static final class CharSequenceAsList extends AbstractList<Character> {
    private final CharSequence sequence;

    CharSequenceAsList(CharSequence sequence) {
      this.sequence = sequence;
    }

    @Override
    public Character get(@NonNegative int index) {
      checkElementIndex(index, size()); // for GWT
      return sequence.charAt(index);
    }

    @Override
    public @NonNegative int size() {
      return sequence.length();
    }
  }

  /**
   * Returns a reversed view of the specified list. For example, {@code
   * Lists.reverse(Arrays.asList(1, 2, 3))} returns a list containing {@code 3, 2, 1}. The returned
   * list is backed by this list, so changes in the returned list are reflected in this list, and
   * vice-versa. The returned list supports all of the optional list operations supported by this
   * list.
   *
   * <p>The returned list is random-access if the specified list is random access.
   *
   * @since 7.0
   */
  public static <T> List<T> reverse(List<T> list) {
    if (list instanceof ImmutableList) {
      return ((ImmutableList<T>) list).reverse();
    } else if (list instanceof ReverseList) {
      return ((ReverseList<T>) list).getForwardList();
    } else if (list instanceof RandomAccess) {
      return new RandomAccessReverseList<>(list);
    } else {
      return new ReverseList<>(list);
    }
  }

  private static class ReverseList<T> extends AbstractList<T> {
    private final List<T> forwardList;

    ReverseList(List<T> forwardList) {
      this.forwardList = checkNotNull(forwardList);
    }

    List<T> getForwardList() {
      return forwardList;
    }

    private @NonNegative int reverseIndex(@NonNegative int index) {
      int size = size();
      checkElementIndex(index, size);
      return (size - 1) - index;
    }

    private @NonNegative int reversePosition(@NonNegative int index) {
      int size = size();
      checkPositionIndex(index, size);
      return size - index;
    }

    @Override
<<<<<<< HEAD
    public void add(@NonNegative int index, @Nullable T element) {
=======
    public void add(int index, @NullableDecl T element) {
>>>>>>> d788bc15
      forwardList.add(reversePosition(index), element);
    }

    @Override
    public void clear() {
      forwardList.clear();
    }

    @Override
    public T remove(@NonNegative int index) {
      return forwardList.remove(reverseIndex(index));
    }

    @Override
    protected void removeRange(@NonNegative int fromIndex, @NonNegative int toIndex) {
      subList(fromIndex, toIndex).clear();
    }

    @Override
<<<<<<< HEAD
    public T set(@NonNegative int index, @Nullable T element) {
=======
    public T set(int index, @NullableDecl T element) {
>>>>>>> d788bc15
      return forwardList.set(reverseIndex(index), element);
    }

    @Override
    public T get(@NonNegative int index) {
      return forwardList.get(reverseIndex(index));
    }

    @Override
    public @NonNegative int size() {
      return forwardList.size();
    }

    @Override
    public List<T> subList(@NonNegative int fromIndex, @NonNegative int toIndex) {
      checkPositionIndexes(fromIndex, toIndex, size());
      return reverse(forwardList.subList(reversePosition(toIndex), reversePosition(fromIndex)));
    }

    @Override
    public Iterator<T> iterator() {
      return listIterator();
    }

    @Override
    public ListIterator<T> listIterator(@NonNegative int index) {
      int start = reversePosition(index);
      final ListIterator<T> forwardIterator = forwardList.listIterator(start);
      return new ListIterator<T>() {

        boolean canRemoveOrSet;

        @Override
        public void add(T e) {
          forwardIterator.add(e);
          forwardIterator.previous();
          canRemoveOrSet = false;
        }

        @Override
        public boolean hasNext() {
          return forwardIterator.hasPrevious();
        }

        @Override
        public boolean hasPrevious() {
          return forwardIterator.hasNext();
        }

        @Override
        public T next() {
          if (!hasNext()) {
            throw new NoSuchElementException();
          }
          canRemoveOrSet = true;
          return forwardIterator.previous();
        }

        @Override
        public @NonNegative int nextIndex() {
          return reversePosition(forwardIterator.nextIndex());
        }

        @Override
        public T previous() {
          if (!hasPrevious()) {
            throw new NoSuchElementException();
          }
          canRemoveOrSet = true;
          return forwardIterator.next();
        }

        @Override
        public @GTENegativeOne int previousIndex() {
          return nextIndex() - 1;
        }

        @Override
        public void remove() {
          checkRemove(canRemoveOrSet);
          forwardIterator.remove();
          canRemoveOrSet = false;
        }

        @Override
        public void set(T e) {
          checkState(canRemoveOrSet);
          forwardIterator.set(e);
        }
      };
    }
  }

  private static class RandomAccessReverseList<T> extends ReverseList<T> implements RandomAccess {
    RandomAccessReverseList(List<T> forwardList) {
      super(forwardList);
    }
  }

  /** An implementation of {@link List#hashCode()}. */
  static int hashCodeImpl(List<?> list) {
    // TODO(lowasser): worth optimizing for RandomAccess?
    int hashCode = 1;
    for (Object o : list) {
      hashCode = 31 * hashCode + (o == null ? 0 : o.hashCode());

      hashCode = ~~hashCode;
      // needed to deal with GWT integer overflow
    }
    return hashCode;
  }

  /** An implementation of {@link List#equals(Object)}. */
  static boolean equalsImpl(List<?> thisList, @NullableDecl Object other) {
    if (other == checkNotNull(thisList)) {
      return true;
    }
    if (!(other instanceof List)) {
      return false;
    }
    List<?> otherList = (List<?>) other;
    int size = thisList.size();
    if (size != otherList.size()) {
      return false;
    }
    if (thisList instanceof RandomAccess && otherList instanceof RandomAccess) {
      // avoid allocation and use the faster loop
      for (int i = 0; i < size; i++) {
        if (!Objects.equal(thisList.get(i), otherList.get(i))) {
          return false;
        }
      }
      return true;
    } else {
      return Iterators.elementsEqual(thisList.iterator(), otherList.iterator());
    }
  }

<<<<<<< HEAD
  /**
   * An implementation of {@link List#addAll(int, Collection)}.
   */
  static <E> boolean addAllImpl(List<E> list, @NonNegative int index, Iterable<? extends E> elements) {
=======
  /** An implementation of {@link List#addAll(int, Collection)}. */
  static <E> boolean addAllImpl(List<E> list, int index, Iterable<? extends E> elements) {
>>>>>>> d788bc15
    boolean changed = false;
    ListIterator<E> listIterator = list.listIterator(index);
    for (E e : elements) {
      listIterator.add(e);
      changed = true;
    }
    return changed;
  }

<<<<<<< HEAD
  /**
   * An implementation of {@link List#indexOf(Object)}.
   */
  static @GTENegativeOne int indexOfImpl(List<?> list, @Nullable Object element) {
=======
  /** An implementation of {@link List#indexOf(Object)}. */
  static int indexOfImpl(List<?> list, @NullableDecl Object element) {
>>>>>>> d788bc15
    if (list instanceof RandomAccess) {
      return indexOfRandomAccess(list, element);
    } else {
      ListIterator<?> listIterator = list.listIterator();
      while (listIterator.hasNext()) {
        if (Objects.equal(element, listIterator.next())) {
          return listIterator.previousIndex();
        }
      }
      return -1;
    }
  }

<<<<<<< HEAD
  private static @GTENegativeOne int indexOfRandomAccess(List<?> list, @Nullable Object element) {
=======
  private static int indexOfRandomAccess(List<?> list, @NullableDecl Object element) {
>>>>>>> d788bc15
    int size = list.size();
    if (element == null) {
      for (int i = 0; i < size; i++) {
        if (list.get(i) == null) {
          return i;
        }
      }
    } else {
      for (int i = 0; i < size; i++) {
        if (element.equals(list.get(i))) {
          return i;
        }
      }
    }
    return -1;
  }

<<<<<<< HEAD
  /**
   * An implementation of {@link List#lastIndexOf(Object)}.
   */
  static @GTENegativeOne int lastIndexOfImpl(List<?> list, @Nullable Object element) {
=======
  /** An implementation of {@link List#lastIndexOf(Object)}. */
  static int lastIndexOfImpl(List<?> list, @NullableDecl Object element) {
>>>>>>> d788bc15
    if (list instanceof RandomAccess) {
      return lastIndexOfRandomAccess(list, element);
    } else {
      ListIterator<?> listIterator = list.listIterator(list.size());
      while (listIterator.hasPrevious()) {
        if (Objects.equal(element, listIterator.previous())) {
          return listIterator.nextIndex();
        }
      }
      return -1;
    }
  }

<<<<<<< HEAD
  private static @GTENegativeOne int lastIndexOfRandomAccess(List<?> list, @Nullable Object element) {
=======
  private static int lastIndexOfRandomAccess(List<?> list, @NullableDecl Object element) {
>>>>>>> d788bc15
    if (element == null) {
      for (int i = list.size() - 1; i >= 0; i--) {
        if (list.get(i) == null) {
          return i;
        }
      }
    } else {
      for (int i = list.size() - 1; i >= 0; i--) {
        if (element.equals(list.get(i))) {
          return i;
        }
      }
    }
    return -1;
  }

<<<<<<< HEAD
  /**
   * Returns an implementation of {@link List#listIterator(int)}.
   */
  static <E> ListIterator<E> listIteratorImpl(List<E> list, @NonNegative int index) {
    return new AbstractListWrapper<>(list).listIterator(index);
  }

  /**
   * An implementation of {@link List#subList(int, int)}.
   */
  static <E> List<E> subListImpl(final List<E> list, @NonNegative int fromIndex, @NonNegative int toIndex) {
=======
  /** Returns an implementation of {@link List#listIterator(int)}. */
  static <E> ListIterator<E> listIteratorImpl(List<E> list, int index) {
    return new AbstractListWrapper<>(list).listIterator(index);
  }

  /** An implementation of {@link List#subList(int, int)}. */
  static <E> List<E> subListImpl(final List<E> list, int fromIndex, int toIndex) {
>>>>>>> d788bc15
    List<E> wrapper;
    if (list instanceof RandomAccess) {
      wrapper =
          new RandomAccessListWrapper<E>(list) {
            @Override
            public ListIterator<E> listIterator(int index) {
              return backingList.listIterator(index);
            }

            private static final long serialVersionUID = 0;
          };
    } else {
      wrapper =
          new AbstractListWrapper<E>(list) {
            @Override
            public ListIterator<E> listIterator(int index) {
              return backingList.listIterator(index);
            }

            private static final long serialVersionUID = 0;
          };
    }
    return wrapper.subList(fromIndex, toIndex);
  }

  private static class AbstractListWrapper<E> extends AbstractList<E> {
    final List<E> backingList;

    AbstractListWrapper(List<E> backingList) {
      this.backingList = checkNotNull(backingList);
    }

    @Override
    public void add(@NonNegative int index, E element) {
      backingList.add(index, element);
    }

    @Override
    public boolean addAll(@NonNegative int index, Collection<? extends E> c) {
      return backingList.addAll(index, c);
    }

    @Override
    public E get(@NonNegative int index) {
      return backingList.get(index);
    }

    @Override
    public E remove(@NonNegative int index) {
      return backingList.remove(index);
    }

    @Override
    public E set(@NonNegative int index, E element) {
      return backingList.set(index, element);
    }

    @Override
    public boolean contains(Object o) {
      return backingList.contains(o);
    }

    @Override
    public @NonNegative int size() {
      return backingList.size();
    }
  }

  private static class RandomAccessListWrapper<E> extends AbstractListWrapper<E>
      implements RandomAccess {
    RandomAccessListWrapper(List<E> backingList) {
      super(backingList);
    }
  }

  /** Used to avoid http://bugs.sun.com/view_bug.do?bug_id=6558557 */
  static <T> List<T> cast(Iterable<T> iterable) {
    return (List<T>) iterable;
  }
}<|MERGE_RESOLUTION|>--- conflicted
+++ resolved
@@ -731,20 +731,12 @@
     }
 
     @Override
-<<<<<<< HEAD
-    public @GTENegativeOne int indexOf(@Nullable Object object) {
-=======
-    public int indexOf(@NullableDecl Object object) {
->>>>>>> d788bc15
+    public @GTENegativeOne int indexOf(@NullableDecl Object object) {
       return (object instanceof Character) ? string.indexOf((Character) object) : -1;
     }
 
     @Override
-<<<<<<< HEAD
-    public @GTENegativeOne int lastIndexOf(@Nullable Object object) {
-=======
-    public int lastIndexOf(@NullableDecl Object object) {
->>>>>>> d788bc15
+    public @GTENegativeOne int lastIndexOf(@NullableDecl Object object) {
       return (object instanceof Character) ? string.lastIndexOf((Character) object) : -1;
     }
 
@@ -851,11 +843,7 @@
     }
 
     @Override
-<<<<<<< HEAD
-    public void add(@NonNegative int index, @Nullable T element) {
-=======
-    public void add(int index, @NullableDecl T element) {
->>>>>>> d788bc15
+    public void add(@NonNegative int index, @NullableDecl T element) {
       forwardList.add(reversePosition(index), element);
     }
 
@@ -875,11 +863,7 @@
     }
 
     @Override
-<<<<<<< HEAD
-    public T set(@NonNegative int index, @Nullable T element) {
-=======
-    public T set(int index, @NullableDecl T element) {
->>>>>>> d788bc15
+    public T set(@NonNegative int index, @NullableDecl T element) {
       return forwardList.set(reverseIndex(index), element);
     }
 
@@ -1018,15 +1002,8 @@
     }
   }
 
-<<<<<<< HEAD
-  /**
-   * An implementation of {@link List#addAll(int, Collection)}.
-   */
+  /** An implementation of {@link List#addAll(int, Collection)}. */
   static <E> boolean addAllImpl(List<E> list, @NonNegative int index, Iterable<? extends E> elements) {
-=======
-  /** An implementation of {@link List#addAll(int, Collection)}. */
-  static <E> boolean addAllImpl(List<E> list, int index, Iterable<? extends E> elements) {
->>>>>>> d788bc15
     boolean changed = false;
     ListIterator<E> listIterator = list.listIterator(index);
     for (E e : elements) {
@@ -1036,15 +1013,8 @@
     return changed;
   }
 
-<<<<<<< HEAD
-  /**
-   * An implementation of {@link List#indexOf(Object)}.
-   */
-  static @GTENegativeOne int indexOfImpl(List<?> list, @Nullable Object element) {
-=======
   /** An implementation of {@link List#indexOf(Object)}. */
-  static int indexOfImpl(List<?> list, @NullableDecl Object element) {
->>>>>>> d788bc15
+  static @GTENegativeOne int indexOfImpl(List<?> list, @NullableDecl Object element) {
     if (list instanceof RandomAccess) {
       return indexOfRandomAccess(list, element);
     } else {
@@ -1058,11 +1028,7 @@
     }
   }
 
-<<<<<<< HEAD
-  private static @GTENegativeOne int indexOfRandomAccess(List<?> list, @Nullable Object element) {
-=======
-  private static int indexOfRandomAccess(List<?> list, @NullableDecl Object element) {
->>>>>>> d788bc15
+  private static @GTENegativeOne int indexOfRandomAccess(List<?> list, @NullableDecl Object element) {
     int size = list.size();
     if (element == null) {
       for (int i = 0; i < size; i++) {
@@ -1080,15 +1046,8 @@
     return -1;
   }
 
-<<<<<<< HEAD
-  /**
-   * An implementation of {@link List#lastIndexOf(Object)}.
-   */
-  static @GTENegativeOne int lastIndexOfImpl(List<?> list, @Nullable Object element) {
-=======
   /** An implementation of {@link List#lastIndexOf(Object)}. */
-  static int lastIndexOfImpl(List<?> list, @NullableDecl Object element) {
->>>>>>> d788bc15
+  static @GTENegativeOne int lastIndexOfImpl(List<?> list, @NullableDecl Object element) {
     if (list instanceof RandomAccess) {
       return lastIndexOfRandomAccess(list, element);
     } else {
@@ -1102,11 +1061,7 @@
     }
   }
 
-<<<<<<< HEAD
-  private static @GTENegativeOne int lastIndexOfRandomAccess(List<?> list, @Nullable Object element) {
-=======
-  private static int lastIndexOfRandomAccess(List<?> list, @NullableDecl Object element) {
->>>>>>> d788bc15
+  private static @GTENegativeOne int lastIndexOfRandomAccess(List<?> list, @NullableDecl Object element) {
     if (element == null) {
       for (int i = list.size() - 1; i >= 0; i--) {
         if (list.get(i) == null) {
@@ -1123,27 +1078,13 @@
     return -1;
   }
 
-<<<<<<< HEAD
-  /**
-   * Returns an implementation of {@link List#listIterator(int)}.
-   */
+  /** Returns an implementation of {@link List#listIterator(int)}. */
   static <E> ListIterator<E> listIteratorImpl(List<E> list, @NonNegative int index) {
     return new AbstractListWrapper<>(list).listIterator(index);
   }
 
-  /**
-   * An implementation of {@link List#subList(int, int)}.
-   */
+  /** An implementation of {@link List#subList(int, int)}. */
   static <E> List<E> subListImpl(final List<E> list, @NonNegative int fromIndex, @NonNegative int toIndex) {
-=======
-  /** Returns an implementation of {@link List#listIterator(int)}. */
-  static <E> ListIterator<E> listIteratorImpl(List<E> list, int index) {
-    return new AbstractListWrapper<>(list).listIterator(index);
-  }
-
-  /** An implementation of {@link List#subList(int, int)}. */
-  static <E> List<E> subListImpl(final List<E> list, int fromIndex, int toIndex) {
->>>>>>> d788bc15
     List<E> wrapper;
     if (list instanceof RandomAccess) {
       wrapper =
