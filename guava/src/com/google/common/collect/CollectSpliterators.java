--- conflicted
+++ resolved
@@ -319,11 +319,7 @@
           long estSplitSize);
     }
 
-<<<<<<< HEAD
-    @Weak @Nullable OutSpliteratorT prefix;
-=======
     @Weak @CheckForNull OutSpliteratorT prefix;
->>>>>>> 0a17f4a4
     final Spliterator<InElementT> from;
     final Function<? super InElementT, OutSpliteratorT> function;
     final Factory<InElementT, OutSpliteratorT> factory;
