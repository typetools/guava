/*
 * Copyright (C) 2012 The Guava Authors
 *
 * Licensed under the Apache License, Version 2.0 (the "License");
 * you may not use this file except in compliance with the License.
 * You may obtain a copy of the License at
 *
 * http://www.apache.org/licenses/LICENSE-2.0
 *
 * Unless required by applicable law or agreed to in writing, software
 * distributed under the License is distributed on an "AS IS" BASIS,
 * WITHOUT WARRANTIES OR CONDITIONS OF ANY KIND, either express or implied.
 * See the License for the specific language governing permissions and
 * limitations under the License.
 */

package com.google.common.collect;

import com.google.common.annotations.GwtCompatible;
import com.google.common.annotations.GwtIncompatible;
import java.util.function.Consumer;

/**
 * An {@link ImmutableAsList} implementation specialized for when the delegate collection is
 * already backed by an {@code ImmutableList} or array.
 *
 * @author Louis Wasserman
 */
@GwtCompatible(emulated = true)
/*@SuppressWarnings("serial")*/ // uses writeReplace, not default serialization
class RegularImmutableAsList<E> extends ImmutableAsList<E> {
<<<<<<< HEAD
  /*@Weak*/ private final ImmutableCollection<E> delegate;
=======
  private final ImmutableCollection<E> delegate;
>>>>>>> 379757e3
  private final ImmutableList<? extends E> delegateList;

  RegularImmutableAsList(ImmutableCollection<E> delegate, ImmutableList<? extends E> delegateList) {
    this.delegate = delegate;
    this.delegateList = delegateList;
  }

  RegularImmutableAsList(ImmutableCollection<E> delegate, Object[] array) {
    this(delegate, ImmutableList.<E>asImmutableList(array));
  }

  @Override
  ImmutableCollection<E> delegateCollection() {
    return delegate;
  }

  ImmutableList<? extends E> delegateList() {
    return delegateList;
  }

  /*@SuppressWarnings("unchecked")*/ // safe covariant cast!
  @Override
  public UnmodifiableListIterator<E> listIterator(int index) {
    return (UnmodifiableListIterator<E>) delegateList.listIterator(index);
  }

  @GwtIncompatible // not present in emulated superclass
  @Override
  public void forEach(Consumer<? super E> action) {
    delegateList.forEach(action);
  }

  @GwtIncompatible // not present in emulated superclass
  @Override
  int copyIntoArray(Object[] dst, int offset) {
    return delegateList.copyIntoArray(dst, offset);
  }

  @Override
  public E get(int index) {
    return delegateList.get(index);
  }
}<|MERGE_RESOLUTION|>--- conflicted
+++ resolved
@@ -29,11 +29,7 @@
 @GwtCompatible(emulated = true)
 /*@SuppressWarnings("serial")*/ // uses writeReplace, not default serialization
 class RegularImmutableAsList<E> extends ImmutableAsList<E> {
-<<<<<<< HEAD
-  /*@Weak*/ private final ImmutableCollection<E> delegate;
-=======
   private final ImmutableCollection<E> delegate;
->>>>>>> 379757e3
   private final ImmutableList<? extends E> delegateList;
 
   RegularImmutableAsList(ImmutableCollection<E> delegate, ImmutableList<? extends E> delegateList) {
