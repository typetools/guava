--- conflicted
+++ resolved
@@ -106,11 +106,7 @@
   }
 
   @Override
-<<<<<<< HEAD
-  @GTENegativeOne int indexOf(@Nullable Object target) {
-=======
-  int indexOf(@NullableDecl Object target) {
->>>>>>> d788bc15
+  @GTENegativeOne int indexOf(@NullableDecl Object target) {
     int index = forward.indexOf(target);
     if (index == -1) {
       return index;
