/*
 * Copyright (C) 2007 The Guava Authors
 *
 * Licensed under the Apache License, Version 2.0 (the "License"); you may not use this file except
 * in compliance with the License. You may obtain a copy of the License at
 *
 * http://www.apache.org/licenses/LICENSE-2.0
 *
 * Unless required by applicable law or agreed to in writing, software distributed under the License
 * is distributed on an "AS IS" BASIS, WITHOUT WARRANTIES OR CONDITIONS OF ANY KIND, either express
 * or implied. See the License for the specific language governing permissions and limitations under
 * the License.
 */

package com.google.common.collect;

import org.checkerframework.checker.index.qual.NonNegative;
import org.checkerframework.dataflow.qual.Pure;
import org.checkerframework.dataflow.qual.SideEffectFree;
import org.checkerframework.framework.qual.AnnotatedFor;

import static com.google.common.base.Preconditions.checkArgument;
import static com.google.common.base.Preconditions.checkNotNull;
import static com.google.common.collect.CollectPreconditions.checkNonnegative;
import static com.google.common.collect.CollectPreconditions.checkRemove;
import static com.google.common.collect.Hashing.smearedHash;

import com.google.common.annotations.GwtCompatible;
import com.google.common.annotations.GwtIncompatible;
import com.google.common.base.Objects;
import com.google.common.collect.Maps.IteratorBasedAbstractMap;
import com.google.errorprone.annotations.CanIgnoreReturnValue;
import com.google.j2objc.annotations.RetainedWith;
import com.google.j2objc.annotations.WeakOuter;
import java.io.IOException;
import java.io.ObjectInputStream;
import java.io.ObjectOutputStream;
import java.io.Serializable;
import java.util.Arrays;
import java.util.ConcurrentModificationException;
import java.util.Iterator;
import java.util.Map;
import java.util.NoSuchElementException;
import java.util.Set;
import java.util.function.BiConsumer;
import java.util.function.BiFunction;
import org.checkerframework.checker.nullness.compatqual.MonotonicNonNullDecl;
import org.checkerframework.checker.nullness.compatqual.NullableDecl;

/**
 * A {@link BiMap} backed by two hash tables. This implementation allows null keys and values. A
 * {@code HashBiMap} and its inverse are both serializable.
 *
 * <p>This implementation guarantees insertion-based iteration order of its keys.
 *
 * <p>See the Guava User Guide article on <a href=
 * "https://github.com/google/guava/wiki/NewCollectionTypesExplained#bimap"> {@code BiMap} </a>.
 *
 * @author Louis Wasserman
 * @author Mike Bostock
 * @since 2.0
 */
@AnnotatedFor({"nullness"})
@GwtCompatible(emulated = true)
public final class HashBiMap<K, V> extends IteratorBasedAbstractMap<K, V>
    implements BiMap<K, V>, Serializable {

  /** Returns a new, empty {@code HashBiMap} with the default initial capacity (16). */
  public static <K, V> HashBiMap<K, V> create() {
    return create(16);
  }

  /**
   * Constructs a new, empty bimap with the specified expected size.
   *
   * @param expectedSize the expected number of entries
   * @throws IllegalArgumentException if the specified expected size is negative
   */
  public static <K, V> HashBiMap<K, V> create(@NonNegative int expectedSize) {
    return new HashBiMap<>(expectedSize);
  }

  /**
   * Constructs a new bimap containing initial values from {@code map}. The bimap is created with an
   * initial capacity sufficient to hold the mappings in the specified map.
   */
  public static <K, V> HashBiMap<K, V> create(Map<? extends K, ? extends V> map) {
    HashBiMap<K, V> bimap = create(map.size());
    bimap.putAll(map);
    return bimap;
  }

  private static final class BiEntry<K, V> extends ImmutableEntry<K, V> {
    final int keyHash;
    final int valueHash;

    @NullableDecl BiEntry<K, V> nextInKToVBucket;
    @NullableDecl BiEntry<K, V> nextInVToKBucket;

    @NullableDecl BiEntry<K, V> nextInKeyInsertionOrder;
    @NullableDecl BiEntry<K, V> prevInKeyInsertionOrder;

    BiEntry(K key, int keyHash, V value, int valueHash) {
      super(key, value);
      this.keyHash = keyHash;
      this.valueHash = valueHash;
    }
  }

  private static final double LOAD_FACTOR = 1.0;

  private transient BiEntry<K, V>[] hashTableKToV;
  private transient BiEntry<K, V>[] hashTableVToK;
<<<<<<< HEAD
  private transient BiEntry<K, V> firstInKeyInsertionOrder;
  private transient BiEntry<K, V> lastInKeyInsertionOrder;
  private transient @NonNegative int size;
=======
  @NullableDecl private transient BiEntry<K, V> firstInKeyInsertionOrder;
  @NullableDecl private transient BiEntry<K, V> lastInKeyInsertionOrder;
  private transient int size;
>>>>>>> d788bc15
  private transient int mask;
  private transient int modCount;

  private HashBiMap(@NonNegative int expectedSize) {
    init(expectedSize);
  }

  private void init(@NonNegative int expectedSize) {
    checkNonnegative(expectedSize, "expectedSize");
    int tableSize = Hashing.closedTableSize(expectedSize, LOAD_FACTOR);
    this.hashTableKToV = createTable(tableSize);
    this.hashTableVToK = createTable(tableSize);
    this.firstInKeyInsertionOrder = null;
    this.lastInKeyInsertionOrder = null;
    this.size = 0;
    this.mask = tableSize - 1;
    this.modCount = 0;
  }

  /**
   * Finds and removes {@code entry} from the bucket linked lists in both the key-to-value direction
   * and the value-to-key direction.
   */
  private void delete(BiEntry<K, V> entry) {
    int keyBucket = entry.keyHash & mask;
    BiEntry<K, V> prevBucketEntry = null;
    for (BiEntry<K, V> bucketEntry = hashTableKToV[keyBucket];
        true;
        bucketEntry = bucketEntry.nextInKToVBucket) {
      if (bucketEntry == entry) {
        if (prevBucketEntry == null) {
          hashTableKToV[keyBucket] = entry.nextInKToVBucket;
        } else {
          prevBucketEntry.nextInKToVBucket = entry.nextInKToVBucket;
        }
        break;
      }
      prevBucketEntry = bucketEntry;
    }

    int valueBucket = entry.valueHash & mask;
    prevBucketEntry = null;
    for (BiEntry<K, V> bucketEntry = hashTableVToK[valueBucket];
        true;
        bucketEntry = bucketEntry.nextInVToKBucket) {
      if (bucketEntry == entry) {
        if (prevBucketEntry == null) {
          hashTableVToK[valueBucket] = entry.nextInVToKBucket;
        } else {
          prevBucketEntry.nextInVToKBucket = entry.nextInVToKBucket;
        }
        break;
      }
      prevBucketEntry = bucketEntry;
    }

    if (entry.prevInKeyInsertionOrder == null) {
      firstInKeyInsertionOrder = entry.nextInKeyInsertionOrder;
    } else {
      entry.prevInKeyInsertionOrder.nextInKeyInsertionOrder = entry.nextInKeyInsertionOrder;
    }

    if (entry.nextInKeyInsertionOrder == null) {
      lastInKeyInsertionOrder = entry.prevInKeyInsertionOrder;
    } else {
      entry.nextInKeyInsertionOrder.prevInKeyInsertionOrder = entry.prevInKeyInsertionOrder;
    }

    size--;
    modCount++;
  }

  private void insert(BiEntry<K, V> entry, @NullableDecl BiEntry<K, V> oldEntryForKey) {
    int keyBucket = entry.keyHash & mask;
    entry.nextInKToVBucket = hashTableKToV[keyBucket];
    hashTableKToV[keyBucket] = entry;

    int valueBucket = entry.valueHash & mask;
    entry.nextInVToKBucket = hashTableVToK[valueBucket];
    hashTableVToK[valueBucket] = entry;

    if (oldEntryForKey == null) {
      entry.prevInKeyInsertionOrder = lastInKeyInsertionOrder;
      entry.nextInKeyInsertionOrder = null;
      if (lastInKeyInsertionOrder == null) {
        firstInKeyInsertionOrder = entry;
      } else {
        lastInKeyInsertionOrder.nextInKeyInsertionOrder = entry;
      }
      lastInKeyInsertionOrder = entry;
    } else {
      entry.prevInKeyInsertionOrder = oldEntryForKey.prevInKeyInsertionOrder;
      if (entry.prevInKeyInsertionOrder == null) {
        firstInKeyInsertionOrder = entry;
      } else {
        entry.prevInKeyInsertionOrder.nextInKeyInsertionOrder = entry;
      }
      entry.nextInKeyInsertionOrder = oldEntryForKey.nextInKeyInsertionOrder;
      if (entry.nextInKeyInsertionOrder == null) {
        lastInKeyInsertionOrder = entry;
      } else {
        entry.nextInKeyInsertionOrder.prevInKeyInsertionOrder = entry;
      }
    }

    size++;
    modCount++;
  }

  private BiEntry<K, V> seekByKey(@NullableDecl Object key, int keyHash) {
    for (BiEntry<K, V> entry = hashTableKToV[keyHash & mask];
        entry != null;
        entry = entry.nextInKToVBucket) {
      if (keyHash == entry.keyHash && Objects.equal(key, entry.key)) {
        return entry;
      }
    }
    return null;
  }

  private BiEntry<K, V> seekByValue(@NullableDecl Object value, int valueHash) {
    for (BiEntry<K, V> entry = hashTableVToK[valueHash & mask];
        entry != null;
        entry = entry.nextInVToKBucket) {
      if (valueHash == entry.valueHash && Objects.equal(value, entry.value)) {
        return entry;
      }
    }
    return null;
  }

  @Override
  public boolean containsKey(@NullableDecl Object key) {
    return seekByKey(key, smearedHash(key)) != null;
  }

  @Pure
  @Override
  public boolean containsValue(@NullableDecl Object value) {
    return seekByValue(value, smearedHash(value)) != null;
  }

  @NullableDecl
  @Override
  public V get(@NullableDecl Object key) {
    return Maps.valueOrNull(seekByKey(key, smearedHash(key)));
  }

  @CanIgnoreReturnValue
  @Override
  public V put(@NullableDecl K key, @NullableDecl V value) {
    return put(key, value, false);
  }

  @CanIgnoreReturnValue
  @Override
  public V forcePut(@NullableDecl K key, @NullableDecl V value) {
    return put(key, value, true);
  }

  private V put(@NullableDecl K key, @NullableDecl V value, boolean force) {
    int keyHash = smearedHash(key);
    int valueHash = smearedHash(value);

    BiEntry<K, V> oldEntryForKey = seekByKey(key, keyHash);
    if (oldEntryForKey != null
        && valueHash == oldEntryForKey.valueHash
        && Objects.equal(value, oldEntryForKey.value)) {
      return value;
    }

    BiEntry<K, V> oldEntryForValue = seekByValue(value, valueHash);
    if (oldEntryForValue != null) {
      if (force) {
        delete(oldEntryForValue);
      } else {
        throw new IllegalArgumentException("value already present: " + value);
      }
    }

    BiEntry<K, V> newEntry = new BiEntry<>(key, keyHash, value, valueHash);
    if (oldEntryForKey != null) {
      delete(oldEntryForKey);
      insert(newEntry, oldEntryForKey);
      oldEntryForKey.prevInKeyInsertionOrder = null;
      oldEntryForKey.nextInKeyInsertionOrder = null;
      rehashIfNecessary();
      return oldEntryForKey.value;
    } else {
      insert(newEntry, null);
      rehashIfNecessary();
      return null;
    }
  }

  @NullableDecl
  private K putInverse(@NullableDecl V value, @NullableDecl K key, boolean force) {
    int valueHash = smearedHash(value);
    int keyHash = smearedHash(key);

    BiEntry<K, V> oldEntryForValue = seekByValue(value, valueHash);
    BiEntry<K, V> oldEntryForKey = seekByKey(key, keyHash);
    if (oldEntryForValue != null
        && keyHash == oldEntryForValue.keyHash
        && Objects.equal(key, oldEntryForValue.key)) {
      return key;
    } else if (oldEntryForKey != null && !force) {
      throw new IllegalArgumentException("key already present: " + key);
    }

    /*
     * The ordering here is important: if we deleted the key entry and then the value entry,
     * the key entry's prev or next pointer might point to the dead value entry, and when we
     * put the new entry in the key entry's position in iteration order, it might invalidate
     * the linked list.
     */

    if (oldEntryForValue != null) {
      delete(oldEntryForValue);
    }

    if (oldEntryForKey != null) {
      delete(oldEntryForKey);
    }

    BiEntry<K, V> newEntry = new BiEntry<>(key, keyHash, value, valueHash);
    insert(newEntry, oldEntryForKey);

    if (oldEntryForKey != null) {
      oldEntryForKey.prevInKeyInsertionOrder = null;
      oldEntryForKey.nextInKeyInsertionOrder = null;
    }
    if (oldEntryForValue != null) {
      oldEntryForValue.prevInKeyInsertionOrder = null;
      oldEntryForValue.nextInKeyInsertionOrder = null;
    }
    rehashIfNecessary();
    return Maps.keyOrNull(oldEntryForValue);
  }

  private void rehashIfNecessary() {
    BiEntry<K, V>[] oldKToV = hashTableKToV;
    if (Hashing.needsResizing(size, oldKToV.length, LOAD_FACTOR)) {
      int newTableSize = oldKToV.length * 2;

      this.hashTableKToV = createTable(newTableSize);
      this.hashTableVToK = createTable(newTableSize);
      this.mask = newTableSize - 1;
      this.size = 0;

      for (BiEntry<K, V> entry = firstInKeyInsertionOrder;
          entry != null;
          entry = entry.nextInKeyInsertionOrder) {
        insert(entry, entry);
      }
      this.modCount++;
    }
  }

  @SuppressWarnings("unchecked")
  private BiEntry<K, V>[] createTable(int length) {
    return new BiEntry[length];
  }

  @CanIgnoreReturnValue
  @Override
<<<<<<< HEAD
  public @org.checkerframework.checker.nullness.qual.Nullable V remove(@Nullable Object key) {
=======
  public V remove(@NullableDecl Object key) {
>>>>>>> d788bc15
    BiEntry<K, V> entry = seekByKey(key, smearedHash(key));
    if (entry == null) {
      return null;
    } else {
      delete(entry);
      entry.prevInKeyInsertionOrder = null;
      entry.nextInKeyInsertionOrder = null;
      return entry.value;
    }
  }

  @Override
  public void clear() {
    size = 0;
    Arrays.fill(hashTableKToV, null);
    Arrays.fill(hashTableVToK, null);
    firstInKeyInsertionOrder = null;
    lastInKeyInsertionOrder = null;
    modCount++;
  }

  @Override
  public @NonNegative int size() {
    return size;
  }

  abstract class Itr<T> implements Iterator<T> {
    BiEntry<K, V> next = firstInKeyInsertionOrder;
    BiEntry<K, V> toRemove = null;
    int expectedModCount = modCount;
    int remaining = size();

    @Override
    public boolean hasNext() {
      if (modCount != expectedModCount) {
        throw new ConcurrentModificationException();
      }
      return next != null && remaining > 0;
    }

    @Override
    public T next() {
      if (!hasNext()) {
        throw new NoSuchElementException();
      }

      BiEntry<K, V> entry = next;
      next = entry.nextInKeyInsertionOrder;
      toRemove = entry;
      remaining--;
      return output(entry);
    }

    @Override
    public void remove() {
      if (modCount != expectedModCount) {
        throw new ConcurrentModificationException();
      }
      checkRemove(toRemove != null);
      delete(toRemove);
      expectedModCount = modCount;
      toRemove = null;
    }

    abstract T output(BiEntry<K, V> entry);
  }

  @Override
  public Set<K> keySet() {
    return new KeySet();
  }

  @WeakOuter
  private final class KeySet extends Maps.KeySet<K, V> {
    KeySet() {
      super(HashBiMap.this);
    }

    @Override
    public Iterator<K> iterator() {
      return new Itr<K>() {
        @Override
        K output(BiEntry<K, V> entry) {
          return entry.key;
        }
      };
    }

    @Override
    public boolean remove(@NullableDecl Object o) {
      BiEntry<K, V> entry = seekByKey(o, smearedHash(o));
      if (entry == null) {
        return false;
      } else {
        delete(entry);
        entry.prevInKeyInsertionOrder = null;
        entry.nextInKeyInsertionOrder = null;
        return true;
      }
    }
  }

  @Override
  public Set<V> values() {
    return inverse().keySet();
  }

  @Override
  Iterator<Entry<K, V>> entryIterator() {
    return new Itr<Entry<K, V>>() {
      @Override
      Entry<K, V> output(BiEntry<K, V> entry) {
        return new MapEntry(entry);
      }

      class MapEntry extends AbstractMapEntry<K, V> {
        BiEntry<K, V> delegate;

        MapEntry(BiEntry<K, V> entry) {
          this.delegate = entry;
        }

        @Override
        public K getKey() {
          return delegate.key;
        }

        @Override
        public V getValue() {
          return delegate.value;
        }

        @Override
        public V setValue(V value) {
          V oldValue = delegate.value;
          int valueHash = smearedHash(value);
          if (valueHash == delegate.valueHash && Objects.equal(value, oldValue)) {
            return value;
          }
          checkArgument(seekByValue(value, valueHash) == null, "value already present: %s", value);
          delete(delegate);
          BiEntry<K, V> newEntry = new BiEntry<>(delegate.key, delegate.keyHash, value, valueHash);
          insert(newEntry, delegate);
          delegate.prevInKeyInsertionOrder = null;
          delegate.nextInKeyInsertionOrder = null;
          expectedModCount = modCount;
          if (toRemove == delegate) {
            toRemove = newEntry;
          }
          delegate = newEntry;
          return oldValue;
        }
      }
    };
  }

  @Override
  public void forEach(BiConsumer<? super K, ? super V> action) {
    checkNotNull(action);
    for (BiEntry<K, V> entry = firstInKeyInsertionOrder;
        entry != null;
        entry = entry.nextInKeyInsertionOrder) {
      action.accept(entry.key, entry.value);
    }
  }

  @Override
  public void replaceAll(BiFunction<? super K, ? super V, ? extends V> function) {
    checkNotNull(function);
    BiEntry<K, V> oldFirst = firstInKeyInsertionOrder;
    clear();
    for (BiEntry<K, V> entry = oldFirst; entry != null; entry = entry.nextInKeyInsertionOrder) {
      put(entry.key, function.apply(entry.key, entry.value));
    }
  }

  @MonotonicNonNullDecl @RetainedWith private transient BiMap<V, K> inverse;

  @Override
  public BiMap<V, K> inverse() {
    BiMap<V, K> result = inverse;
    return (result == null) ? inverse = new Inverse() : result;
  }

  private final class Inverse extends IteratorBasedAbstractMap<V, K>
      implements BiMap<V, K>, Serializable {
    BiMap<K, V> forward() {
      return HashBiMap.this;
    }

    @Override
    public @NonNegative int size() {
      return size;
    }

    @Override
    public void clear() {
      forward().clear();
    }

    @Override
    public boolean containsKey(@NullableDecl Object value) {
      return forward().containsValue(value);
    }

    @Override
    public K get(@NullableDecl Object value) {
      return Maps.keyOrNull(seekByValue(value, smearedHash(value)));
    }

    @CanIgnoreReturnValue
    @Override
    public K put(@NullableDecl V value, @NullableDecl K key) {
      return putInverse(value, key, false);
    }

    @Override
    public K forcePut(@NullableDecl V value, @NullableDecl K key) {
      return putInverse(value, key, true);
    }

    @Override
    public K remove(@NullableDecl Object value) {
      BiEntry<K, V> entry = seekByValue(value, smearedHash(value));
      if (entry == null) {
        return null;
      } else {
        delete(entry);
        entry.prevInKeyInsertionOrder = null;
        entry.nextInKeyInsertionOrder = null;
        return entry.key;
      }
    }

    @Override
    public BiMap<K, V> inverse() {
      return forward();
    }

    @Override
    public Set<V> keySet() {
      return new InverseKeySet();
    }

    @WeakOuter
    private final class InverseKeySet extends Maps.KeySet<V, K> {
      InverseKeySet() {
        super(Inverse.this);
      }

      @Override
      public boolean remove(@NullableDecl Object o) {
        BiEntry<K, V> entry = seekByValue(o, smearedHash(o));
        if (entry == null) {
          return false;
        } else {
          delete(entry);
          return true;
        }
      }

      @Override
      public Iterator<V> iterator() {
        return new Itr<V>() {
          @Override
          V output(BiEntry<K, V> entry) {
            return entry.value;
          }
        };
      }
    }

    @Override
    public Set<K> values() {
      return forward().keySet();
    }

    @Override
    Iterator<Entry<V, K>> entryIterator() {
      return new Itr<Entry<V, K>>() {
        @Override
        Entry<V, K> output(BiEntry<K, V> entry) {
          return new InverseEntry(entry);
        }

        class InverseEntry extends AbstractMapEntry<V, K> {
          BiEntry<K, V> delegate;

          InverseEntry(BiEntry<K, V> entry) {
            this.delegate = entry;
          }

          @Override
          public V getKey() {
            return delegate.value;
          }

          @Override
          public K getValue() {
            return delegate.key;
          }

          @Override
          public K setValue(K key) {
            K oldKey = delegate.key;
            int keyHash = smearedHash(key);
            if (keyHash == delegate.keyHash && Objects.equal(key, oldKey)) {
              return key;
            }
            checkArgument(seekByKey(key, keyHash) == null, "value already present: %s", key);
            delete(delegate);
            BiEntry<K, V> newEntry =
                new BiEntry<>(key, keyHash, delegate.value, delegate.valueHash);
            delegate = newEntry;
            insert(newEntry, null);
            expectedModCount = modCount;
            return oldKey;
          }
        }
      };
    }

    @Override
    public void forEach(BiConsumer<? super V, ? super K> action) {
      checkNotNull(action);
      HashBiMap.this.forEach((k, v) -> action.accept(v, k));
    }

    @Override
    public void replaceAll(BiFunction<? super V, ? super K, ? extends K> function) {
      checkNotNull(function);
      BiEntry<K, V> oldFirst = firstInKeyInsertionOrder;
      clear();
      for (BiEntry<K, V> entry = oldFirst; entry != null; entry = entry.nextInKeyInsertionOrder) {
        put(entry.value, function.apply(entry.value, entry.key));
      }
    }

    Object writeReplace() {
      return new InverseSerializedForm<>(HashBiMap.this);
    }
  }

  private static final class InverseSerializedForm<K, V> implements Serializable {
    private final HashBiMap<K, V> bimap;

    InverseSerializedForm(HashBiMap<K, V> bimap) {
      this.bimap = bimap;
    }

    Object readResolve() {
      return bimap.inverse();
    }
  }

  /**
   * @serialData the number of entries, first key, first value, second key, second value, and so on.
   */
  @GwtIncompatible // java.io.ObjectOutputStream
  private void writeObject(ObjectOutputStream stream) throws IOException {
    stream.defaultWriteObject();
    Serialization.writeMap(this, stream);
  }

  @GwtIncompatible // java.io.ObjectInputStream
  private void readObject(ObjectInputStream stream) throws IOException, ClassNotFoundException {
    stream.defaultReadObject();
    int size = Serialization.readCount(stream);
    init(16); // resist hostile attempts to allocate gratuitous heap
    Serialization.populateMap(this, stream, size);
  }

  @GwtIncompatible // Not needed in emulated source
  private static final long serialVersionUID = 0;

@SideEffectFree
public Set<Map.Entry<K, V>> entrySet() { return super.entrySet(); }
}<|MERGE_RESOLUTION|>--- conflicted
+++ resolved
@@ -111,15 +111,9 @@
 
   private transient BiEntry<K, V>[] hashTableKToV;
   private transient BiEntry<K, V>[] hashTableVToK;
-<<<<<<< HEAD
-  private transient BiEntry<K, V> firstInKeyInsertionOrder;
-  private transient BiEntry<K, V> lastInKeyInsertionOrder;
-  private transient @NonNegative int size;
-=======
   @NullableDecl private transient BiEntry<K, V> firstInKeyInsertionOrder;
   @NullableDecl private transient BiEntry<K, V> lastInKeyInsertionOrder;
-  private transient int size;
->>>>>>> d788bc15
+  private transient @NonNegative int size;
   private transient int mask;
   private transient int modCount;
 
@@ -386,11 +380,7 @@
 
   @CanIgnoreReturnValue
   @Override
-<<<<<<< HEAD
-  public @org.checkerframework.checker.nullness.qual.Nullable V remove(@Nullable Object key) {
-=======
   public V remove(@NullableDecl Object key) {
->>>>>>> d788bc15
     BiEntry<K, V> entry = seekByKey(key, smearedHash(key));
     if (entry == null) {
       return null;
