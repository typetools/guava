--- conflicted
+++ resolved
@@ -88,11 +88,7 @@
    * the entries in entryArray with its own entry objects (though they will have the same key/value
    * contents), and may take ownership of entryArray.
    */
-<<<<<<< HEAD
-  static <K, V> RegularImmutableMap<K, V> fromEntryArray(@IndexOrHigh("#2") int n, Entry<K, V>[] entryArray) {
-=======
-  static <K, V> ImmutableMap<K, V> fromEntryArray(int n, Entry<K, V>[] entryArray) {
->>>>>>> 594e3b73
+  static <K, V> ImmutableMap<K, V> fromEntryArray(@IndexOrHigh("#2") int n, Entry<K, V>[] entryArray) {
     checkPositionIndex(n, entryArray.length);
     if (n == 0) {
       return (RegularImmutableMap<K, V>) EMPTY;
