/*
 * Copyright (C) 2008 The Guava Authors
 *
 * Licensed under the Apache License, Version 2.0 (the "License");
 * you may not use this file except in compliance with the License.
 * You may obtain a copy of the License at
 *
 * http://www.apache.org/licenses/LICENSE-2.0
 *
 * Unless required by applicable law or agreed to in writing, software
 * distributed under the License is distributed on an "AS IS" BASIS,
 * WITHOUT WARRANTIES OR CONDITIONS OF ANY KIND, either express or implied.
 * See the License for the specific language governing permissions and
 * limitations under the License.
 */

package com.google.common.collect;

import static com.google.common.base.Preconditions.checkNotNull;
import static com.google.common.base.Preconditions.checkPositionIndex;
import static com.google.common.collect.CollectPreconditions.checkEntryNotNull;
import static com.google.common.collect.ImmutableMapEntry.createEntryArray;
import static java.util.Objects.requireNonNull;

import com.google.common.annotations.GwtCompatible;
import com.google.common.annotations.GwtIncompatible;
import com.google.common.annotations.VisibleForTesting;
import com.google.common.collect.ImmutableMapEntry.NonTerminalImmutableMapEntry;
import com.google.errorprone.annotations.CanIgnoreReturnValue;
import java.io.Serializable;
<<<<<<< HEAD
import java.util.Map;
import java.util.IdentityHashMap;
import java.util.function.BiConsumer;
import javax.annotation.CheckForNull;
import org.checkerframework.checker.index.qual.NonNegative;
import org.checkerframework.checker.nullness.qual.KeyFor;
=======
import java.util.IdentityHashMap;
import java.util.function.BiConsumer;
import javax.annotation.CheckForNull;
>>>>>>> 0a17f4a4
import org.checkerframework.checker.nullness.qual.Nullable;
import org.checkerframework.checker.signedness.qual.UnknownSignedness;
import org.checkerframework.dataflow.qual.Pure;
import org.checkerframework.dataflow.qual.SideEffectFree;
import org.checkerframework.framework.qual.AnnotatedFor;

/**
 * Implementation of {@link ImmutableMap} with two or more entries.
 *
 * @author Jesse Wilson
 * @author Kevin Bourrillion
 * @author Gregory Kick
 */
@AnnotatedFor({"nullness"})
@GwtCompatible(serializable = true, emulated = true)
@ElementTypesAreNonnullByDefault
final class RegularImmutableMap<K, V> extends ImmutableMap<K, V> {
  @SuppressWarnings("unchecked")
  static final ImmutableMap<Object, Object> EMPTY =
      new RegularImmutableMap<>((Entry<Object, Object>[]) ImmutableMap.EMPTY_ENTRY_ARRAY, null, 0);

  /**
   * Closed addressing tends to perform well even with high load factors. Being conservative here
   * ensures that the table is still likely to be relatively sparse (hence it misses fast) while
   * saving space.
   */
  @VisibleForTesting static final double MAX_LOAD_FACTOR = 1.2;

  /**
   * Maximum allowed false positive probability of detecting a hash flooding attack given random
   * input.
   */
  @VisibleForTesting static final double HASH_FLOODING_FPP = 0.001;

  /**
   * Maximum allowed length of a hash table bucket before falling back to a j.u.HashMap based
   * implementation. Experimentally determined.
   */
  @VisibleForTesting static final int MAX_HASH_BUCKET_LENGTH = 8;

  // entries in insertion order
  @VisibleForTesting final transient Entry<K, V>[] entries;
  // array of linked lists of entries
  @CheckForNull private final transient @Nullable ImmutableMapEntry<K, V>[] table;
  // 'and' with an int to get a table index
  private final transient int mask;

  static <K, V> ImmutableMap<K, V> fromEntries(Entry<K, V>... entries) {
    return fromEntryArray(entries.length, entries, /* throwIfDuplicateKeys= */ true);
  }

  /**
   * Creates an ImmutableMap from the first n entries in entryArray. This implementation may replace
   * the entries in entryArray with its own entry objects (though they will have the same key/value
   * contents), and may take ownership of entryArray.
   */
  static <K, V> ImmutableMap<K, V> fromEntryArray(
      int n, @Nullable Entry<K, V>[] entryArray, boolean throwIfDuplicateKeys) {
    checkPositionIndex(n, entryArray.length);
    if (n == 0) {
      @SuppressWarnings("unchecked") // it has no entries so the type variables don't matter
      ImmutableMap<K, V> empty = (ImmutableMap<K, V>) EMPTY;
      return empty;
    }
    try {
      return fromEntryArrayCheckingBucketOverflow(n, entryArray, throwIfDuplicateKeys);
    } catch (BucketOverflowException e) {
      // probable hash flooding attack, fall back to j.u.HM based implementation and use its
      // implementation of hash flooding protection
      return JdkBackedImmutableMap.create(n, entryArray, throwIfDuplicateKeys);
    }
  }

  private static <K, V> ImmutableMap<K, V> fromEntryArrayCheckingBucketOverflow(
      int n, @Nullable Entry<K, V>[] entryArray, boolean throwIfDuplicateKeys)
      throws BucketOverflowException {
    /*
     * The cast is safe: n==entryArray.length means that we have filled the whole array with Entry
     * instances, in which case it is safe to cast it from an array of nullable entries to an array
     * of non-null entries.
     */
    @SuppressWarnings("nullness")
    Entry<K, V>[] entries =
        (n == entryArray.length) ? (Entry<K, V>[]) entryArray : createEntryArray(n);
    int tableSize = Hashing.closedTableSize(n, MAX_LOAD_FACTOR);
    @Nullable ImmutableMapEntry<K, V>[] table = createEntryArray(tableSize);
    int mask = tableSize - 1;
    // If duplicates are allowed, this IdentityHashMap will record the final Entry for each
    // duplicated key. We will use this final Entry to overwrite earlier slots in the entries array
    // that have the same key. Then a second pass will remove all but the first of the slots that
    // have this Entry. The value in the map becomes false when this first entry has been copied, so
    // we know not to copy the remaining ones.
    IdentityHashMap<Entry<K, V>, Boolean> duplicates = null;
    int dupCount = 0;
    for (int entryIndex = n - 1; entryIndex >= 0; entryIndex--) {
      // requireNonNull is safe because the first `n` elements have been filled in.
      Entry<K, V> entry = requireNonNull(entryArray[entryIndex]);
      K key = entry.getKey();
      V value = entry.getValue();
      checkEntryNotNull(key, value);
      int tableIndex = Hashing.smear(key.hashCode()) & mask;
      ImmutableMapEntry<K, V> keyBucketHead = table[tableIndex];
      ImmutableMapEntry<K, V> effectiveEntry =
          checkNoConflictInKeyBucket(key, value, keyBucketHead, throwIfDuplicateKeys);
      if (effectiveEntry == null) {
        // prepend, not append, so the entries can be immutable
        effectiveEntry =
            (keyBucketHead == null)
                ? makeImmutable(entry, key, value)
                : new NonTerminalImmutableMapEntry<K, V>(key, value, keyBucketHead);
        table[tableIndex] = effectiveEntry;
      } else {
        // We already saw this key, and the first value we saw (going backwards) is the one we are
        // keeping. So we won't touch table[], but we do still want to add the existing entry that
        // we found to entries[] so that we will see this key in the right place when iterating.
        if (duplicates == null) {
          duplicates = new IdentityHashMap<>();
        }
        duplicates.put(effectiveEntry, true);
        dupCount++;
        // Make sure we are not overwriting the original entries array, in case we later do
        // buildOrThrow(). We would want an exception to include two values for the duplicate key.
        if (entries == entryArray) {
          entries = entries.clone();
        }
      }
      entries[entryIndex] = effectiveEntry;
    }
    if (duplicates != null) {
      // Explicit type parameters needed here to avoid a problem with nullness inference.
      entries = RegularImmutableMap.<K, V>removeDuplicates(entries, n, n - dupCount, duplicates);
      int newTableSize = Hashing.closedTableSize(entries.length, MAX_LOAD_FACTOR);
      if (newTableSize != tableSize) {
        return fromEntryArrayCheckingBucketOverflow(
            entries.length, entries, /* throwIfDuplicateKeys= */ true);
      }
    }
    return new RegularImmutableMap<>(entries, table, mask);
  }

  /**
   * Constructs a new entry array where each duplicated key from the original appears only once, at
   * its first position but with its final value. The {@code duplicates} map is modified.
   *
   * @param entries the original array of entries including duplicates
   * @param n the number of valid entries in {@code entries}
   * @param newN the expected number of entries once duplicates are removed
   * @param duplicates a map of canonical {@link Entry} objects for each duplicate key. This map
   *     will be updated by the method, setting each value to false as soon as the {@link Entry} has
   *     been included in the new entry array.
   * @return an array of {@code newN} entries where no key appears more than once.
   */
  static <K, V> Entry<K, V>[] removeDuplicates(
      Entry<K, V>[] entries, int n, int newN, IdentityHashMap<Entry<K, V>, Boolean> duplicates) {
    Entry<K, V>[] newEntries = createEntryArray(newN);
    for (int in = 0, out = 0; in < n; in++) {
      Entry<K, V> entry = entries[in];
      Boolean status = duplicates.get(entry);
      // null=>not dup'd; true=>dup'd, first; false=>dup'd, not first
      if (status != null) {
        if (status) {
          duplicates.put(entry, false);
        } else {
          continue; // delete this entry; we already copied an earlier one for the same key
        }
      }
      newEntries[out++] = entry;
    }
    return newEntries;
  }

  /** Makes an entry usable internally by a new ImmutableMap without rereading its contents. */
  static <K, V> ImmutableMapEntry<K, V> makeImmutable(Entry<K, V> entry, K key, V value) {
    boolean reusable =
        entry instanceof ImmutableMapEntry && ((ImmutableMapEntry<K, V>) entry).isReusable();
    return reusable ? (ImmutableMapEntry<K, V>) entry : new ImmutableMapEntry<K, V>(key, value);
  }

  /** Makes an entry usable internally by a new ImmutableMap. */
  static <K, V> ImmutableMapEntry<K, V> makeImmutable(Entry<K, V> entry) {
    return makeImmutable(entry, entry.getKey(), entry.getValue());
  }

  private RegularImmutableMap(
      Entry<K, V>[] entries, @CheckForNull @Nullable ImmutableMapEntry<K, V>[] table, int mask) {
    this.entries = entries;
    this.table = table;
    this.mask = mask;
  }

  /**
   * Checks if the given key already appears in the hash chain starting at {@code keyBucketHead}. If
   * it does not, then null is returned. If it does, then if {@code throwIfDuplicateKeys} is true an
   * {@code IllegalArgumentException} is thrown, and otherwise the existing {@link Entry} is
   * returned.
   *
   * @throws IllegalArgumentException if another entry in the bucket has the same key and {@code
   *     throwIfDuplicateKeys} is true
   * @throws BucketOverflowException if this bucket has too many entries, which may indicate a hash
   *     flooding attack
   */
  @CanIgnoreReturnValue
  static <K, V> @Nullable ImmutableMapEntry<K, V> checkNoConflictInKeyBucket(
      Object key,
      Object newValue,
      @CheckForNull ImmutableMapEntry<K, V> keyBucketHead,
      boolean throwIfDuplicateKeys)
      throws BucketOverflowException {
    int bucketSize = 0;
    for (; keyBucketHead != null; keyBucketHead = keyBucketHead.getNextInKeyBucket()) {
      if (keyBucketHead.getKey().equals(key)) {
        if (throwIfDuplicateKeys) {
          checkNoConflict(/* safe= */ false, "key", keyBucketHead, key + "=" + newValue);
        } else {
          return keyBucketHead;
        }
      }
      if (++bucketSize > MAX_HASH_BUCKET_LENGTH) {
        throw new BucketOverflowException();
      }
    }
    return null;
  }

  static class BucketOverflowException extends Exception {}

  @Override
  @CheckForNull
<<<<<<< HEAD
  public V get(@CheckForNull @UnknownSignedness Object key) {
=======
  public V get(@CheckForNull Object key) {
>>>>>>> 0a17f4a4
    return get(key, table, mask);
  }

  @CheckForNull
  static <V> V get(
      @CheckForNull Object key,
      @CheckForNull @Nullable ImmutableMapEntry<?, V>[] keyTable,
      int mask) {
    if (key == null || keyTable == null) {
      return null;
    }
    int index = Hashing.smear(key.hashCode()) & mask;
    for (ImmutableMapEntry<?, V> entry = keyTable[index];
        entry != null;
        entry = entry.getNextInKeyBucket()) {
      Object candidateKey = entry.getKey();

      /*
       * Assume that equals uses the == optimization when appropriate, and that
       * it would check hash codes as an optimization when appropriate. If we
       * did these things, it would just make things worse for the most
       * performance-conscious users.
       */
      if (key.equals(candidateKey)) {
        return entry.getValue();
      }
    }
    return null;
  }

  @Pure
  @Override
  public void forEach(BiConsumer<? super K, ? super V> action) {
    checkNotNull(action);
    for (Entry<K, V> entry : entries) {
      action.accept(entry.getKey(), entry.getValue());
    }
  }

  @Override
  public @NonNegative int size() {
    return entries.length;
  }

  @Override
  boolean isPartialView() {
    return false;
  }

  @Override
  ImmutableSet<Entry<K, V>> createEntrySet() {
    return new ImmutableMapEntrySet.RegularEntrySet<>(this, entries);
  }

  @Override
  ImmutableSet<K> createKeySet() {
    return new KeySet<>(this);
  }

  @GwtCompatible(emulated = true)
  private static final class KeySet<K> extends IndexedImmutableSet<K> {
    private final RegularImmutableMap<K, ?> map;

    KeySet(RegularImmutableMap<K, ?> map) {
      this.map = map;
    }

    @Override
    K get(int index) {
      return map.entries[index].getKey();
    }

    @Override
<<<<<<< HEAD
    public boolean contains(@CheckForNull @UnknownSignedness Object object) {
=======
    public boolean contains(@CheckForNull Object object) {
>>>>>>> 0a17f4a4
      return map.containsKey(object);
    }

    @Override
    boolean isPartialView() {
      return true;
    }

    @Override
    public @NonNegative int size() {
      return map.size();
    }

    // No longer used for new writes, but kept so that old data can still be read.
    @GwtIncompatible // serialization
    @SuppressWarnings("unused")
    private static class SerializedForm<K> implements Serializable {
      final ImmutableMap<K, ?> map;

      SerializedForm(ImmutableMap<K, ?> map) {
        this.map = map;
      }

      Object readResolve() {
        return map.keySet();
      }

      private static final long serialVersionUID = 0;
    }
  }

  @Override
  ImmutableCollection<V> createValues() {
    return new Values<>(this);
  }

  @GwtCompatible(emulated = true)
  private static final class Values<K, V> extends ImmutableList<V> {
    final RegularImmutableMap<K, V> map;

    Values(RegularImmutableMap<K, V> map) {
      this.map = map;
    }

    @Override
    public V get(int index) {
      return map.entries[index].getValue();
    }

    @Override
    public @NonNegative int size() {
      return map.size();
    }

    @Override
    boolean isPartialView() {
      return true;
    }

    // No longer used for new writes, but kept so that old data can still be read.
    @GwtIncompatible // serialization
    @SuppressWarnings("unused")
    private static class SerializedForm<V> implements Serializable {
      final ImmutableMap<?, V> map;

      SerializedForm(ImmutableMap<?, V> map) {
        this.map = map;
      }

      Object readResolve() {
        return map.values();
      }

      private static final long serialVersionUID = 0;
    }
  }

  // This class is never actually serialized directly, but we have to make the
  // warning go away (and suppressing would suppress for all nested classes too)
  private static final long serialVersionUID = 0;

  @Pure
  @Override
  public boolean containsValue(@Nullable @UnknownSignedness Object arg0) {
    return super.containsValue(arg0);
  }

  @SideEffectFree
  @Override
  public ImmutableSet<Map.Entry<@KeyFor({"this"}) K, V>> entrySet() {
    return super.entrySet();
  }

  @SideEffectFree
  @Override
  public ImmutableSet<@KeyFor({"this"}) K> keySet() {
    return super.keySet();
  }

  @SideEffectFree
  @Override
  public ImmutableCollection<V> values() {
    return super.values();
  }
}<|MERGE_RESOLUTION|>--- conflicted
+++ resolved
@@ -28,18 +28,12 @@
 import com.google.common.collect.ImmutableMapEntry.NonTerminalImmutableMapEntry;
 import com.google.errorprone.annotations.CanIgnoreReturnValue;
 import java.io.Serializable;
-<<<<<<< HEAD
+import java.util.IdentityHashMap;
 import java.util.Map;
-import java.util.IdentityHashMap;
 import java.util.function.BiConsumer;
 import javax.annotation.CheckForNull;
 import org.checkerframework.checker.index.qual.NonNegative;
 import org.checkerframework.checker.nullness.qual.KeyFor;
-=======
-import java.util.IdentityHashMap;
-import java.util.function.BiConsumer;
-import javax.annotation.CheckForNull;
->>>>>>> 0a17f4a4
 import org.checkerframework.checker.nullness.qual.Nullable;
 import org.checkerframework.checker.signedness.qual.UnknownSignedness;
 import org.checkerframework.dataflow.qual.Pure;
@@ -268,11 +262,7 @@
 
   @Override
   @CheckForNull
-<<<<<<< HEAD
   public V get(@CheckForNull @UnknownSignedness Object key) {
-=======
-  public V get(@CheckForNull Object key) {
->>>>>>> 0a17f4a4
     return get(key, table, mask);
   }
 
@@ -346,11 +336,7 @@
     }
 
     @Override
-<<<<<<< HEAD
     public boolean contains(@CheckForNull @UnknownSignedness Object object) {
-=======
-    public boolean contains(@CheckForNull Object object) {
->>>>>>> 0a17f4a4
       return map.containsKey(object);
     }
 
