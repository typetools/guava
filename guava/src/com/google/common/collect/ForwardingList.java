--- conflicted
+++ resolved
@@ -56,14 +56,9 @@
  */
 @AnnotatedFor({"nullness"})
 @GwtCompatible
-<<<<<<< HEAD
-@SuppressWarnings("nullness:generic.argument")
-public abstract class ForwardingList<E> extends ForwardingCollection<E> implements List<E> {
-=======
 @ElementTypesAreNonnullByDefault
 public abstract class ForwardingList<E extends @Nullable Object> extends ForwardingCollection<E>
     implements List<E> {
->>>>>>> 0a17f4a4
   // TODO(lowasser): identify places where thread safety is actually lost
 
   /** Constructor for use by subclasses. */
@@ -91,21 +86,15 @@
 
   @Pure
   @Override
-<<<<<<< HEAD
-  public int indexOf(@Nullable Object element) {
-=======
+  @SuppressWarnings("nullness:argument")
   public int indexOf(@CheckForNull Object element) {
->>>>>>> 0a17f4a4
     return delegate().indexOf(element);
   }
 
   @Pure
   @Override
-<<<<<<< HEAD
-  public int lastIndexOf(@Nullable Object element) {
-=======
+  @SuppressWarnings("nullness:argument")
   public int lastIndexOf(@CheckForNull Object element) {
->>>>>>> 0a17f4a4
     return delegate().lastIndexOf(element);
   }
 
