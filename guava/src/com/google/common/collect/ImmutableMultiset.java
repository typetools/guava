/*
 * Copyright (C) 2008 The Guava Authors
 *
 * Licensed under the Apache License, Version 2.0 (the "License");
 * you may not use this file except in compliance with the License.
 * You may obtain a copy of the License at
 *
 * http://www.apache.org/licenses/LICENSE-2.0
 *
 * Unless required by applicable law or agreed to in writing, software
 * distributed under the License is distributed on an "AS IS" BASIS,
 * WITHOUT WARRANTIES OR CONDITIONS OF ANY KIND, either express or implied.
 * See the License for the specific language governing permissions and
 * limitations under the License.
 */

package com.google.common.collect;

import static com.google.common.base.Preconditions.checkNotNull;
import static java.util.Objects.requireNonNull;

import com.google.common.annotations.GwtCompatible;
import com.google.common.annotations.GwtIncompatible;
import com.google.common.annotations.VisibleForTesting;
import com.google.errorprone.annotations.CanIgnoreReturnValue;
import com.google.errorprone.annotations.DoNotCall;
import com.google.errorprone.annotations.concurrent.LazyInit;
import com.google.j2objc.annotations.WeakOuter;
import java.io.Serializable;
import java.util.Arrays;
import java.util.Collection;
import java.util.Collections;
import java.util.Iterator;
import java.util.List;
import java.util.function.Function;
import java.util.function.ToIntFunction;
import java.util.stream.Collector;
import javax.annotation.CheckForNull;
import org.checkerframework.checker.nullness.qual.Nullable;
import org.checkerframework.dataflow.qual.Pure;
import org.checkerframework.dataflow.qual.SideEffectFree;
import org.checkerframework.framework.qual.AnnotatedFor;

/**
 * A {@link Multiset} whose contents will never change, with many other important properties
 * detailed at {@link ImmutableCollection}.
 *
 * <p><b>Grouped iteration.</b> In all current implementations, duplicate elements always appear
 * consecutively when iterating. Elements iterate in order by the <i>first</i> appearance of that
 * element when the multiset was created.
 *
 * <p>See the Guava User Guide article on <a href=
 * "https://github.com/google/guava/wiki/ImmutableCollectionsExplained">immutable collections</a>.
 *
 * @author Jared Levy
 * @author Louis Wasserman
 * @since 2.0
 */
@AnnotatedFor({"nullness"})
@GwtCompatible(serializable = true, emulated = true)
@SuppressWarnings("serial") // we're overriding default serialization
@ElementTypesAreNonnullByDefault
public abstract class ImmutableMultiset<E> extends ImmutableMultisetGwtSerializationDependencies<E>
    implements Multiset<E> {

  /**
   * Returns a {@code Collector} that accumulates the input elements into a new {@code
   * ImmutableMultiset}. Elements iterate in order by the <i>first</i> appearance of that element in
   * encounter order.
   *
   * @since 21.0
   */
  public static <E> Collector<E, ?, ImmutableMultiset<E>> toImmutableMultiset() {
    return CollectCollectors.toImmutableMultiset(Function.identity(), e -> 1);
  }

  /**
   * Returns a {@code Collector} that accumulates elements into an {@code ImmutableMultiset} whose
   * elements are the result of applying {@code elementFunction} to the inputs, with counts equal to
   * the result of applying {@code countFunction} to the inputs.
   *
   * <p>If the mapped elements contain duplicates (according to {@link Object#equals}), the first
   * occurrence in encounter order appears in the resulting multiset, with count equal to the sum of
   * the outputs of {@code countFunction.applyAsInt(t)} for each {@code t} mapped to that element.
   *
   * @since 22.0
   */
  public static <T extends @Nullable Object, E>
      Collector<T, ?, ImmutableMultiset<E>> toImmutableMultiset(
          Function<? super T, ? extends E> elementFunction,
          ToIntFunction<? super T> countFunction) {
    return CollectCollectors.toImmutableMultiset(elementFunction, countFunction);
  }

  /**
   * Returns the empty immutable multiset.
   *
   * <p><b>Performance note:</b> the instance returned is a singleton.
   */
  @SuppressWarnings("unchecked") // all supported methods are covariant
  public static <E> ImmutableMultiset<E> of() {
    return (ImmutableMultiset<E>) RegularImmutableMultiset.EMPTY;
  }

  /**
   * Returns an immutable multiset containing a single element.
   *
   * @throws NullPointerException if {@code element} is null
   * @since 6.0 (source-compatible since 2.0)
   */
  public static <E> ImmutableMultiset<E> of(E element) {
    return copyFromElements(element);
  }

  /**
   * Returns an immutable multiset containing the given elements, in order.
   *
   * @throws NullPointerException if any element is null
   * @since 6.0 (source-compatible since 2.0)
   */
  public static <E> ImmutableMultiset<E> of(E e1, E e2) {
    return copyFromElements(e1, e2);
  }

  /**
   * Returns an immutable multiset containing the given elements, in the "grouped iteration order"
   * described in the class documentation.
   *
   * @throws NullPointerException if any element is null
   * @since 6.0 (source-compatible since 2.0)
   */
  public static <E> ImmutableMultiset<E> of(E e1, E e2, E e3) {
    return copyFromElements(e1, e2, e3);
  }

  /**
   * Returns an immutable multiset containing the given elements, in the "grouped iteration order"
   * described in the class documentation.
   *
   * @throws NullPointerException if any element is null
   * @since 6.0 (source-compatible since 2.0)
   */
  public static <E> ImmutableMultiset<E> of(E e1, E e2, E e3, E e4) {
    return copyFromElements(e1, e2, e3, e4);
  }

  /**
   * Returns an immutable multiset containing the given elements, in the "grouped iteration order"
   * described in the class documentation.
   *
   * @throws NullPointerException if any element is null
   * @since 6.0 (source-compatible since 2.0)
   */
  public static <E> ImmutableMultiset<E> of(E e1, E e2, E e3, E e4, E e5) {
    return copyFromElements(e1, e2, e3, e4, e5);
  }

  /**
   * Returns an immutable multiset containing the given elements, in the "grouped iteration order"
   * described in the class documentation.
   *
   * @throws NullPointerException if any element is null
   * @since 6.0 (source-compatible since 2.0)
   */
  public static <E> ImmutableMultiset<E> of(E e1, E e2, E e3, E e4, E e5, E e6, E... others) {
    return new Builder<E>().add(e1).add(e2).add(e3).add(e4).add(e5).add(e6).add(others).build();
  }

  /**
   * Returns an immutable multiset containing the given elements, in the "grouped iteration order"
   * described in the class documentation.
   *
   * @throws NullPointerException if any of {@code elements} is null
   * @since 6.0
   */
  public static <E> ImmutableMultiset<E> copyOf(E[] elements) {
    return copyFromElements(elements);
  }

  /**
   * Returns an immutable multiset containing the given elements, in the "grouped iteration order"
   * described in the class documentation.
   *
   * @throws NullPointerException if any of {@code elements} is null
   */
  public static <E> ImmutableMultiset<E> copyOf(Iterable<? extends E> elements) {
    if (elements instanceof ImmutableMultiset) {
      @SuppressWarnings("unchecked") // all supported methods are covariant
      ImmutableMultiset<E> result = (ImmutableMultiset<E>) elements;
      if (!result.isPartialView()) {
        return result;
      }
    }

    Multiset<? extends E> multiset =
        (elements instanceof Multiset)
            ? Multisets.cast(elements)
            : LinkedHashMultiset.create(elements);

    return copyFromEntries(multiset.entrySet());
  }

  /**
   * Returns an immutable multiset containing the given elements, in the "grouped iteration order"
   * described in the class documentation.
   *
   * @throws NullPointerException if any of {@code elements} is null
   */
  public static <E> ImmutableMultiset<E> copyOf(Iterator<? extends E> elements) {
    Multiset<E> multiset = LinkedHashMultiset.create();
    Iterators.addAll(multiset, elements);
    return copyFromEntries(multiset.entrySet());
  }

  private static <E> ImmutableMultiset<E> copyFromElements(E... elements) {
    Multiset<E> multiset = LinkedHashMultiset.create();
    Collections.addAll(multiset, elements);
    return copyFromEntries(multiset.entrySet());
  }

  static <E> ImmutableMultiset<E> copyFromEntries(
      Collection<? extends Entry<? extends E>> entries) {
    if (entries.isEmpty()) {
      return of();
    } else {
      return RegularImmutableMultiset.create(entries);
    }
  }

  ImmutableMultiset() {}

  @Override
  public UnmodifiableIterator<E> iterator() {
    final Iterator<Entry<E>> entryIterator = entrySet().iterator();
    return new UnmodifiableIterator<E>() {
      int remaining;
      @CheckForNull E element;

      @Override
      public boolean hasNext() {
        return (remaining > 0) || entryIterator.hasNext();
      }

      @Override
      public E next() {
        if (remaining <= 0) {
          Entry<E> entry = entryIterator.next();
          element = entry.getElement();
          remaining = entry.getCount();
        }
        remaining--;
        /*
         * requireNonNull is safe because `remaining` starts at 0, forcing us to initialize
         * `element` above. After that, we never clear it.
         */
        return requireNonNull(element);
      }
    };
  }

  @LazyInit @CheckForNull private transient ImmutableList<E> asList;

  @Pure
  @Override
  public ImmutableList<E> asList() {
    ImmutableList<E> result = asList;
    return (result == null) ? asList = super.asList() : result;
  }

  @Override
  public boolean contains(@CheckForNull Object object) {
    return count(object) > 0;
  }

  /**
   * Guaranteed to throw an exception and leave the collection unmodified.
   *
   * @throws UnsupportedOperationException always
   * @deprecated Unsupported operation.
   */
  @CanIgnoreReturnValue
  @Deprecated
  @Override
  @DoNotCall("Always throws UnsupportedOperationException")
  public final int add(E element, int occurrences) {
    throw new UnsupportedOperationException();
  }

  /**
   * Guaranteed to throw an exception and leave the collection unmodified.
   *
   * @throws UnsupportedOperationException always
   * @deprecated Unsupported operation.
   */
  @CanIgnoreReturnValue
  @Deprecated
  @Override
  @DoNotCall("Always throws UnsupportedOperationException")
<<<<<<< HEAD
  public final int remove(@Nullable Object element, int occurrences) {
=======
  public final int remove(@CheckForNull Object element, int occurrences) {
>>>>>>> 0a17f4a4
    throw new UnsupportedOperationException();
  }

  /**
   * Guaranteed to throw an exception and leave the collection unmodified.
   *
   * @throws UnsupportedOperationException always
   * @deprecated Unsupported operation.
   */
  @CanIgnoreReturnValue
  @Deprecated
  @Override
  @DoNotCall("Always throws UnsupportedOperationException")
  public final int setCount(E element, int count) {
    throw new UnsupportedOperationException();
  }

  /**
   * Guaranteed to throw an exception and leave the collection unmodified.
   *
   * @throws UnsupportedOperationException always
   * @deprecated Unsupported operation.
   */
  @CanIgnoreReturnValue
  @Deprecated
  @Override
  @DoNotCall("Always throws UnsupportedOperationException")
  public final boolean setCount(E element, int oldCount, int newCount) {
    throw new UnsupportedOperationException();
  }

  @GwtIncompatible // not present in emulated superclass
  @Override
  int copyIntoArray(@Nullable Object[] dst, int offset) {
    for (Multiset.Entry<E> entry : entrySet()) {
      Arrays.fill(dst, offset, offset + entry.getCount(), entry.getElement());
      offset += entry.getCount();
    }
    return offset;
  }

  @Pure
  @Override
  public boolean equals(@CheckForNull Object object) {
    return Multisets.equalsImpl(this, object);
  }

  @Pure
  @Override
  public int hashCode() {
    return Sets.hashCodeImpl(entrySet());
  }

  @Pure
  @Override
  public String toString() {
    return entrySet().toString();
  }

  /** @since 21.0 (present with return type {@code Set} since 2.0) */
  @Override
  public abstract ImmutableSet<E> elementSet();

  @LazyInit @CheckForNull private transient ImmutableSet<Entry<E>> entrySet;

  @SideEffectFree
  @Override
  public ImmutableSet<Entry<E>> entrySet() {
    ImmutableSet<Entry<E>> es = entrySet;
    return (es == null) ? (entrySet = createEntrySet()) : es;
  }

  private ImmutableSet<Entry<E>> createEntrySet() {
    return isEmpty() ? ImmutableSet.<Entry<E>>of() : new EntrySet();
  }

  abstract Entry<E> getEntry(int index);

  @WeakOuter
  private final class EntrySet extends IndexedImmutableSet<Entry<E>> {
    @Override
    boolean isPartialView() {
      return ImmutableMultiset.this.isPartialView();
    }

    @Override
    Entry<E> get(int index) {
      return getEntry(index);
    }

    @Pure
    @Override
    public int size() {
      return elementSet().size();
    }

    @Pure
    @Override
<<<<<<< HEAD
    public boolean contains(@Nullable Object o) {
=======
    public boolean contains(@CheckForNull Object o) {
>>>>>>> 0a17f4a4
      if (o instanceof Entry) {
        Entry<?> entry = (Entry<?>) o;
        if (entry.getCount() <= 0) {
          return false;
        }
        int count = count(entry.getElement());
        return count == entry.getCount();
      }
      return false;
    }

    @Pure
    @Override
    public int hashCode() {
      return ImmutableMultiset.this.hashCode();
    }

    @GwtIncompatible
    @Override
    Object writeReplace() {
      return new EntrySetSerializedForm<E>(ImmutableMultiset.this);
    }

    private static final long serialVersionUID = 0;
  }

  @GwtIncompatible
  static class EntrySetSerializedForm<E> implements Serializable {
    final ImmutableMultiset<E> multiset;

    EntrySetSerializedForm(ImmutableMultiset<E> multiset) {
      this.multiset = multiset;
    }

    Object readResolve() {
      return multiset.entrySet();
    }
  }

  @GwtIncompatible
  @Override
  Object writeReplace() {
    return new SerializedForm(this);
  }

  /**
   * Returns a new builder. The generated builder is equivalent to the builder created by the {@link
   * Builder} constructor.
   */
  public static <E> Builder<E> builder() {
    return new Builder<E>();
  }

  /**
   * A builder for creating immutable multiset instances, especially {@code public static final}
   * multisets ("constant multisets"). Example:
   *
   * <pre>{@code
   * public static final ImmutableMultiset<Bean> BEANS =
   *     new ImmutableMultiset.Builder<Bean>()
   *         .addCopies(Bean.COCOA, 4)
   *         .addCopies(Bean.GARDEN, 6)
   *         .addCopies(Bean.RED, 8)
   *         .addCopies(Bean.BLACK_EYED, 10)
   *         .build();
   * }</pre>
   *
   * <p>Builder instances can be reused; it is safe to call {@link #build} multiple times to build
   * multiple multisets in series.
   *
   * @since 2.0
   */
  public static class Builder<E> extends ImmutableCollection.Builder<E> {
    final Multiset<E> contents;

    /**
     * Creates a new builder. The returned builder is equivalent to the builder generated by {@link
     * ImmutableMultiset#builder}.
     */
    public Builder() {
      this(LinkedHashMultiset.<E>create());
    }

    Builder(Multiset<E> contents) {
      this.contents = contents;
    }

    /**
     * Adds {@code element} to the {@code ImmutableMultiset}.
     *
     * @param element the element to add
     * @return this {@code Builder} object
     * @throws NullPointerException if {@code element} is null
     */
    @CanIgnoreReturnValue
    @Override
    public Builder<E> add(E element) {
      contents.add(checkNotNull(element));
      return this;
    }

    /**
     * Adds each element of {@code elements} to the {@code ImmutableMultiset}.
     *
     * @param elements the elements to add
     * @return this {@code Builder} object
     * @throws NullPointerException if {@code elements} is null or contains a null element
     */
    @CanIgnoreReturnValue
    @Override
    public Builder<E> add(E... elements) {
      super.add(elements);
      return this;
    }

    /**
     * Adds a number of occurrences of an element to this {@code ImmutableMultiset}.
     *
     * @param element the element to add
     * @param occurrences the number of occurrences of the element to add. May be zero, in which
     *     case no change will be made.
     * @return this {@code Builder} object
     * @throws NullPointerException if {@code element} is null
     * @throws IllegalArgumentException if {@code occurrences} is negative, or if this operation
     *     would result in more than {@link Integer#MAX_VALUE} occurrences of the element
     */
    @CanIgnoreReturnValue
    public Builder<E> addCopies(E element, int occurrences) {
      contents.add(checkNotNull(element), occurrences);
      return this;
    }

    /**
     * Adds or removes the necessary occurrences of an element such that the element attains the
     * desired count.
     *
     * @param element the element to add or remove occurrences of
     * @param count the desired count of the element in this multiset
     * @return this {@code Builder} object
     * @throws NullPointerException if {@code element} is null
     * @throws IllegalArgumentException if {@code count} is negative
     */
    @CanIgnoreReturnValue
    public Builder<E> setCount(E element, int count) {
      contents.setCount(checkNotNull(element), count);
      return this;
    }

    /**
     * Adds each element of {@code elements} to the {@code ImmutableMultiset}.
     *
     * @param elements the {@code Iterable} to add to the {@code ImmutableMultiset}
     * @return this {@code Builder} object
     * @throws NullPointerException if {@code elements} is null or contains a null element
     */
    @CanIgnoreReturnValue
    @Override
    public Builder<E> addAll(Iterable<? extends E> elements) {
      if (elements instanceof Multiset) {
        Multiset<? extends E> multiset = Multisets.cast(elements);
        multiset.forEachEntry((e, n) -> contents.add(checkNotNull(e), n));
      } else {
        super.addAll(elements);
      }
      return this;
    }

    /**
     * Adds each element of {@code elements} to the {@code ImmutableMultiset}.
     *
     * @param elements the elements to add to the {@code ImmutableMultiset}
     * @return this {@code Builder} object
     * @throws NullPointerException if {@code elements} is null or contains a null element
     */
    @CanIgnoreReturnValue
    @Override
    public Builder<E> addAll(Iterator<? extends E> elements) {
      super.addAll(elements);
      return this;
    }

    /**
     * Returns a newly-created {@code ImmutableMultiset} based on the contents of the {@code
     * Builder}.
     */
    @Override
    public ImmutableMultiset<E> build() {
      return copyOf(contents);
    }

    @VisibleForTesting
    ImmutableMultiset<E> buildJdkBacked() {
      if (contents.isEmpty()) {
        return of();
      }
      return JdkBackedImmutableMultiset.create(contents.entrySet());
    }
  }

  static final class ElementSet<E> extends ImmutableSet.Indexed<E> {
    private final List<Entry<E>> entries;
    // TODO(cpovirk): @Weak?
    private final Multiset<E> delegate;

    ElementSet(List<Entry<E>> entries, Multiset<E> delegate) {
      this.entries = entries;
      this.delegate = delegate;
    }

    @Override
    E get(int index) {
      return entries.get(index).getElement();
    }

    @Override
    public boolean contains(@CheckForNull Object object) {
      return delegate.contains(object);
    }

    @Override
    boolean isPartialView() {
      return true;
    }

    @Override
    public int size() {
      return entries.size();
    }
  }

  static final class SerializedForm implements Serializable {
    final Object[] elements;
    final int[] counts;

    // "extends Object" works around https://github.com/typetools/checker-framework/issues/3013
    SerializedForm(Multiset<? extends Object> multiset) {
      int distinct = multiset.entrySet().size();
      elements = new Object[distinct];
      counts = new int[distinct];
      int i = 0;
      for (Entry<? extends Object> entry : multiset.entrySet()) {
        elements[i] = entry.getElement();
        counts[i] = entry.getCount();
        i++;
      }
    }

    Object readResolve() {
      LinkedHashMultiset<Object> multiset = LinkedHashMultiset.create(elements.length);
      for (int i = 0; i < elements.length; i++) {
        multiset.add(elements[i], counts[i]);
      }
      return ImmutableMultiset.copyOf(multiset);
    }

    private static final long serialVersionUID = 0;
  }
}<|MERGE_RESOLUTION|>--- conflicted
+++ resolved
@@ -296,11 +296,7 @@
   @Deprecated
   @Override
   @DoNotCall("Always throws UnsupportedOperationException")
-<<<<<<< HEAD
-  public final int remove(@Nullable Object element, int occurrences) {
-=======
   public final int remove(@CheckForNull Object element, int occurrences) {
->>>>>>> 0a17f4a4
     throw new UnsupportedOperationException();
   }
 
@@ -399,11 +395,7 @@
 
     @Pure
     @Override
-<<<<<<< HEAD
-    public boolean contains(@Nullable Object o) {
-=======
     public boolean contains(@CheckForNull Object o) {
->>>>>>> 0a17f4a4
       if (o instanceof Entry) {
         Entry<?> entry = (Entry<?>) o;
         if (entry.getCount() <= 0) {
