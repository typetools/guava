--- conflicted
+++ resolved
@@ -288,12 +288,8 @@
   @CanIgnoreReturnValue
   @Deprecated
   @Override
-<<<<<<< HEAD
+  @DoNotCall("Always throws UnsupportedOperationException")
   public final int remove(@Nullable Object element, int occurrences) {
-=======
-  @DoNotCall("Always throws UnsupportedOperationException")
-  public final int remove(Object element, int occurrences) {
->>>>>>> 43a53bc0
     throw new UnsupportedOperationException();
   }
 
