--- conflicted
+++ resolved
@@ -439,36 +439,6 @@
     }
   }
 
-<<<<<<< HEAD
-  private static class SerializedForm implements Serializable {
-    final Object[] elements;
-    final @NonNegative int @SameLen("elements")[] counts;
-
-    SerializedForm(Multiset<?> multiset) {
-      int distinct = multiset.entrySet().size();
-      elements = new Object[distinct];
-      counts = new int[distinct];
-      int i = 0;
-      for (Entry<?> entry : multiset.entrySet()) {
-        elements[i] = entry.getElement();
-        counts[i] = entry.getCount();
-        i++;
-      }
-    }
-
-    Object readResolve() {
-      LinkedHashMultiset<Object> multiset = LinkedHashMultiset.create(elements.length);
-      for (int i = 0; i < elements.length; i++) {
-        multiset.add(elements[i], counts[i]);
-      }
-      return ImmutableMultiset.copyOf(multiset);
-    }
-
-    private static final long serialVersionUID = 0;
-  }
-
-=======
->>>>>>> d788bc15
   // We can't label this with @Override, because it doesn't override anything
   // in the GWT emulated version.
   abstract Object writeReplace();
