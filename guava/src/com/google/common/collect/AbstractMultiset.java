--- conflicted
+++ resolved
@@ -53,15 +53,6 @@
 
   @Pure
   @Override
-<<<<<<< HEAD
-  public @NonNegative int size() {
-    return Multisets.sizeImpl(this);
-  }
-
-  @Pure
-  @Override
-=======
->>>>>>> 7b65f8eb
   public boolean isEmpty() {
     return entrySet().isEmpty();
   }
@@ -72,19 +63,6 @@
     return count(element) > 0;
   }
 
-<<<<<<< HEAD
-  @Override
-  public @NonNegative int count(@NullableDecl Object element) {
-    for (Entry<E> entry : entrySet()) {
-      if (Objects.equal(entry.getElement(), element)) {
-        return entry.getCount();
-      }
-    }
-    return 0;
-  }
-
-=======
->>>>>>> 7b65f8eb
   // Modification Operations
   @CanIgnoreReturnValue
   @Override
