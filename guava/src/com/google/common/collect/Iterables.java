--- conflicted
+++ resolved
@@ -141,11 +141,8 @@
    * cases where {@link Collection#contains} might throw {@link NullPointerException} or {@link
    * ClassCastException}.
    */
-<<<<<<< HEAD
+  // <? extends @Nullable Object> instead of <?> because of Kotlin b/189937072, discussed in Joiner.
   @Pure
-=======
-  // <? extends @Nullable Object> instead of <?> because of Kotlin b/189937072, discussed in Joiner.
->>>>>>> 0a17f4a4
   public static boolean contains(
       Iterable<? extends @Nullable Object> iterable, @CheckForNull Object element) {
     if (iterable instanceof Collection) {
