--- conflicted
+++ resolved
@@ -110,6 +110,7 @@
     }
 
     @Override
+    @SuppressWarnings("value:argument")
     public void forEach(Consumer<? super T> action) {
       iterable.forEach(action);
     }
@@ -140,14 +141,9 @@
    * cases where {@link Collection#contains} might throw {@link NullPointerException} or {@link
    * ClassCastException}.
    */
-<<<<<<< HEAD
   @Pure
-  public static boolean contains(Iterable<?> iterable, @Nullable Object element) {
-=======
-  // <? extends @Nullable Object> instead of <?> because of Kotlin b/189937072, discussed in Joiner.
   public static boolean contains(
       Iterable<? extends @Nullable Object> iterable, @CheckForNull Object element) {
->>>>>>> 0a17f4a4
     if (iterable instanceof Collection) {
       Collection<?> collection = (Collection<?>) iterable;
       return Collections2.safeContains(collection, element);
@@ -836,13 +832,9 @@
    * @return the first element of {@code iterable} or the default value
    * @since 7.0
    */
-<<<<<<< HEAD
-  public static <T> @PolyNull T getFirst(Iterable<? extends T> iterable, @PolyNull T defaultValue) {
-=======
   @ParametricNullness
   public static <T extends @Nullable Object> T getFirst(
       Iterable<? extends T> iterable, @ParametricNullness T defaultValue) {
->>>>>>> 0a17f4a4
     return Iterators.getNext(iterable.iterator(), defaultValue);
   }
 
