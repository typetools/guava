/*
 * Copyright (C) 2007 The Guava Authors
 *
 * Licensed under the Apache License, Version 2.0 (the "License");
 * you may not use this file except in compliance with the License.
 * You may obtain a copy of the License at
 *
 * http://www.apache.org/licenses/LICENSE-2.0
 *
 * Unless required by applicable law or agreed to in writing, software
 * distributed under the License is distributed on an "AS IS" BASIS,
 * WITHOUT WARRANTIES OR CONDITIONS OF ANY KIND, either express or implied.
 * See the License for the specific language governing permissions and
 * limitations under the License.
 */

package com.google.common.collect;

import org.checkerframework.checker.index.qual.NonNegative;
import org.checkerframework.checker.index.qual.Positive;
import org.checkerframework.dataflow.qual.Pure;
import org.checkerframework.framework.qual.AnnotatedFor;

import static com.google.common.base.Preconditions.checkArgument;
import static com.google.common.base.Preconditions.checkNotNull;
import static com.google.common.collect.CollectPreconditions.checkRemove;

import com.google.common.annotations.Beta;
import com.google.common.annotations.GwtCompatible;
import com.google.common.annotations.GwtIncompatible;
import com.google.common.base.Function;
import com.google.common.base.Optional;
import com.google.common.base.Predicate;
import com.google.common.base.Predicates;
import com.google.errorprone.annotations.CanIgnoreReturnValue;
import java.util.Collection;
import java.util.Comparator;
import java.util.Iterator;
import java.util.List;
import java.util.NoSuchElementException;
import java.util.Queue;
import java.util.RandomAccess;
import java.util.Set;
import java.util.Spliterator;
import java.util.function.Consumer;
import java.util.stream.Stream;
import org.checkerframework.checker.nullness.compatqual.NullableDecl;

/**
 * An assortment of mainly legacy static utility methods that operate on or return objects of type
 * {@code Iterable}. Except as noted, each method has a corresponding {@link Iterator}-based method
 * in the {@link Iterators} class.
 *
 * <p><b>Java 8 users:</b> several common uses for this class are now more comprehensively addressed
 * by the new {@link java.util.stream.Stream} library. Read the method documentation below for
 * comparisons. This class is not being deprecated, but we gently encourage you to migrate to
 * streams.
 *
 * <p><i>Performance notes:</i> Unless otherwise noted, all of the iterables produced in this class
 * are <i>lazy</i>, which means that their iterators only advance the backing iteration when
 * absolutely necessary.
 *
 * <p>See the Guava User Guide article on <a href=
 * "https://github.com/google/guava/wiki/CollectionUtilitiesExplained#iterables"> {@code
 * Iterables}</a>.
 *
 * @author Kevin Bourrillion
 * @author Jared Levy
 * @since 2.0
 */
@AnnotatedFor({"nullness"})
@GwtCompatible(emulated = true)
public final class Iterables {
  private Iterables() {}

  /** Returns an unmodifiable view of {@code iterable}. */
  public static <T> Iterable<T> unmodifiableIterable(final Iterable<? extends T> iterable) {
    checkNotNull(iterable);
    if (iterable instanceof UnmodifiableIterable || iterable instanceof ImmutableCollection) {
      @SuppressWarnings("unchecked") // Since it's unmodifiable, the covariant cast is safe
      Iterable<T> result = (Iterable<T>) iterable;
      return result;
    }
    return new UnmodifiableIterable<>(iterable);
  }

  /**
   * Simply returns its argument.
   *
   * @deprecated no need to use this
   * @since 10.0
   */
  @Deprecated
  public static <E> Iterable<E> unmodifiableIterable(ImmutableCollection<E> iterable) {
    return checkNotNull(iterable);
  }

  private static final class UnmodifiableIterable<T> extends FluentIterable<T> {
    private final Iterable<? extends T> iterable;

    private UnmodifiableIterable(Iterable<? extends T> iterable) {
      this.iterable = iterable;
    }

    @Override
    public Iterator<T> iterator() {
      return Iterators.unmodifiableIterator(iterable.iterator());
    }

    @Override
    public void forEach(Consumer<? super T> action) {
      iterable.forEach(action);
    }

    @SuppressWarnings("unchecked") // safe upcast, assuming no one has a crazy Spliterator subclass
    @Override
    public Spliterator<T> spliterator() {
      return (Spliterator<T>) iterable.spliterator();
    }

    @Override
    public String toString() {
      return iterable.toString();
    }
    // no equals and hashCode; it would break the contract!
  }

<<<<<<< HEAD
  /**
   * Returns the number of elements in {@code iterable}.
   */
  public static @NonNegative int size(Iterable<?> iterable) {
=======
  /** Returns the number of elements in {@code iterable}. */
  public static int size(Iterable<?> iterable) {
>>>>>>> d788bc15
    return (iterable instanceof Collection)
        ? ((Collection<?>) iterable).size()
        : Iterators.size(iterable.iterator());
  }

  /**
   * Returns {@code true} if {@code iterable} contains any element {@code o} for which {@code
   * Objects.equals(o, element)} would return {@code true}. Otherwise returns {@code false}, even in
   * cases where {@link Collection#contains} might throw {@link NullPointerException} or {@link
   * ClassCastException}.
   */
<<<<<<< HEAD
  @Pure
  public static boolean contains(Iterable<?> iterable, @Nullable Object element) {
=======
  public static boolean contains(Iterable<?> iterable, @NullableDecl Object element) {
>>>>>>> d788bc15
    if (iterable instanceof Collection) {
      Collection<?> collection = (Collection<?>) iterable;
      return Collections2.safeContains(collection, element);
    }
    return Iterators.contains(iterable.iterator(), element);
  }

  /**
   * Removes, from an iterable, every element that belongs to the provided collection.
   *
   * <p>This method calls {@link Collection#removeAll} if {@code iterable} is a collection, and
   * {@link Iterators#removeAll} otherwise.
   *
   * @param removeFrom the iterable to (potentially) remove elements from
   * @param elementsToRemove the elements to remove
   * @return {@code true} if any element was removed from {@code iterable}
   */
  @CanIgnoreReturnValue
  public static boolean removeAll(Iterable<?> removeFrom, Collection<?> elementsToRemove) {
    return (removeFrom instanceof Collection)
        ? ((Collection<?>) removeFrom).removeAll(checkNotNull(elementsToRemove))
        : Iterators.removeAll(removeFrom.iterator(), elementsToRemove);
  }

  /**
   * Removes, from an iterable, every element that does not belong to the provided collection.
   *
   * <p>This method calls {@link Collection#retainAll} if {@code iterable} is a collection, and
   * {@link Iterators#retainAll} otherwise.
   *
   * @param removeFrom the iterable to (potentially) remove elements from
   * @param elementsToRetain the elements to retain
   * @return {@code true} if any element was removed from {@code iterable}
   */
  @CanIgnoreReturnValue
  public static boolean retainAll(Iterable<?> removeFrom, Collection<?> elementsToRetain) {
    return (removeFrom instanceof Collection)
        ? ((Collection<?>) removeFrom).retainAll(checkNotNull(elementsToRetain))
        : Iterators.retainAll(removeFrom.iterator(), elementsToRetain);
  }

  /**
   * Removes, from an iterable, every element that satisfies the provided predicate.
   *
   * <p>Removals may or may not happen immediately as each element is tested against the predicate.
   * The behavior of this method is not specified if {@code predicate} is dependent on {@code
   * removeFrom}.
   *
   * <p><b>Java 8 users:</b> if {@code removeFrom} is a {@link Collection}, use {@code
   * removeFrom.removeIf(predicate)} instead.
   *
   * @param removeFrom the iterable to (potentially) remove elements from
   * @param predicate a predicate that determines whether an element should be removed
   * @return {@code true} if any elements were removed from the iterable
   * @throws UnsupportedOperationException if the iterable does not support {@code remove()}.
   * @since 2.0
   */
  @CanIgnoreReturnValue
  public static <T> boolean removeIf(Iterable<T> removeFrom, Predicate<? super T> predicate) {
    if (removeFrom instanceof Collection) {
      return ((Collection<T>) removeFrom).removeIf(predicate);
    }
    return Iterators.removeIf(removeFrom.iterator(), predicate);
  }

  /** Removes and returns the first matching element, or returns {@code null} if there is none. */
  @NullableDecl
  static <T> T removeFirstMatching(Iterable<T> removeFrom, Predicate<? super T> predicate) {
    checkNotNull(predicate);
    Iterator<T> iterator = removeFrom.iterator();
    while (iterator.hasNext()) {
      T next = iterator.next();
      if (predicate.apply(next)) {
        iterator.remove();
        return next;
      }
    }
    return null;
  }

  /**
   * Determines whether two iterables contain equal elements in the same order. More specifically,
   * this method returns {@code true} if {@code iterable1} and {@code iterable2} contain the same
   * number of elements and every element of {@code iterable1} is equal to the corresponding element
   * of {@code iterable2}.
   */
  public static boolean elementsEqual(Iterable<?> iterable1, Iterable<?> iterable2) {
    if (iterable1 instanceof Collection && iterable2 instanceof Collection) {
      Collection<?> collection1 = (Collection<?>) iterable1;
      Collection<?> collection2 = (Collection<?>) iterable2;
      if (collection1.size() != collection2.size()) {
        return false;
      }
    }
    return Iterators.elementsEqual(iterable1.iterator(), iterable2.iterator());
  }

  /**
   * Returns a string representation of {@code iterable}, with the format {@code [e1, e2, ..., en]}
   * (that is, identical to {@link java.util.Arrays Arrays}{@code
   * .toString(Iterables.toArray(iterable))}). Note that for <i>most</i> implementations of {@link
   * Collection}, {@code collection.toString()} also gives the same result, but that behavior is not
   * generally guaranteed.
   */
  @Pure
  public static String toString(Iterable<?> iterable) {
    return Iterators.toString(iterable.iterator());
  }

  /**
   * Returns the single element contained in {@code iterable}.
   *
   * <p><b>Java 8 users:</b> the {@code Stream} equivalent to this method is {@code
   * stream.collect(MoreCollectors.onlyElement())}.
   *
   * @throws NoSuchElementException if the iterable is empty
   * @throws IllegalArgumentException if the iterable contains multiple elements
   */
  public static <T> T getOnlyElement(Iterable<T> iterable) {
    return Iterators.getOnlyElement(iterable.iterator());
  }

  /**
   * Returns the single element contained in {@code iterable}, or {@code defaultValue} if the
   * iterable is empty.
   *
   * <p><b>Java 8 users:</b> the {@code Stream} equivalent to this method is {@code
   * stream.collect(MoreCollectors.toOptional()).orElse(defaultValue)}.
   *
   * @throws IllegalArgumentException if the iterator contains multiple elements
   */
  @NullableDecl
  public static <T> T getOnlyElement(Iterable<? extends T> iterable, @NullableDecl T defaultValue) {
    return Iterators.getOnlyElement(iterable.iterator(), defaultValue);
  }

  /**
   * Copies an iterable's elements into an array.
   *
   * @param iterable the iterable to copy
   * @param type the type of the elements
   * @return a newly-allocated array into which all the elements of the iterable have been copied
   */
  @GwtIncompatible // Array.newInstance(Class, int)
  public static <T> T[] toArray(Iterable<? extends T> iterable, Class<T> type) {
    return toArray(iterable, ObjectArrays.newArray(type, 0));
  }

  static <T> T[] toArray(Iterable<? extends T> iterable, T[] array) {
    Collection<? extends T> collection = castOrCopyToCollection(iterable);
    return collection.toArray(array);
  }

  /**
   * Copies an iterable's elements into an array.
   *
   * @param iterable the iterable to copy
   * @return a newly-allocated array into which all the elements of the iterable have been copied
   */
  static Object[] toArray(Iterable<?> iterable) {
    return castOrCopyToCollection(iterable).toArray();
  }

  /**
   * Converts an iterable into a collection. If the iterable is already a collection, it is
   * returned. Otherwise, an {@link java.util.ArrayList} is created with the contents of the
   * iterable in the same iteration order.
   */
  private static <E> Collection<E> castOrCopyToCollection(Iterable<E> iterable) {
    return (iterable instanceof Collection)
        ? (Collection<E>) iterable
        : Lists.newArrayList(iterable.iterator());
  }

  /**
   * Adds all elements in {@code iterable} to {@code collection}.
   *
   * @return {@code true} if {@code collection} was modified as a result of this operation.
   */
  @CanIgnoreReturnValue
  public static <T> boolean addAll(Collection<T> addTo, Iterable<? extends T> elementsToAdd) {
    if (elementsToAdd instanceof Collection) {
      Collection<? extends T> c = Collections2.cast(elementsToAdd);
      return addTo.addAll(c);
    }
    return Iterators.addAll(addTo, checkNotNull(elementsToAdd).iterator());
  }

  /**
   * Returns the number of elements in the specified iterable that equal the specified object. This
   * implementation avoids a full iteration when the iterable is a {@link Multiset} or {@link Set}.
   *
   * <p><b>Java 8 users:</b> In most cases, the {@code Stream} equivalent of this method is {@code
   * stream.filter(element::equals).count()}. If {@code element} might be null, use {@code
   * stream.filter(Predicate.isEqual(element)).count()} instead.
   *
   * @see java.util.Collections#frequency(Collection, Object) Collections.frequency(Collection,
   *     Object)
   */
  public static int frequency(Iterable<?> iterable, @NullableDecl Object element) {
    if ((iterable instanceof Multiset)) {
      return ((Multiset<?>) iterable).count(element);
    } else if ((iterable instanceof Set)) {
      return ((Set<?>) iterable).contains(element) ? 1 : 0;
    }
    return Iterators.frequency(iterable.iterator(), element);
  }

  /**
   * Returns an iterable whose iterators cycle indefinitely over the elements of {@code iterable}.
   *
   * <p>That iterator supports {@code remove()} if {@code iterable.iterator()} does. After {@code
   * remove()} is called, subsequent cycles omit the removed element, which is no longer in {@code
   * iterable}. The iterator's {@code hasNext()} method returns {@code true} until {@code iterable}
   * is empty.
   *
   * <p><b>Warning:</b> Typical uses of the resulting iterator may produce an infinite loop. You
   * should use an explicit {@code break} or be certain that you will eventually remove all the
   * elements.
   *
   * <p>To cycle over the iterable {@code n} times, use the following: {@code
   * Iterables.concat(Collections.nCopies(n, iterable))}
   *
   * <p><b>Java 8 users:</b> The {@code Stream} equivalent of this method is {@code
   * Stream.generate(() -> iterable).flatMap(Streams::stream)}.
   */
  public static <T> Iterable<T> cycle(final Iterable<T> iterable) {
    checkNotNull(iterable);
    return new FluentIterable<T>() {
      @Override
      public Iterator<T> iterator() {
        return Iterators.cycle(iterable);
      }

      @Pure
      @Override
      public Spliterator<T> spliterator() {
        return Stream.generate(() -> iterable).flatMap(Streams::stream).spliterator();
      }

      @Override
      public String toString() {
        return iterable.toString() + " (cycled)";
      }
    };
  }

  /**
   * Returns an iterable whose iterators cycle indefinitely over the provided elements.
   *
   * <p>After {@code remove} is invoked on a generated iterator, the removed element will no longer
   * appear in either that iterator or any other iterator created from the same source iterable.
   * That is, this method behaves exactly as {@code Iterables.cycle(Lists.newArrayList(elements))}.
   * The iterator's {@code hasNext} method returns {@code true} until all of the original elements
   * have been removed.
   *
   * <p><b>Warning:</b> Typical uses of the resulting iterator may produce an infinite loop. You
   * should use an explicit {@code break} or be certain that you will eventually remove all the
   * elements.
   *
   * <p>To cycle over the elements {@code n} times, use the following: {@code
   * Iterables.concat(Collections.nCopies(n, Arrays.asList(elements)))}
   *
   * <p><b>Java 8 users:</b> If passing a single element {@code e}, the {@code Stream} equivalent of
   * this method is {@code Stream.generate(() -> e)}. Otherwise, put the elements in a collection
   * and use {@code Stream.generate(() -> collection).flatMap(Collection::stream)}.
   */
  @SafeVarargs
  public static <T> Iterable<T> cycle(T... elements) {
    return cycle(Lists.newArrayList(elements));
  }

  /**
   * Combines two iterables into a single iterable. The returned iterable has an iterator that
   * traverses the elements in {@code a}, followed by the elements in {@code b}. The source
   * iterators are not polled until necessary.
   *
   * <p>The returned iterable's iterator supports {@code remove()} when the corresponding input
   * iterator supports it.
   *
   * <p><b>Java 8 users:</b> The {@code Stream} equivalent of this method is {@code Stream.concat(a,
   * b)}.
   */
  public static <T> Iterable<T> concat(Iterable<? extends T> a, Iterable<? extends T> b) {
    return FluentIterable.concat(a, b);
  }

  /**
   * Combines three iterables into a single iterable. The returned iterable has an iterator that
   * traverses the elements in {@code a}, followed by the elements in {@code b}, followed by the
   * elements in {@code c}. The source iterators are not polled until necessary.
   *
   * <p>The returned iterable's iterator supports {@code remove()} when the corresponding input
   * iterator supports it.
   *
   * <p><b>Java 8 users:</b> The {@code Stream} equivalent of this method is {@code
   * Streams.concat(a, b, c)}.
   */
  public static <T> Iterable<T> concat(
      Iterable<? extends T> a, Iterable<? extends T> b, Iterable<? extends T> c) {
    return FluentIterable.concat(a, b, c);
  }

  /**
   * Combines four iterables into a single iterable. The returned iterable has an iterator that
   * traverses the elements in {@code a}, followed by the elements in {@code b}, followed by the
   * elements in {@code c}, followed by the elements in {@code d}. The source iterators are not
   * polled until necessary.
   *
   * <p>The returned iterable's iterator supports {@code remove()} when the corresponding input
   * iterator supports it.
   *
   * <p><b>Java 8 users:</b> The {@code Stream} equivalent of this method is {@code
   * Streams.concat(a, b, c, d)}.
   */
  public static <T> Iterable<T> concat(
      Iterable<? extends T> a,
      Iterable<? extends T> b,
      Iterable<? extends T> c,
      Iterable<? extends T> d) {
    return FluentIterable.concat(a, b, c, d);
  }

  /**
   * Combines multiple iterables into a single iterable. The returned iterable has an iterator that
   * traverses the elements of each iterable in {@code inputs}. The input iterators are not polled
   * until necessary.
   *
   * <p>The returned iterable's iterator supports {@code remove()} when the corresponding input
   * iterator supports it.
   *
   * <p><b>Java 8 users:</b> The {@code Stream} equivalent of this method is {@code
   * Streams.concat(...)}.
   *
   * @throws NullPointerException if any of the provided iterables is null
   */
  @SafeVarargs
  public static <T> Iterable<T> concat(Iterable<? extends T>... inputs) {
    return FluentIterable.concat(inputs);
  }

  /**
   * Combines multiple iterables into a single iterable. The returned iterable has an iterator that
   * traverses the elements of each iterable in {@code inputs}. The input iterators are not polled
   * until necessary.
   *
   * <p>The returned iterable's iterator supports {@code remove()} when the corresponding input
   * iterator supports it. The methods of the returned iterable may throw {@code
   * NullPointerException} if any of the input iterators is null.
   *
   * <p><b>Java 8 users:</b> The {@code Stream} equivalent of this method is {@code
   * streamOfStreams.flatMap(s -> s)}.
   */
  public static <T> Iterable<T> concat(Iterable<? extends Iterable<? extends T>> inputs) {
    return FluentIterable.concat(inputs);
  }

  /**
   * Divides an iterable into unmodifiable sublists of the given size (the final iterable may be
   * smaller). For example, partitioning an iterable containing {@code [a, b, c, d, e]} with a
   * partition size of 3 yields {@code [[a, b, c], [d, e]]} -- an outer iterable containing two
   * inner lists of three and two elements, all in the original order.
   *
   * <p>Iterators returned by the returned iterable do not support the {@link Iterator#remove()}
   * method. The returned lists implement {@link RandomAccess}, whether or not the input list does.
   *
   * <p><b>Note:</b> if {@code iterable} is a {@link List}, use {@link Lists#partition(List, int)}
   * instead.
   *
   * @param iterable the iterable to return a partitioned view of
   * @param size the desired size of each partition (the last may be smaller)
   * @return an iterable of unmodifiable lists containing the elements of {@code iterable} divided
   *     into partitions
   * @throws IllegalArgumentException if {@code size} is nonpositive
   */
  public static <T> Iterable<List<T>> partition(final Iterable<T> iterable, final @Positive int size) {
    checkNotNull(iterable);
    checkArgument(size > 0);
    return new FluentIterable<List<T>>() {
      @Override
      public Iterator<List<T>> iterator() {
        return Iterators.partition(iterable.iterator(), size);
      }
    };
  }

  /**
   * Divides an iterable into unmodifiable sublists of the given size, padding the final iterable
   * with null values if necessary. For example, partitioning an iterable containing {@code [a, b,
   * c, d, e]} with a partition size of 3 yields {@code [[a, b, c], [d, e, null]]} -- an outer
   * iterable containing two inner lists of three elements each, all in the original order.
   *
   * <p>Iterators returned by the returned iterable do not support the {@link Iterator#remove()}
   * method.
   *
   * @param iterable the iterable to return a partitioned view of
   * @param size the desired size of each partition
   * @return an iterable of unmodifiable lists containing the elements of {@code iterable} divided
   *     into partitions (the final iterable may have trailing null elements)
   * @throws IllegalArgumentException if {@code size} is nonpositive
   */
  public static <T> Iterable<List<T>> paddedPartition(final Iterable<T> iterable, final @Positive int size) {
    checkNotNull(iterable);
    checkArgument(size > 0);
    return new FluentIterable<List<T>>() {
      @Override
      public Iterator<List<T>> iterator() {
        return Iterators.paddedPartition(iterable.iterator(), size);
      }
    };
  }

  /**
   * Returns a view of {@code unfiltered} containing all elements that satisfy the input predicate
   * {@code retainIfTrue}. The returned iterable's iterator does not support {@code remove()}.
   *
   * <p><b>{@code Stream} equivalent:</b> {@link Stream#filter}.
   */
  public static <T> Iterable<T> filter(
      final Iterable<T> unfiltered, final Predicate<? super T> retainIfTrue) {
    checkNotNull(unfiltered);
    checkNotNull(retainIfTrue);
    return new FluentIterable<T>() {
      @Override
      public Iterator<T> iterator() {
        return Iterators.filter(unfiltered.iterator(), retainIfTrue);
      }

      @Override
      public void forEach(Consumer<? super T> action) {
        checkNotNull(action);
        unfiltered.forEach(
            (T a) -> {
              if (retainIfTrue.test(a)) {
                action.accept(a);
              }
            });
      }

      @Override
      public Spliterator<T> spliterator() {
        return CollectSpliterators.filter(unfiltered.spliterator(), retainIfTrue);
      }
    };
  }

  /**
   * Returns a view of {@code unfiltered} containing all elements that are of the type {@code
   * desiredType}. The returned iterable's iterator does not support {@code remove()}.
   *
   * <p><b>{@code Stream} equivalent:</b> {@code stream.filter(type::isInstance).map(type::cast)}.
   * This does perform a little more work than necessary, so another option is to insert an
   * unchecked cast at some later point:
   *
   * <pre>
   * {@code @SuppressWarnings("unchecked") // safe because of ::isInstance check
   * ImmutableList<NewType> result =
   *     (ImmutableList) stream.filter(NewType.class::isInstance).collect(toImmutableList());}
   * </pre>
   */
  @SuppressWarnings("unchecked")
  @GwtIncompatible // Class.isInstance
  public static <T> Iterable<T> filter(final Iterable<?> unfiltered, final Class<T> desiredType) {
    checkNotNull(unfiltered);
    checkNotNull(desiredType);
    return (Iterable<T>) filter(unfiltered, Predicates.instanceOf(desiredType));
  }

  /**
   * Returns {@code true} if any element in {@code iterable} satisfies the predicate.
   *
   * <p><b>{@code Stream} equivalent:</b> {@link Stream#anyMatch}.
   */
  public static <T> boolean any(Iterable<T> iterable, Predicate<? super T> predicate) {
    return Iterators.any(iterable.iterator(), predicate);
  }

  /**
   * Returns {@code true} if every element in {@code iterable} satisfies the predicate. If {@code
   * iterable} is empty, {@code true} is returned.
   *
   * <p><b>{@code Stream} equivalent:</b> {@link Stream#allMatch}.
   */
  public static <T> boolean all(Iterable<T> iterable, Predicate<? super T> predicate) {
    return Iterators.all(iterable.iterator(), predicate);
  }

  /**
   * Returns the first element in {@code iterable} that satisfies the given predicate; use this
   * method only when such an element is known to exist. If it is possible that <i>no</i> element
   * will match, use {@link #tryFind} or {@link #find(Iterable, Predicate, Object)} instead.
   *
   * <p><b>{@code Stream} equivalent:</b> {@code stream.filter(predicate).findFirst().get()}
   *
   * @throws NoSuchElementException if no element in {@code iterable} matches the given predicate
   */
  public static <T> T find(Iterable<T> iterable, Predicate<? super T> predicate) {
    return Iterators.find(iterable.iterator(), predicate);
  }

  /**
   * Returns the first element in {@code iterable} that satisfies the given predicate, or {@code
   * defaultValue} if none found. Note that this can usually be handled more naturally using {@code
   * tryFind(iterable, predicate).or(defaultValue)}.
   *
   * <p><b>{@code Stream} equivalent:</b> {@code
   * stream.filter(predicate).findFirst().orElse(defaultValue)}
   *
   * @since 7.0
   */
  @NullableDecl
  public static <T> T find(
      Iterable<? extends T> iterable,
      Predicate<? super T> predicate,
      @NullableDecl T defaultValue) {
    return Iterators.find(iterable.iterator(), predicate, defaultValue);
  }

  /**
   * Returns an {@link Optional} containing the first element in {@code iterable} that satisfies the
   * given predicate, if such an element exists.
   *
   * <p><b>Warning:</b> avoid using a {@code predicate} that matches {@code null}. If {@code null}
   * is matched in {@code iterable}, a NullPointerException will be thrown.
   *
   * <p><b>{@code Stream} equivalent:</b> {@code stream.filter(predicate).findFirst()}
   *
   * @since 11.0
   */
  public static <T> Optional<T> tryFind(Iterable<T> iterable, Predicate<? super T> predicate) {
    return Iterators.tryFind(iterable.iterator(), predicate);
  }

  /**
   * Returns the index in {@code iterable} of the first element that satisfies the provided {@code
   * predicate}, or {@code -1} if the Iterable has no such elements.
   *
   * <p>More formally, returns the lowest index {@code i} such that {@code
   * predicate.apply(Iterables.get(iterable, i))} returns {@code true}, or {@code -1} if there is no
   * such index.
   *
   * @since 2.0
   */
  public static <T> int indexOf(Iterable<T> iterable, Predicate<? super T> predicate) {
    return Iterators.indexOf(iterable.iterator(), predicate);
  }

  /**
   * Returns a view containing the result of applying {@code function} to each element of {@code
   * fromIterable}.
   *
   * <p>The returned iterable's iterator supports {@code remove()} if {@code fromIterable}'s
   * iterator does. After a successful {@code remove()} call, {@code fromIterable} no longer
   * contains the corresponding element.
   *
   * <p>If the input {@code Iterable} is known to be a {@code List} or other {@code Collection},
   * consider {@link Lists#transform} and {@link Collections2#transform}.
   *
   * <p><b>{@code Stream} equivalent:</b> {@link Stream#map}
   */
  public static <F, T> Iterable<T> transform(
      final Iterable<F> fromIterable, final Function<? super F, ? extends T> function) {
    checkNotNull(fromIterable);
    checkNotNull(function);
    return new FluentIterable<T>() {
      @Override
      public Iterator<T> iterator() {
        return Iterators.transform(fromIterable.iterator(), function);
      }

      @Override
      public void forEach(Consumer<? super T> action) {
        checkNotNull(action);
        fromIterable.forEach((F f) -> action.accept(function.apply(f)));
      }

      @Override
      public Spliterator<T> spliterator() {
        return CollectSpliterators.map(fromIterable.spliterator(), function);
      }
    };
  }

  /**
   * Returns the element at the specified position in an iterable.
   *
   * <p><b>{@code Stream} equivalent:</b> {@code stream.skip(position).findFirst().get()} (throws
   * {@code NoSuchElementException} if out of bounds)
   *
   * @param position position of the element to return
   * @return the element at the specified position in {@code iterable}
   * @throws IndexOutOfBoundsException if {@code position} is negative or greater than or equal to
   *     the size of {@code iterable}
   */
  public static <T> T get(Iterable<T> iterable, int position) {
    checkNotNull(iterable);
    return (iterable instanceof List)
        ? ((List<T>) iterable).get(position)
        : Iterators.get(iterable.iterator(), position);
  }

  /**
   * Returns the element at the specified position in an iterable or a default value otherwise.
   *
   * <p><b>{@code Stream} equivalent:</b> {@code
   * stream.skip(position).findFirst().orElse(defaultValue)} (returns the default value if the index
   * is out of bounds)
   *
   * @param position position of the element to return
   * @param defaultValue the default value to return if {@code position} is greater than or equal to
   *     the size of the iterable
   * @return the element at the specified position in {@code iterable} or {@code defaultValue} if
   *     {@code iterable} contains fewer than {@code position + 1} elements.
   * @throws IndexOutOfBoundsException if {@code position} is negative
   * @since 4.0
   */
  @NullableDecl
  public static <T> T get(
      Iterable<? extends T> iterable, int position, @NullableDecl T defaultValue) {
    checkNotNull(iterable);
    Iterators.checkNonnegative(position);
    if (iterable instanceof List) {
      List<? extends T> list = Lists.cast(iterable);
      return (position < list.size()) ? list.get(position) : defaultValue;
    } else {
      Iterator<? extends T> iterator = iterable.iterator();
      Iterators.advance(iterator, position);
      return Iterators.getNext(iterator, defaultValue);
    }
  }

  /**
   * Returns the first element in {@code iterable} or {@code defaultValue} if the iterable is empty.
   * The {@link Iterators} analog to this method is {@link Iterators#getNext}.
   *
   * <p>If no default value is desired (and the caller instead wants a {@link
   * NoSuchElementException} to be thrown), it is recommended that {@code
   * iterable.iterator().next()} is used instead.
   *
   * <p>To get the only element in a single-element {@code Iterable}, consider using {@link
   * #getOnlyElement(Iterable)} or {@link #getOnlyElement(Iterable, Object)} instead.
   *
   * <p><b>{@code Stream} equivalent:</b> {@code stream.findFirst().orElse(defaultValue)}
   *
   * @param defaultValue the default value to return if the iterable is empty
   * @return the first element of {@code iterable} or the default value
   * @since 7.0
   */
  @NullableDecl
  public static <T> T getFirst(Iterable<? extends T> iterable, @NullableDecl T defaultValue) {
    return Iterators.getNext(iterable.iterator(), defaultValue);
  }

  /**
   * Returns the last element of {@code iterable}. If {@code iterable} is a {@link List} with {@link
   * RandomAccess} support, then this operation is guaranteed to be {@code O(1)}.
   *
   * <p><b>{@code Stream} equivalent:</b> {@link Streams#findLast Streams.findLast(stream).get()}
   *
   * @return the last element of {@code iterable}
   * @throws NoSuchElementException if the iterable is empty
   */
  public static <T> T getLast(Iterable<T> iterable) {
    // TODO(kevinb): Support a concurrently modified collection?
    if (iterable instanceof List) {
      List<T> list = (List<T>) iterable;
      if (list.isEmpty()) {
        throw new NoSuchElementException();
      }
      return getLastInNonemptyList(list);
    }

    return Iterators.getLast(iterable.iterator());
  }

  /**
   * Returns the last element of {@code iterable} or {@code defaultValue} if the iterable is empty.
   * If {@code iterable} is a {@link List} with {@link RandomAccess} support, then this operation is
   * guaranteed to be {@code O(1)}.
   *
   * <p><b>{@code Stream} equivalent:</b> {@code Streams.findLast(stream).orElse(defaultValue)}
   *
   * @param defaultValue the value to return if {@code iterable} is empty
   * @return the last element of {@code iterable} or the default value
   * @since 3.0
   */
  @NullableDecl
  public static <T> T getLast(Iterable<? extends T> iterable, @NullableDecl T defaultValue) {
    if (iterable instanceof Collection) {
      Collection<? extends T> c = Collections2.cast(iterable);
      if (c.isEmpty()) {
        return defaultValue;
      } else if (iterable instanceof List) {
        return getLastInNonemptyList(Lists.cast(iterable));
      }
    }

    return Iterators.getLast(iterable.iterator(), defaultValue);
  }

  private static <T> T getLastInNonemptyList(List<T> list) {
    return list.get(list.size() - 1);
  }

  /**
   * Returns a view of {@code iterable} that skips its first {@code numberToSkip} elements. If
   * {@code iterable} contains fewer than {@code numberToSkip} elements, the returned iterable skips
   * all of its elements.
   *
   * <p>Modifications to the underlying {@link Iterable} before a call to {@code iterator()} are
   * reflected in the returned iterator. That is, the iterator skips the first {@code numberToSkip}
   * elements that exist when the {@code Iterator} is created, not when {@code skip()} is called.
   *
   * <p>The returned iterable's iterator supports {@code remove()} if the iterator of the underlying
   * iterable supports it. Note that it is <i>not</i> possible to delete the last skipped element by
   * immediately calling {@code remove()} on that iterator, as the {@code Iterator} contract states
   * that a call to {@code remove()} before a call to {@code next()} will throw an {@link
   * IllegalStateException}.
   *
   * <p><b>{@code Stream} equivalent:</b> {@link Stream#skip}
   *
   * @since 3.0
   */
  public static <T> Iterable<T> skip(final Iterable<T> iterable, final int numberToSkip) {
    checkNotNull(iterable);
    checkArgument(numberToSkip >= 0, "number to skip cannot be negative");

    return new FluentIterable<T>() {
      @Override
      public Iterator<T> iterator() {
        if (iterable instanceof List) {
          final List<T> list = (List<T>) iterable;
          int toSkip = Math.min(list.size(), numberToSkip);
          return list.subList(toSkip, list.size()).iterator();
        }
        final Iterator<T> iterator = iterable.iterator();

        Iterators.advance(iterator, numberToSkip);

        /*
         * We can't just return the iterator because an immediate call to its
         * remove() method would remove one of the skipped elements instead of
         * throwing an IllegalStateException.
         */
        return new Iterator<T>() {
          boolean atStart = true;

          @Override
          public boolean hasNext() {
            return iterator.hasNext();
          }

          @Override
          public T next() {
            T result = iterator.next();
            atStart = false; // not called if next() fails
            return result;
          }

          @Override
          public void remove() {
            checkRemove(!atStart);
            iterator.remove();
          }
        };
      }

      @Override
      public Spliterator<T> spliterator() {
        if (iterable instanceof List) {
          final List<T> list = (List<T>) iterable;
          int toSkip = Math.min(list.size(), numberToSkip);
          return list.subList(toSkip, list.size()).spliterator();
        } else {
          return Streams.stream(iterable).skip(numberToSkip).spliterator();
        }
      }
    };
  }

  /**
   * Returns a view of {@code iterable} containing its first {@code limitSize} elements. If {@code
   * iterable} contains fewer than {@code limitSize} elements, the returned view contains all of its
   * elements. The returned iterable's iterator supports {@code remove()} if {@code iterable}'s
   * iterator does.
   *
   * <p><b>{@code Stream} equivalent:</b> {@link Stream#limit}
   *
   * @param iterable the iterable to limit
   * @param limitSize the maximum number of elements in the returned iterable
   * @throws IllegalArgumentException if {@code limitSize} is negative
   * @since 3.0
   */
  public static <T> Iterable<T> limit(final Iterable<T> iterable, final int limitSize) {
    checkNotNull(iterable);
    checkArgument(limitSize >= 0, "limit is negative");
    return new FluentIterable<T>() {
      @Override
      public Iterator<T> iterator() {
        return Iterators.limit(iterable.iterator(), limitSize);
      }

      @Override
      public Spliterator<T> spliterator() {
        return Streams.stream(iterable).limit(limitSize).spliterator();
      }
    };
  }

  /**
   * Returns a view of the supplied iterable that wraps each generated {@link Iterator} through
   * {@link Iterators#consumingIterator(Iterator)}.
   *
   * <p>Note: If {@code iterable} is a {@link Queue}, the returned iterable will get entries from
   * {@link Queue#remove()} since {@link Queue}'s iteration order is undefined. Calling {@link
   * Iterator#hasNext()} on a generated iterator from the returned iterable may cause an item to be
   * immediately dequeued for return on a subsequent call to {@link Iterator#next()}.
   *
   * @param iterable the iterable to wrap
   * @return a view of the supplied iterable that wraps each generated iterator through {@link
   *     Iterators#consumingIterator(Iterator)}; for queues, an iterable that generates iterators
   *     that return and consume the queue's elements in queue order
   * @see Iterators#consumingIterator(Iterator)
   * @since 2.0
   */
  public static <T> Iterable<T> consumingIterable(final Iterable<T> iterable) {
    checkNotNull(iterable);

    return new FluentIterable<T>() {
      @Override
      public Iterator<T> iterator() {
        return (iterable instanceof Queue)
            ? new ConsumingQueueIterator<>((Queue<T>) iterable)
            : Iterators.consumingIterator(iterable.iterator());
      }

      @Override
      public String toString() {
        return "Iterables.consumingIterable(...)";
      }
    };
  }

  // Methods only in Iterables, not in Iterators

  /**
   * Determines if the given iterable contains no elements.
   *
   * <p>There is no precise {@link Iterator} equivalent to this method, since one can only ask an
   * iterator whether it has any elements <i>remaining</i> (which one does using {@link
   * Iterator#hasNext}).
   *
   * <p><b>{@code Stream} equivalent:</b> {@code !stream.findAny().isPresent()}
   *
   * @return {@code true} if the iterable contains no elements
   */
  @Pure
  public static boolean isEmpty(Iterable<?> iterable) {
    if (iterable instanceof Collection) {
      return ((Collection<?>) iterable).isEmpty();
    }
    return !iterable.iterator().hasNext();
  }

  /**
   * Returns an iterable over the merged contents of all given {@code iterables}. Equivalent entries
   * will not be de-duplicated.
   *
   * <p>Callers must ensure that the source {@code iterables} are in non-descending order as this
   * method does not sort its input.
   *
   * <p>For any equivalent elements across all {@code iterables}, it is undefined which element is
   * returned first.
   *
   * @since 11.0
   */
  @Beta
  public static <T> Iterable<T> mergeSorted(
      final Iterable<? extends Iterable<? extends T>> iterables,
      final Comparator<? super T> comparator) {
    checkNotNull(iterables, "iterables");
    checkNotNull(comparator, "comparator");
    Iterable<T> iterable =
        new FluentIterable<T>() {
          @Override
          public Iterator<T> iterator() {
            return Iterators.mergeSorted(
                Iterables.transform(iterables, Iterables.<T>toIterator()), comparator);
          }
        };
    return new UnmodifiableIterable<>(iterable);
  }

  // TODO(user): Is this the best place for this? Move to fluent functions?
  // Useful as a public method?
  static <T> Function<Iterable<? extends T>, Iterator<? extends T>> toIterator() {
    return new Function<Iterable<? extends T>, Iterator<? extends T>>() {
      @Override
      public Iterator<? extends T> apply(Iterable<? extends T> iterable) {
        return iterable.iterator();
      }
    };
  }
}<|MERGE_RESOLUTION|>--- conflicted
+++ resolved
@@ -125,15 +125,8 @@
     // no equals and hashCode; it would break the contract!
   }
 
-<<<<<<< HEAD
-  /**
-   * Returns the number of elements in {@code iterable}.
-   */
+  /** Returns the number of elements in {@code iterable}. */
   public static @NonNegative int size(Iterable<?> iterable) {
-=======
-  /** Returns the number of elements in {@code iterable}. */
-  public static int size(Iterable<?> iterable) {
->>>>>>> d788bc15
     return (iterable instanceof Collection)
         ? ((Collection<?>) iterable).size()
         : Iterators.size(iterable.iterator());
@@ -145,12 +138,8 @@
    * cases where {@link Collection#contains} might throw {@link NullPointerException} or {@link
    * ClassCastException}.
    */
-<<<<<<< HEAD
   @Pure
-  public static boolean contains(Iterable<?> iterable, @Nullable Object element) {
-=======
   public static boolean contains(Iterable<?> iterable, @NullableDecl Object element) {
->>>>>>> d788bc15
     if (iterable instanceof Collection) {
       Collection<?> collection = (Collection<?>) iterable;
       return Collections2.safeContains(collection, element);
