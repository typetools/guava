/*
 * Copyright (C) 2007 The Guava Authors
 *
 * Licensed under the Apache License, Version 2.0 (the "License");
 * you may not use this file except in compliance with the License.
 * You may obtain a copy of the License at
 *
 * http://www.apache.org/licenses/LICENSE-2.0
 *
 * Unless required by applicable law or agreed to in writing, software
 * distributed under the License is distributed on an "AS IS" BASIS,
 * WITHOUT WARRANTIES OR CONDITIONS OF ANY KIND, either express or implied.
 * See the License for the specific language governing permissions and
 * limitations under the License.
 */

package com.google.common.collect;

<<<<<<< HEAD
import org.checkerframework.checker.index.qual.NonNegative;
import org.checkerframework.checker.index.qual.Positive;
=======
>>>>>>> 0630124a
import org.checkerframework.dataflow.qual.Pure;
import org.checkerframework.framework.qual.AnnotatedFor;

import static com.google.common.base.Preconditions.checkArgument;
import static com.google.common.base.Preconditions.checkNotNull;
import static com.google.common.base.Preconditions.checkState;
import static com.google.common.base.Predicates.instanceOf;
import static com.google.common.collect.CollectPreconditions.checkRemove;

import com.google.common.annotations.Beta;
import com.google.common.annotations.GwtCompatible;
import com.google.common.annotations.GwtIncompatible;
import com.google.common.base.Function;
import com.google.common.base.Objects;
import com.google.common.base.Optional;
import com.google.common.base.Preconditions;
import com.google.common.base.Predicate;
import com.google.common.primitives.Ints;
import com.google.errorprone.annotations.CanIgnoreReturnValue;
import java.util.ArrayDeque;
import java.util.Arrays;
import java.util.Collection;
import java.util.Collections;
import java.util.Comparator;
import java.util.Deque;
import java.util.Enumeration;
import java.util.Iterator;
import java.util.List;
import java.util.ListIterator;
import java.util.NoSuchElementException;
import java.util.PriorityQueue;
import java.util.Queue;
import org.checkerframework.checker.nullness.compatqual.NullableDecl;

/**
 * This class contains static utility methods that operate on or return objects of type {@link
 * Iterator}. Except as noted, each method has a corresponding {@link Iterable}-based method in the
 * {@link Iterables} class.
 *
 * <p><i>Performance notes:</i> Unless otherwise noted, all of the iterators produced in this class
 * are <i>lazy</i>, which means that they only advance the backing iteration when absolutely
 * necessary.
 *
 * <p>See the Guava User Guide section on <a href=
 * "https://github.com/google/guava/wiki/CollectionUtilitiesExplained#iterables"> {@code
 * Iterators}</a>.
 *
 * @author Kevin Bourrillion
 * @author Jared Levy
 * @since 2.0
 */
@AnnotatedFor({"nullness"})
@GwtCompatible(emulated = true)
public final class Iterators {
  private Iterators() {}

  /**
   * Returns the empty iterator.
   *
   * <p>The {@link Iterable} equivalent of this method is {@link ImmutableSet#of()}.
   */
  static <T> UnmodifiableIterator<T> emptyIterator() {
    return emptyListIterator();
  }

  /**
   * Returns the empty iterator.
   *
   * <p>The {@link Iterable} equivalent of this method is {@link ImmutableSet#of()}.
   */
  // Casting to any type is safe since there are no actual elements.
  @SuppressWarnings("unchecked")
  static <T> UnmodifiableListIterator<T> emptyListIterator() {
    return (UnmodifiableListIterator<T>) ArrayItr.EMPTY;
  }

  /**
   * This is an enum singleton rather than an anonymous class so ProGuard can figure out it's only
   * referenced by emptyModifiableIterator().
   */
  private enum EmptyModifiableIterator implements Iterator<Object> {
    INSTANCE;

    @Override
    public boolean hasNext() {
      return false;
    }

    @Override
    public Object next() {
      throw new NoSuchElementException();
    }

    @Override
    public void remove() {
      checkRemove(false);
    }
  }

  /**
   * Returns the empty {@code Iterator} that throws {@link IllegalStateException} instead of {@link
   * UnsupportedOperationException} on a call to {@link Iterator#remove()}.
   */
  // Casting to any type is safe since there are no actual elements.
  @SuppressWarnings("unchecked")
  static <T> Iterator<T> emptyModifiableIterator() {
    return (Iterator<T>) EmptyModifiableIterator.INSTANCE;
  }

  /** Returns an unmodifiable view of {@code iterator}. */
  public static <T> UnmodifiableIterator<T> unmodifiableIterator(
      final Iterator<? extends T> iterator) {
    checkNotNull(iterator);
    if (iterator instanceof UnmodifiableIterator) {
      @SuppressWarnings("unchecked") // Since it's unmodifiable, the covariant cast is safe
      UnmodifiableIterator<T> result = (UnmodifiableIterator<T>) iterator;
      return result;
    }
    return new UnmodifiableIterator<T>() {
      @Override
      public boolean hasNext() {
        return iterator.hasNext();
      }

      @Override
      public T next() {
        return iterator.next();
      }
    };
  }

  /**
   * Simply returns its argument.
   *
   * @deprecated no need to use this
   * @since 10.0
   */
  @Deprecated
  public static <T> UnmodifiableIterator<T> unmodifiableIterator(UnmodifiableIterator<T> iterator) {
    return checkNotNull(iterator);
  }

  /**
   * Returns the number of elements remaining in {@code iterator}. The iterator will be left
   * exhausted: its {@code hasNext()} method will return {@code false}.
   */
  public static @NonNegative int size(Iterator<?> iterator) {
    long count = 0L;
    while (iterator.hasNext()) {
      iterator.next();
      count++;
    }
    return Ints.saturatedCast(count);
  }

<<<<<<< HEAD
  /**
   * Returns {@code true} if {@code iterator} contains {@code element}.
   */
=======
  /** Returns {@code true} if {@code iterator} contains {@code element}. */
>>>>>>> 0630124a
  @Pure
  public static boolean contains(Iterator<?> iterator, @NullableDecl Object element) {
    if (element == null) {
      while (iterator.hasNext()) {
        if (iterator.next() == null) {
          return true;
        }
      }
    } else {
      while (iterator.hasNext()) {
        if (element.equals(iterator.next())) {
          return true;
        }
      }
    }
    return false;
  }

  /**
   * Traverses an iterator and removes every element that belongs to the provided collection. The
   * iterator will be left exhausted: its {@code hasNext()} method will return {@code false}.
   *
   * @param removeFrom the iterator to (potentially) remove elements from
   * @param elementsToRemove the elements to remove
   * @return {@code true} if any element was removed from {@code iterator}
   */
  @CanIgnoreReturnValue
  public static boolean removeAll(Iterator<?> removeFrom, Collection<?> elementsToRemove) {
    checkNotNull(elementsToRemove);
    boolean result = false;
    while (removeFrom.hasNext()) {
      if (elementsToRemove.contains(removeFrom.next())) {
        removeFrom.remove();
        result = true;
      }
    }
    return result;
  }

  /**
   * Removes every element that satisfies the provided predicate from the iterator. The iterator
   * will be left exhausted: its {@code hasNext()} method will return {@code false}.
   *
   * @param removeFrom the iterator to (potentially) remove elements from
   * @param predicate a predicate that determines whether an element should be removed
   * @return {@code true} if any elements were removed from the iterator
   * @since 2.0
   */
  @CanIgnoreReturnValue
  public static <T> boolean removeIf(Iterator<T> removeFrom, Predicate<? super T> predicate) {
    checkNotNull(predicate);
    boolean modified = false;
    while (removeFrom.hasNext()) {
      if (predicate.apply(removeFrom.next())) {
        removeFrom.remove();
        modified = true;
      }
    }
    return modified;
  }

  /**
   * Traverses an iterator and removes every element that does not belong to the provided
   * collection. The iterator will be left exhausted: its {@code hasNext()} method will return
   * {@code false}.
   *
   * @param removeFrom the iterator to (potentially) remove elements from
   * @param elementsToRetain the elements to retain
   * @return {@code true} if any element was removed from {@code iterator}
   */
  @CanIgnoreReturnValue
  public static boolean retainAll(Iterator<?> removeFrom, Collection<?> elementsToRetain) {
    checkNotNull(elementsToRetain);
    boolean result = false;
    while (removeFrom.hasNext()) {
      if (!elementsToRetain.contains(removeFrom.next())) {
        removeFrom.remove();
        result = true;
      }
    }
    return result;
  }

  /**
   * Determines whether two iterators contain equal elements in the same order. More specifically,
   * this method returns {@code true} if {@code iterator1} and {@code iterator2} contain the same
   * number of elements and every element of {@code iterator1} is equal to the corresponding element
   * of {@code iterator2}.
   *
   * <p>Note that this will modify the supplied iterators, since they will have been advanced some
   * number of elements forward.
   */
  public static boolean elementsEqual(Iterator<?> iterator1, Iterator<?> iterator2) {
    while (iterator1.hasNext()) {
      if (!iterator2.hasNext()) {
        return false;
      }
      Object o1 = iterator1.next();
      Object o2 = iterator2.next();
      if (!Objects.equal(o1, o2)) {
        return false;
      }
    }
    return !iterator2.hasNext();
  }

  /**
   * Returns a string representation of {@code iterator}, with the format {@code [e1, e2, ..., en]}.
   * The iterator will be left exhausted: its {@code hasNext()} method will return {@code false}.
   */
  @Pure
  public static String toString(Iterator<?> iterator) {
    StringBuilder sb = new StringBuilder().append('[');
    boolean first = true;
    while (iterator.hasNext()) {
      if (!first) {
        sb.append(", ");
      }
      first = false;
      sb.append(iterator.next());
    }
    return sb.append(']').toString();
  }

  /**
   * Returns the single element contained in {@code iterator}.
   *
   * @throws NoSuchElementException if the iterator is empty
   * @throws IllegalArgumentException if the iterator contains multiple elements. The state of the
   *     iterator is unspecified.
   */
  @CanIgnoreReturnValue // TODO(kak): Consider removing this?
  public static <T> T getOnlyElement(Iterator<T> iterator) {
    T first = iterator.next();
    if (!iterator.hasNext()) {
      return first;
    }

    StringBuilder sb = new StringBuilder().append("expected one element but was: <").append(first);
    for (int i = 0; i < 4 && iterator.hasNext(); i++) {
      sb.append(", ").append(iterator.next());
    }
    if (iterator.hasNext()) {
      sb.append(", ...");
    }
    sb.append('>');

    throw new IllegalArgumentException(sb.toString());
  }

  /**
   * Returns the single element contained in {@code iterator}, or {@code defaultValue} if the
   * iterator is empty.
   *
   * @throws IllegalArgumentException if the iterator contains multiple elements. The state of the
   *     iterator is unspecified.
   */
  @CanIgnoreReturnValue // TODO(kak): Consider removing this?
  @NullableDecl
  public static <T> T getOnlyElement(Iterator<? extends T> iterator, @NullableDecl T defaultValue) {
    return iterator.hasNext() ? getOnlyElement(iterator) : defaultValue;
  }

  /**
   * Copies an iterator's elements into an array. The iterator will be left exhausted: its {@code
   * hasNext()} method will return {@code false}.
   *
   * @param iterator the iterator to copy
   * @param type the type of the elements
   * @return a newly-allocated array into which all the elements of the iterator have been copied
   */
  @GwtIncompatible // Array.newInstance(Class, int)
  public static <T> T[] toArray(Iterator<? extends T> iterator, Class<T> type) {
    List<T> list = Lists.newArrayList(iterator);
    return Iterables.toArray(list, type);
  }

  /**
   * Adds all elements in {@code iterator} to {@code collection}. The iterator will be left
   * exhausted: its {@code hasNext()} method will return {@code false}.
   *
   * @return {@code true} if {@code collection} was modified as a result of this operation
   */
  @CanIgnoreReturnValue
  public static <T> boolean addAll(Collection<T> addTo, Iterator<? extends T> iterator) {
    checkNotNull(addTo);
    checkNotNull(iterator);
    boolean wasModified = false;
    while (iterator.hasNext()) {
      wasModified |= addTo.add(iterator.next());
    }
    return wasModified;
  }

  /**
   * Returns the number of elements in the specified iterator that equal the specified object. The
   * iterator will be left exhausted: its {@code hasNext()} method will return {@code false}.
   *
   * @see Collections#frequency
   */
  public static int frequency(Iterator<?> iterator, @NullableDecl Object element) {
    int count = 0;
    while (contains(iterator, element)) {
      // Since it lives in the same class, we know contains gets to the element and then stops,
      // though that isn't currently publicly documented.
      count++;
    }
    return count;
  }

  /**
   * Returns an iterator that cycles indefinitely over the elements of {@code iterable}.
   *
   * <p>The returned iterator supports {@code remove()} if the provided iterator does. After {@code
   * remove()} is called, subsequent cycles omit the removed element, which is no longer in {@code
   * iterable}. The iterator's {@code hasNext()} method returns {@code true} until {@code iterable}
   * is empty.
   *
   * <p><b>Warning:</b> Typical uses of the resulting iterator may produce an infinite loop. You
   * should use an explicit {@code break} or be certain that you will eventually remove all the
   * elements.
   */
  public static <T> Iterator<T> cycle(final Iterable<T> iterable) {
    checkNotNull(iterable);
    return new Iterator<T>() {
      Iterator<T> iterator = emptyModifiableIterator();

      @Override
      public boolean hasNext() {
        /*
         * Don't store a new Iterator until we know the user can't remove() the last returned
         * element anymore. Otherwise, when we remove from the old iterator, we may be invalidating
         * the new one. The result is a ConcurrentModificationException or other bad behavior.
         *
         * (If we decide that we really, really hate allocating two Iterators per cycle instead of
         * one, we can optimistically store the new Iterator and then be willing to throw it out if
         * the user calls remove().)
         */
        return iterator.hasNext() || iterable.iterator().hasNext();
      }

      @Override
      public T next() {
        if (!iterator.hasNext()) {
          iterator = iterable.iterator();
          if (!iterator.hasNext()) {
            throw new NoSuchElementException();
          }
        }
        return iterator.next();
      }

      @Override
      public void remove() {
        iterator.remove();
      }
    };
  }

  /**
   * Returns an iterator that cycles indefinitely over the provided elements.
   *
   * <p>The returned iterator supports {@code remove()}. After {@code remove()} is called,
   * subsequent cycles omit the removed element, but {@code elements} does not change. The
   * iterator's {@code hasNext()} method returns {@code true} until all of the original elements
   * have been removed.
   *
   * <p><b>Warning:</b> Typical uses of the resulting iterator may produce an infinite loop. You
   * should use an explicit {@code break} or be certain that you will eventually remove all the
   * elements.
   */
  @SafeVarargs
  public static <T> Iterator<T> cycle(T... elements) {
    return cycle(Lists.newArrayList(elements));
  }

  /**
   * Returns an Iterator that walks the specified array, nulling out elements behind it. This can
   * avoid memory leaks when an element is no longer necessary.
   *
   * <p>This is mainly just to avoid the intermediate ArrayDeque in ConsumingQueueIterator.
   */
  private static <T> Iterator<T> consumingForArray(final T... elements) {
    return new UnmodifiableIterator<T>() {
      int index = 0;

      @Override
      public boolean hasNext() {
        return index < elements.length;
      }

      @Override
      public T next() {
        if (!hasNext()) {
          throw new NoSuchElementException();
        }
        T result = elements[index];
        elements[index] = null;
        index++;
        return result;
      }
    };
  }

  /**
   * Combines two iterators into a single iterator. The returned iterator iterates across the
   * elements in {@code a}, followed by the elements in {@code b}. The source iterators are not
   * polled until necessary.
   *
   * <p>The returned iterator supports {@code remove()} when the corresponding input iterator
   * supports it.
   */
  public static <T> Iterator<T> concat(Iterator<? extends T> a, Iterator<? extends T> b) {
    checkNotNull(a);
    checkNotNull(b);
    return concat(consumingForArray(a, b));
  }

  /**
   * Combines three iterators into a single iterator. The returned iterator iterates across the
   * elements in {@code a}, followed by the elements in {@code b}, followed by the elements in
   * {@code c}. The source iterators are not polled until necessary.
   *
   * <p>The returned iterator supports {@code remove()} when the corresponding input iterator
   * supports it.
   */
  public static <T> Iterator<T> concat(
      Iterator<? extends T> a, Iterator<? extends T> b, Iterator<? extends T> c) {
    checkNotNull(a);
    checkNotNull(b);
    checkNotNull(c);
    return concat(consumingForArray(a, b, c));
  }

  /**
   * Combines four iterators into a single iterator. The returned iterator iterates across the
   * elements in {@code a}, followed by the elements in {@code b}, followed by the elements in
   * {@code c}, followed by the elements in {@code d}. The source iterators are not polled until
   * necessary.
   *
   * <p>The returned iterator supports {@code remove()} when the corresponding input iterator
   * supports it.
   */
  public static <T> Iterator<T> concat(
      Iterator<? extends T> a,
      Iterator<? extends T> b,
      Iterator<? extends T> c,
      Iterator<? extends T> d) {
    checkNotNull(a);
    checkNotNull(b);
    checkNotNull(c);
    checkNotNull(d);
    return concat(consumingForArray(a, b, c, d));
  }

  /**
   * Combines multiple iterators into a single iterator. The returned iterator iterates across the
   * elements of each iterator in {@code inputs}. The input iterators are not polled until
   * necessary.
   *
   * <p>The returned iterator supports {@code remove()} when the corresponding input iterator
   * supports it.
   *
   * @throws NullPointerException if any of the provided iterators is null
   */
  public static <T> Iterator<T> concat(Iterator<? extends T>... inputs) {
    return concatNoDefensiveCopy(Arrays.copyOf(inputs, inputs.length));
  }

  /**
   * Combines multiple iterators into a single iterator. The returned iterator iterates across the
   * elements of each iterator in {@code inputs}. The input iterators are not polled until
   * necessary.
   *
   * <p>The returned iterator supports {@code remove()} when the corresponding input iterator
   * supports it. The methods of the returned iterator may throw {@code NullPointerException} if any
   * of the input iterators is null.
   */
  public static <T> Iterator<T> concat(Iterator<? extends Iterator<? extends T>> inputs) {
    return new ConcatenatedIterator<T>(inputs);
  }

  /** Concats a varargs array of iterators without making a defensive copy of the array. */
  static <T> Iterator<T> concatNoDefensiveCopy(Iterator<? extends T>... inputs) {
    for (Iterator<? extends T> input : checkNotNull(inputs)) {
      checkNotNull(input);
    }
    return concat(consumingForArray(inputs));
  }

  /**
   * Divides an iterator into unmodifiable sublists of the given size (the final list may be
   * smaller). For example, partitioning an iterator containing {@code [a, b, c, d, e]} with a
   * partition size of 3 yields {@code [[a, b, c], [d, e]]} -- an outer iterator containing two
   * inner lists of three and two elements, all in the original order.
   *
   * <p>The returned lists implement {@link java.util.RandomAccess}.
   *
   * @param iterator the iterator to return a partitioned view of
   * @param size the desired size of each partition (the last may be smaller)
   * @return an iterator of immutable lists containing the elements of {@code iterator} divided into
   *     partitions
   * @throws IllegalArgumentException if {@code size} is nonpositive
   */
  public static <T> UnmodifiableIterator<List<T>> partition(Iterator<T> iterator, @Positive int size) {
    return partitionImpl(iterator, size, false);
  }

  /**
   * Divides an iterator into unmodifiable sublists of the given size, padding the final iterator
   * with null values if necessary. For example, partitioning an iterator containing {@code [a, b,
   * c, d, e]} with a partition size of 3 yields {@code [[a, b, c], [d, e, null]]} -- an outer
   * iterator containing two inner lists of three elements each, all in the original order.
   *
   * <p>The returned lists implement {@link java.util.RandomAccess}.
   *
   * @param iterator the iterator to return a partitioned view of
   * @param size the desired size of each partition
   * @return an iterator of immutable lists containing the elements of {@code iterator} divided into
   *     partitions (the final iterable may have trailing null elements)
   * @throws IllegalArgumentException if {@code size} is nonpositive
   */
  public static <T> UnmodifiableIterator<List<T>> paddedPartition(Iterator<T> iterator, @Positive int size) {
    return partitionImpl(iterator, size, true);
  }

  private static <T> UnmodifiableIterator<List<T>> partitionImpl(
      final Iterator<T> iterator, final @Positive int size, final boolean pad) {
    checkNotNull(iterator);
    checkArgument(size > 0);
    return new UnmodifiableIterator<List<T>>() {
      @Override
      public boolean hasNext() {
        return iterator.hasNext();
      }

      @Override
      public List<T> next() {
        if (!hasNext()) {
          throw new NoSuchElementException();
        }
        @org.checkerframework.checker.nullness.qual.Nullable Object[] array = new Object[size];
        int count = 0;
        for (; count < size && iterator.hasNext(); count++) {
          array[count] = iterator.next();
        }
        for (int i = count; i < size; i++) {
          array[i] = null; // for GWT
        }

        @SuppressWarnings("unchecked") // we only put Ts in it
        List<T> list = Collections.unmodifiableList((List<T>) Arrays.asList(array));
        return (pad || count == size) ? list : list.subList(0, count);
      }
    };
  }

  /**
   * Returns a view of {@code unfiltered} containing all elements that satisfy the input predicate
   * {@code retainIfTrue}.
   */
  public static <T> UnmodifiableIterator<T> filter(
      final Iterator<T> unfiltered, final Predicate<? super T> retainIfTrue) {
    checkNotNull(unfiltered);
    checkNotNull(retainIfTrue);
    return new AbstractIterator<T>() {
      @Override
      protected T computeNext() {
        while (unfiltered.hasNext()) {
          T element = unfiltered.next();
          if (retainIfTrue.apply(element)) {
            return element;
          }
        }
        return endOfData();
      }
    };
  }

  /**
   * Returns a view of {@code unfiltered} containing all elements that are of the type {@code
   * desiredType}.
   */
  @SuppressWarnings("unchecked") // can cast to <T> because non-Ts are removed
  @GwtIncompatible // Class.isInstance
  public static <T> UnmodifiableIterator<T> filter(Iterator<?> unfiltered, Class<T> desiredType) {
    return (UnmodifiableIterator<T>) filter(unfiltered, instanceOf(desiredType));
  }

  /**
   * Returns {@code true} if one or more elements returned by {@code iterator} satisfy the given
   * predicate.
   */
  public static <T> boolean any(Iterator<T> iterator, Predicate<? super T> predicate) {
    return indexOf(iterator, predicate) != -1;
  }

  /**
   * Returns {@code true} if every element returned by {@code iterator} satisfies the given
   * predicate. If {@code iterator} is empty, {@code true} is returned.
   */
  public static <T> boolean all(Iterator<T> iterator, Predicate<? super T> predicate) {
    checkNotNull(predicate);
    while (iterator.hasNext()) {
      T element = iterator.next();
      if (!predicate.apply(element)) {
        return false;
      }
    }
    return true;
  }

  /**
   * Returns the first element in {@code iterator} that satisfies the given predicate; use this
   * method only when such an element is known to exist. If no such element is found, the iterator
   * will be left exhausted: its {@code hasNext()} method will return {@code false}. If it is
   * possible that <i>no</i> element will match, use {@link #tryFind} or {@link #find(Iterator,
   * Predicate, Object)} instead.
   *
   * @throws NoSuchElementException if no element in {@code iterator} matches the given predicate
   */
  public static <T> T find(Iterator<T> iterator, Predicate<? super T> predicate) {
    checkNotNull(iterator);
    checkNotNull(predicate);
    while (iterator.hasNext()) {
      T t = iterator.next();
      if (predicate.apply(t)) {
        return t;
      }
    }
    throw new NoSuchElementException();
  }

  /**
   * Returns the first element in {@code iterator} that satisfies the given predicate. If no such
   * element is found, {@code defaultValue} will be returned from this method and the iterator will
   * be left exhausted: its {@code hasNext()} method will return {@code false}. Note that this can
   * usually be handled more naturally using {@code tryFind(iterator, predicate).or(defaultValue)}.
   *
   * @since 7.0
   */
  @NullableDecl
  public static <T> T find(
      Iterator<? extends T> iterator,
      Predicate<? super T> predicate,
      @NullableDecl T defaultValue) {
    checkNotNull(iterator);
    checkNotNull(predicate);
    while (iterator.hasNext()) {
      T t = iterator.next();
      if (predicate.apply(t)) {
        return t;
      }
    }
    return defaultValue;
  }

  /**
   * Returns an {@link Optional} containing the first element in {@code iterator} that satisfies the
   * given predicate, if such an element exists. If no such element is found, an empty {@link
   * Optional} will be returned from this method and the iterator will be left exhausted: its {@code
   * hasNext()} method will return {@code false}.
   *
   * <p><b>Warning:</b> avoid using a {@code predicate} that matches {@code null}. If {@code null}
   * is matched in {@code iterator}, a NullPointerException will be thrown.
   *
   * @since 11.0
   */
  public static <T> Optional<T> tryFind(Iterator<T> iterator, Predicate<? super T> predicate) {
    checkNotNull(iterator);
    checkNotNull(predicate);
    while (iterator.hasNext()) {
      T t = iterator.next();
      if (predicate.apply(t)) {
        return Optional.of(t);
      }
    }
    return Optional.absent();
  }

  /**
   * Returns the index in {@code iterator} of the first element that satisfies the provided {@code
   * predicate}, or {@code -1} if the Iterator has no such elements.
   *
   * <p>More formally, returns the lowest index {@code i} such that {@code
   * predicate.apply(Iterators.get(iterator, i))} returns {@code true}, or {@code -1} if there is no
   * such index.
   *
   * <p>If -1 is returned, the iterator will be left exhausted: its {@code hasNext()} method will
   * return {@code false}. Otherwise, the iterator will be set to the element which satisfies the
   * {@code predicate}.
   *
   * @since 2.0
   */
  public static <T> int indexOf(Iterator<T> iterator, Predicate<? super T> predicate) {
    checkNotNull(predicate, "predicate");
    for (int i = 0; iterator.hasNext(); i++) {
      T current = iterator.next();
      if (predicate.apply(current)) {
        return i;
      }
    }
    return -1;
  }

  /**
   * Returns a view containing the result of applying {@code function} to each element of {@code
   * fromIterator}.
   *
   * <p>The returned iterator supports {@code remove()} if {@code fromIterator} does. After a
   * successful {@code remove()} call, {@code fromIterator} no longer contains the corresponding
   * element.
   */
  public static <F, T> Iterator<T> transform(
      final Iterator<F> fromIterator, final Function<? super F, ? extends T> function) {
    checkNotNull(function);
    return new TransformedIterator<F, T>(fromIterator) {
      @Override
      T transform(F from) {
        return function.apply(from);
      }
    };
  }

  /**
   * Advances {@code iterator} {@code position + 1} times, returning the element at the {@code
   * position}th position.
   *
   * @param position position of the element to return
   * @return the element at the specified position in {@code iterator}
   * @throws IndexOutOfBoundsException if {@code position} is negative or greater than or equal to
   *     the number of elements remaining in {@code iterator}
   */
  public static <T> T get(Iterator<T> iterator, int position) {
    checkNonnegative(position);
    int skipped = advance(iterator, position);
    if (!iterator.hasNext()) {
      throw new IndexOutOfBoundsException(
          "position ("
              + position
              + ") must be less than the number of elements that remained ("
              + skipped
              + ")");
    }
    return iterator.next();
  }

  /**
   * Advances {@code iterator} {@code position + 1} times, returning the element at the {@code
   * position}th position or {@code defaultValue} otherwise.
   *
   * @param position position of the element to return
   * @param defaultValue the default value to return if the iterator is empty or if {@code position}
   *     is greater than the number of elements remaining in {@code iterator}
   * @return the element at the specified position in {@code iterator} or {@code defaultValue} if
   *     {@code iterator} produces fewer than {@code position + 1} elements.
   * @throws IndexOutOfBoundsException if {@code position} is negative
   * @since 4.0
   */
  @NullableDecl
  public static <T> T get(
      Iterator<? extends T> iterator, int position, @NullableDecl T defaultValue) {
    checkNonnegative(position);
    advance(iterator, position);
    return getNext(iterator, defaultValue);
  }

  static void checkNonnegative(int position) {
    if (position < 0) {
      throw new IndexOutOfBoundsException("position (" + position + ") must not be negative");
    }
  }

  /**
   * Returns the next element in {@code iterator} or {@code defaultValue} if the iterator is empty.
   * The {@link Iterables} analog to this method is {@link Iterables#getFirst}.
   *
   * @param defaultValue the default value to return if the iterator is empty
   * @return the next element of {@code iterator} or the default value
   * @since 7.0
   */
  @NullableDecl
  public static <T> T getNext(Iterator<? extends T> iterator, @NullableDecl T defaultValue) {
    return iterator.hasNext() ? iterator.next() : defaultValue;
  }

  /**
   * Advances {@code iterator} to the end, returning the last element.
   *
   * @return the last element of {@code iterator}
   * @throws NoSuchElementException if the iterator is empty
   */
  public static <T> T getLast(Iterator<T> iterator) {
    while (true) {
      T current = iterator.next();
      if (!iterator.hasNext()) {
        return current;
      }
    }
  }

  /**
   * Advances {@code iterator} to the end, returning the last element or {@code defaultValue} if the
   * iterator is empty.
   *
   * @param defaultValue the default value to return if the iterator is empty
   * @return the last element of {@code iterator}
   * @since 3.0
   */
  @NullableDecl
  public static <T> T getLast(Iterator<? extends T> iterator, @NullableDecl T defaultValue) {
    return iterator.hasNext() ? getLast(iterator) : defaultValue;
  }

  /**
   * Calls {@code next()} on {@code iterator}, either {@code numberToAdvance} times or until {@code
   * hasNext()} returns {@code false}, whichever comes first.
   *
   * @return the number of elements the iterator was advanced
   * @since 13.0 (since 3.0 as {@code Iterators.skip})
   */
  @CanIgnoreReturnValue
  public static int advance(Iterator<?> iterator, int numberToAdvance) {
    checkNotNull(iterator);
    checkArgument(numberToAdvance >= 0, "numberToAdvance must be nonnegative");

    int i;
    for (i = 0; i < numberToAdvance && iterator.hasNext(); i++) {
      iterator.next();
    }
    return i;
  }

  /**
   * Returns a view containing the first {@code limitSize} elements of {@code iterator}. If {@code
   * iterator} contains fewer than {@code limitSize} elements, the returned view contains all of its
   * elements. The returned iterator supports {@code remove()} if {@code iterator} does.
   *
   * @param iterator the iterator to limit
   * @param limitSize the maximum number of elements in the returned iterator
   * @throws IllegalArgumentException if {@code limitSize} is negative
   * @since 3.0
   */
  public static <T> Iterator<T> limit(final Iterator<T> iterator, final int limitSize) {
    checkNotNull(iterator);
    checkArgument(limitSize >= 0, "limit is negative");
    return new Iterator<T>() {
      private int count;

      @Override
      public boolean hasNext() {
        return count < limitSize && iterator.hasNext();
      }

      @Override
      public T next() {
        if (!hasNext()) {
          throw new NoSuchElementException();
        }
        count++;
        return iterator.next();
      }

      @Override
      public void remove() {
        iterator.remove();
      }
    };
  }

  /**
   * Returns a view of the supplied {@code iterator} that removes each element from the supplied
   * {@code iterator} as it is returned.
   *
   * <p>The provided iterator must support {@link Iterator#remove()} or else the returned iterator
   * will fail on the first call to {@code next}.
   *
   * @param iterator the iterator to remove and return elements from
   * @return an iterator that removes and returns elements from the supplied iterator
   * @since 2.0
   */
  public static <T> Iterator<T> consumingIterator(final Iterator<T> iterator) {
    checkNotNull(iterator);
    return new UnmodifiableIterator<T>() {
      @Override
      public boolean hasNext() {
        return iterator.hasNext();
      }

      @Override
      public T next() {
        T next = iterator.next();
        iterator.remove();
        return next;
      }

      @Override
      public String toString() {
        return "Iterators.consumingIterator(...)";
      }
    };
  }

  /**
   * Deletes and returns the next value from the iterator, or returns {@code null} if there is no
   * such value.
   */
  @NullableDecl
  static <T> T pollNext(Iterator<T> iterator) {
    if (iterator.hasNext()) {
      T result = iterator.next();
      iterator.remove();
      return result;
    } else {
      return null;
    }
  }

  // Methods only in Iterators, not in Iterables

  /** Clears the iterator using its remove method. */
  static void clear(Iterator<?> iterator) {
    checkNotNull(iterator);
    while (iterator.hasNext()) {
      iterator.next();
      iterator.remove();
    }
  }

  /**
   * Returns an iterator containing the elements of {@code array} in order. The returned iterator is
   * a view of the array; subsequent changes to the array will be reflected in the iterator.
   *
   * <p><b>Note:</b> It is often preferable to represent your data using a collection type, for
   * example using {@link Arrays#asList(Object[])}, making this method unnecessary.
   *
   * <p>The {@code Iterable} equivalent of this method is either {@link Arrays#asList(Object[])},
   * {@link ImmutableList#copyOf(Object[])}}, or {@link ImmutableList#of}.
   */
  @SafeVarargs
  public static <T> UnmodifiableIterator<T> forArray(final T... array) {
    return forArray(array, 0, array.length, 0);
  }

  /**
   * Returns a list iterator containing the elements in the specified range of {@code array} in
   * order, starting at the specified index.
   *
   * <p>The {@code Iterable} equivalent of this method is {@code
   * Arrays.asList(array).subList(offset, offset + length).listIterator(index)}.
   */
  static <T> UnmodifiableListIterator<T> forArray(
      final T[] array, final int offset, int length, int index) {
    checkArgument(length >= 0);
    int end = offset + length;

    // Technically we should give a slightly more descriptive error on overflow
    Preconditions.checkPositionIndexes(offset, end, array.length);
    Preconditions.checkPositionIndex(index, length);
    if (length == 0) {
      return emptyListIterator();
    }
    return new ArrayItr<T>(array, offset, length, index);
  }

  private static final class ArrayItr<T> extends AbstractIndexedListIterator<T> {
    static final UnmodifiableListIterator<Object> EMPTY = new ArrayItr<>(new Object[0], 0, 0, 0);

    private final T[] array;
    private final int offset;

    ArrayItr(T[] array, int offset, int length, int index) {
      super(length, index);
      this.array = array;
      this.offset = offset;
    }

    @Override
    protected T get(int index) {
      return array[offset + index];
    }
  }

  /**
   * Returns an iterator containing only {@code value}.
   *
   * <p>The {@link Iterable} equivalent of this method is {@link Collections#singleton}.
   */
  public static <T> UnmodifiableIterator<T> singletonIterator(@NullableDecl final @org.checkerframework.checker.nullness.qual.Nullable T value) {
    return new UnmodifiableIterator<T>() {
      boolean done;

      @Override
      public boolean hasNext() {
        return !done;
      }

      @Override
      public T next() {
        if (done) {
          throw new NoSuchElementException();
        }
        done = true;
        return value;
      }
    };
  }

  /**
   * Adapts an {@code Enumeration} to the {@code Iterator} interface.
   *
   * <p>This method has no equivalent in {@link Iterables} because viewing an {@code Enumeration} as
   * an {@code Iterable} is impossible. However, the contents can be <i>copied</i> into a collection
   * using {@link Collections#list}.
   */
  public static <T> UnmodifiableIterator<T> forEnumeration(final Enumeration<T> enumeration) {
    checkNotNull(enumeration);
    return new UnmodifiableIterator<T>() {
      @Override
      public boolean hasNext() {
        return enumeration.hasMoreElements();
      }

      @Override
      public T next() {
        return enumeration.nextElement();
      }
    };
  }

  /**
   * Adapts an {@code Iterator} to the {@code Enumeration} interface.
   *
   * <p>The {@code Iterable} equivalent of this method is either {@link Collections#enumeration} (if
   * you have a {@link Collection}), or {@code Iterators.asEnumeration(collection.iterator())}.
   */
  public static <T> Enumeration<T> asEnumeration(final Iterator<T> iterator) {
    checkNotNull(iterator);
    return new Enumeration<T>() {
      @Override
      public boolean hasMoreElements() {
        return iterator.hasNext();
      }

      @Override
      public T nextElement() {
        return iterator.next();
      }
    };
  }

  /** Implementation of PeekingIterator that avoids peeking unless necessary. */
  private static class PeekingImpl<E> implements PeekingIterator<E> {

    private final Iterator<? extends E> iterator;
    private boolean hasPeeked;
    @NullableDecl private E peekedElement;

    public PeekingImpl(Iterator<? extends E> iterator) {
      this.iterator = checkNotNull(iterator);
    }

    @Override
    public boolean hasNext() {
      return hasPeeked || iterator.hasNext();
    }

    @Override
    public E next() {
      if (!hasPeeked) {
        return iterator.next();
      }
      E result = peekedElement;
      hasPeeked = false;
      peekedElement = null;
      return result;
    }

    @Override
    public void remove() {
      checkState(!hasPeeked, "Can't remove after you've peeked at next");
      iterator.remove();
    }

    @Override
    public E peek() {
      if (!hasPeeked) {
        peekedElement = iterator.next();
        hasPeeked = true;
      }
      return peekedElement;
    }
  }

  /**
   * Returns a {@code PeekingIterator} backed by the given iterator.
   *
   * <p>Calls to the {@code peek} method with no intervening calls to {@code next} do not affect the
   * iteration, and hence return the same object each time. A subsequent call to {@code next} is
   * guaranteed to return the same object again. For example:
   *
   * <pre>{@code
   * PeekingIterator<String> peekingIterator =
   *     Iterators.peekingIterator(Iterators.forArray("a", "b"));
   * String a1 = peekingIterator.peek(); // returns "a"
   * String a2 = peekingIterator.peek(); // also returns "a"
   * String a3 = peekingIterator.next(); // also returns "a"
   * }</pre>
   *
   * <p>Any structural changes to the underlying iteration (aside from those performed by the
   * iterator's own {@link PeekingIterator#remove()} method) will leave the iterator in an undefined
   * state.
   *
   * <p>The returned iterator does not support removal after peeking, as explained by {@link
   * PeekingIterator#remove()}.
   *
   * <p>Note: If the given iterator is already a {@code PeekingIterator}, it <i>might</i> be
   * returned to the caller, although this is neither guaranteed to occur nor required to be
   * consistent. For example, this method <i>might</i> choose to pass through recognized
   * implementations of {@code PeekingIterator} when the behavior of the implementation is known to
   * meet the contract guaranteed by this method.
   *
   * <p>There is no {@link Iterable} equivalent to this method, so use this method to wrap each
   * individual iterator as it is generated.
   *
   * @param iterator the backing iterator. The {@link PeekingIterator} assumes ownership of this
   *     iterator, so users should cease making direct calls to it after calling this method.
   * @return a peeking iterator backed by that iterator. Apart from the additional {@link
   *     PeekingIterator#peek()} method, this iterator behaves exactly the same as {@code iterator}.
   */
  public static <T> PeekingIterator<T> peekingIterator(Iterator<? extends T> iterator) {
    if (iterator instanceof PeekingImpl) {
      // Safe to cast <? extends T> to <T> because PeekingImpl only uses T
      // covariantly (and cannot be subclassed to add non-covariant uses).
      @SuppressWarnings("unchecked")
      PeekingImpl<T> peeking = (PeekingImpl<T>) iterator;
      return peeking;
    }
    return new PeekingImpl<T>(iterator);
  }

  /**
   * Simply returns its argument.
   *
   * @deprecated no need to use this
   * @since 10.0
   */
  @Deprecated
  public static <T> PeekingIterator<T> peekingIterator(PeekingIterator<T> iterator) {
    return checkNotNull(iterator);
  }

  /**
   * Returns an iterator over the merged contents of all given {@code iterators}, traversing every
   * element of the input iterators. Equivalent entries will not be de-duplicated.
   *
   * <p>Callers must ensure that the source {@code iterators} are in non-descending order as this
   * method does not sort its input.
   *
   * <p>For any equivalent elements across all {@code iterators}, it is undefined which element is
   * returned first.
   *
   * @since 11.0
   */
  @Beta
  public static <T> UnmodifiableIterator<T> mergeSorted(
      Iterable<? extends Iterator<? extends T>> iterators, Comparator<? super T> comparator) {
    checkNotNull(iterators, "iterators");
    checkNotNull(comparator, "comparator");

    return new MergingIterator<T>(iterators, comparator);
  }

  /**
   * An iterator that performs a lazy N-way merge, calculating the next value each time the iterator
   * is polled. This amortizes the sorting cost over the iteration and requires less memory than
   * sorting all elements at once.
   *
   * <p>Retrieving a single element takes approximately O(log(M)) time, where M is the number of
   * iterators. (Retrieving all elements takes approximately O(N*log(M)) time, where N is the total
   * number of elements.)
   */
  private static class MergingIterator<T> extends UnmodifiableIterator<T> {
    final Queue<PeekingIterator<T>> queue;

    public MergingIterator(
        Iterable<? extends Iterator<? extends T>> iterators,
        final Comparator<? super T> itemComparator) {
      // A comparator that's used by the heap, allowing the heap
      // to be sorted based on the top of each iterator.
      Comparator<PeekingIterator<T>> heapComparator =
          new Comparator<PeekingIterator<T>>() {
            @Override
            public int compare(PeekingIterator<T> o1, PeekingIterator<T> o2) {
              return itemComparator.compare(o1.peek(), o2.peek());
            }
          };

      queue = new PriorityQueue<>(2, heapComparator);

      for (Iterator<? extends T> iterator : iterators) {
        if (iterator.hasNext()) {
          queue.add(Iterators.peekingIterator(iterator));
        }
      }
    }

    @Override
    public boolean hasNext() {
      return !queue.isEmpty();
    }

    @Override
    public T next() {
      PeekingIterator<T> nextIter = queue.remove();
      T next = nextIter.next();
      if (nextIter.hasNext()) {
        queue.add(nextIter);
      }
      return next;
    }
  }

  private static class ConcatenatedIterator<T> implements Iterator<T> {
    /* The last iterator to return an element.  Calls to remove() go to this iterator. */
   @NullableDecl private Iterator<? extends T> toRemove;

    /* The iterator currently returning elements. */
    private Iterator<? extends T> iterator;

    /*
     * We track the "meta iterators," the iterators-of-iterators, below.  Usually, topMetaIterator
     * is the only one in use, but if we encounter nested concatenations, we start a deque of
     * meta-iterators rather than letting the nesting get arbitrarily deep.  This keeps each
     * operation O(1).
     */

    private Iterator<? extends Iterator<? extends T>> topMetaIterator;

    // Only becomes nonnull if we encounter nested concatenations.
    @NullableDecl private Deque<Iterator<? extends Iterator<? extends T>>> metaIterators;

    ConcatenatedIterator(Iterator<? extends Iterator<? extends T>> metaIterator) {
      iterator = emptyIterator();
      topMetaIterator = checkNotNull(metaIterator);
    }

    // Returns a nonempty meta-iterator or, if all meta-iterators are empty, null.
    @NullableDecl
    private Iterator<? extends Iterator<? extends T>> getTopMetaIterator() {
      while (topMetaIterator == null || !topMetaIterator.hasNext()) {
        if (metaIterators != null && !metaIterators.isEmpty()) {
          topMetaIterator = metaIterators.removeFirst();
        } else {
          return null;
        }
      }
      return topMetaIterator;
    }

    @Override
    public boolean hasNext() {
      while (!checkNotNull(iterator).hasNext()) {
        // this weird checkNotNull positioning appears required by our tests, which expect
        // both hasNext and next to throw NPE if an input iterator is null.

        topMetaIterator = getTopMetaIterator();
        if (topMetaIterator == null) {
          return false;
        }

        iterator = topMetaIterator.next();

        if (iterator instanceof ConcatenatedIterator) {
          // Instead of taking linear time in the number of nested concatenations, unpack
          // them into the queue
          @SuppressWarnings("unchecked")
          ConcatenatedIterator<T> topConcat = (ConcatenatedIterator<T>) iterator;
          iterator = topConcat.iterator;

          // topConcat.topMetaIterator, then topConcat.metaIterators, then this.topMetaIterator,
          // then this.metaIterators

          if (this.metaIterators == null) {
            this.metaIterators = new ArrayDeque<>();
          }
          this.metaIterators.addFirst(this.topMetaIterator);
          if (topConcat.metaIterators != null) {
            while (!topConcat.metaIterators.isEmpty()) {
              this.metaIterators.addFirst(topConcat.metaIterators.removeLast());
            }
          }
          this.topMetaIterator = topConcat.topMetaIterator;
        }
      }
      return true;
    }

    @Override
    public T next() {
      if (hasNext()) {
        toRemove = iterator;
        return iterator.next();
      } else {
        throw new NoSuchElementException();
      }
    }

    @Override
    public void remove() {
      CollectPreconditions.checkRemove(toRemove != null);
      toRemove.remove();
      toRemove = null;
    }
  }

  /** Used to avoid http://bugs.sun.com/view_bug.do?bug_id=6558557 */
  static <T> ListIterator<T> cast(Iterator<T> iterator) {
    return (ListIterator<T>) iterator;
  }
}<|MERGE_RESOLUTION|>--- conflicted
+++ resolved
@@ -16,11 +16,8 @@
 
 package com.google.common.collect;
 
-<<<<<<< HEAD
 import org.checkerframework.checker.index.qual.NonNegative;
 import org.checkerframework.checker.index.qual.Positive;
-=======
->>>>>>> 0630124a
 import org.checkerframework.dataflow.qual.Pure;
 import org.checkerframework.framework.qual.AnnotatedFor;
 
@@ -176,13 +173,7 @@
     return Ints.saturatedCast(count);
   }
 
-<<<<<<< HEAD
-  /**
-   * Returns {@code true} if {@code iterator} contains {@code element}.
-   */
-=======
   /** Returns {@code true} if {@code iterator} contains {@code element}. */
->>>>>>> 0630124a
   @Pure
   public static boolean contains(Iterator<?> iterator, @NullableDecl Object element) {
     if (element == null) {
