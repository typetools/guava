/*
 * Copyright (C) 2007 The Guava Authors
 *
 * Licensed under the Apache License, Version 2.0 (the "License");
 * you may not use this file except in compliance with the License.
 * You may obtain a copy of the License at
 *
 * http://www.apache.org/licenses/LICENSE-2.0
 *
 * Unless required by applicable law or agreed to in writing, software
 * distributed under the License is distributed on an "AS IS" BASIS,
 * WITHOUT WARRANTIES OR CONDITIONS OF ANY KIND, either express or implied.
 * See the License for the specific language governing permissions and
 * limitations under the License.
 */

package com.google.common.collect;

import static com.google.common.base.Preconditions.checkArgument;
import static com.google.common.base.Preconditions.checkNotNull;
import static com.google.common.base.Preconditions.checkState;
import static com.google.common.base.Predicates.instanceOf;
import static com.google.common.collect.CollectPreconditions.checkRemove;

import com.google.common.annotations.Beta;
import com.google.common.annotations.GwtCompatible;
import com.google.common.annotations.GwtIncompatible;
import com.google.common.base.Function;
import com.google.common.base.Objects;
import com.google.common.base.Optional;
import com.google.common.base.Preconditions;
import com.google.common.base.Predicate;
import com.google.common.primitives.Ints;
import com.google.errorprone.annotations.CanIgnoreReturnValue;
import java.util.ArrayDeque;
import java.util.Arrays;
import java.util.Collection;
import java.util.Collections;
import java.util.Comparator;
import java.util.Deque;
import java.util.Enumeration;
import java.util.Iterator;
import java.util.List;
import java.util.ListIterator;
import java.util.NoSuchElementException;
import java.util.PriorityQueue;
import java.util.Queue;
<<<<<<< HEAD
import org.checkerframework.checker.nullness.compatqual.NullableDecl;
import org.checkerframework.dataflow.qual.Pure;
import org.checkerframework.framework.qual.AnnotatedFor;
=======
import org.checkerframework.checker.nullness.qual.Nullable;
>>>>>>> c9cf2c3b

/**
 * This class contains static utility methods that operate on or return objects of type {@link
 * Iterator}. Except as noted, each method has a corresponding {@link Iterable}-based method in the
 * {@link Iterables} class.
 *
 * <p><i>Performance notes:</i> Unless otherwise noted, all of the iterators produced in this class
 * are <i>lazy</i>, which means that they only advance the backing iteration when absolutely
 * necessary.
 *
 * <p>See the Guava User Guide section on <a href=
 * "https://github.com/google/guava/wiki/CollectionUtilitiesExplained#iterables"> {@code
 * Iterators}</a>.
 *
 * @author Kevin Bourrillion
 * @author Jared Levy
 * @since 2.0
 */
@AnnotatedFor({"nullness"})
@GwtCompatible(emulated = true)
public final class Iterators {
  private Iterators() {}

  /**
   * Returns the empty iterator.
   *
   * <p>The {@link Iterable} equivalent of this method is {@link ImmutableSet#of()}.
   */
  static <T> UnmodifiableIterator<T> emptyIterator() {
    return emptyListIterator();
  }

  /**
   * Returns the empty iterator.
   *
   * <p>The {@link Iterable} equivalent of this method is {@link ImmutableSet#of()}.
   */
  // Casting to any type is safe since there are no actual elements.
  @SuppressWarnings("unchecked")
  static <T> UnmodifiableListIterator<T> emptyListIterator() {
    return (UnmodifiableListIterator<T>) ArrayItr.EMPTY;
  }

  /**
   * This is an enum singleton rather than an anonymous class so ProGuard can figure out it's only
   * referenced by emptyModifiableIterator().
   */
  private enum EmptyModifiableIterator implements Iterator<Object> {
    INSTANCE;

    @Override
    public boolean hasNext() {
      return false;
    }

    @Override
    public Object next() {
      throw new NoSuchElementException();
    }

    @Override
    public void remove() {
      checkRemove(false);
    }
  }

  /**
   * Returns the empty {@code Iterator} that throws {@link IllegalStateException} instead of {@link
   * UnsupportedOperationException} on a call to {@link Iterator#remove()}.
   */
  // Casting to any type is safe since there are no actual elements.
  @SuppressWarnings("unchecked")
  static <T> Iterator<T> emptyModifiableIterator() {
    return (Iterator<T>) EmptyModifiableIterator.INSTANCE;
  }

  /** Returns an unmodifiable view of {@code iterator}. */
  public static <T> UnmodifiableIterator<T> unmodifiableIterator(
      final Iterator<? extends T> iterator) {
    checkNotNull(iterator);
    if (iterator instanceof UnmodifiableIterator) {
      @SuppressWarnings("unchecked") // Since it's unmodifiable, the covariant cast is safe
      UnmodifiableIterator<T> result = (UnmodifiableIterator<T>) iterator;
      return result;
    }
    return new UnmodifiableIterator<T>() {
      @Override
      public boolean hasNext() {
        return iterator.hasNext();
      }

      @Override
      public T next() {
        return iterator.next();
      }
    };
  }

  /**
   * Simply returns its argument.
   *
   * @deprecated no need to use this
   * @since 10.0
   */
  @Deprecated
  public static <T> UnmodifiableIterator<T> unmodifiableIterator(UnmodifiableIterator<T> iterator) {
    return checkNotNull(iterator);
  }

  /**
   * Returns the number of elements remaining in {@code iterator}. The iterator will be left
   * exhausted: its {@code hasNext()} method will return {@code false}.
   */
  public static int size(Iterator<?> iterator) {
    long count = 0L;
    while (iterator.hasNext()) {
      iterator.next();
      count++;
    }
    return Ints.saturatedCast(count);
  }

  /** Returns {@code true} if {@code iterator} contains {@code element}. */
  @Pure
  public static boolean contains(Iterator<?> iterator, @Nullable Object element) {
    if (element == null) {
      while (iterator.hasNext()) {
        if (iterator.next() == null) {
          return true;
        }
      }
    } else {
      while (iterator.hasNext()) {
        if (element.equals(iterator.next())) {
          return true;
        }
      }
    }
    return false;
  }

  /**
   * Traverses an iterator and removes every element that belongs to the provided collection. The
   * iterator will be left exhausted: its {@code hasNext()} method will return {@code false}.
   *
   * @param removeFrom the iterator to (potentially) remove elements from
   * @param elementsToRemove the elements to remove
   * @return {@code true} if any element was removed from {@code iterator}
   */
  @CanIgnoreReturnValue
  public static boolean removeAll(Iterator<?> removeFrom, Collection<?> elementsToRemove) {
    checkNotNull(elementsToRemove);
    boolean result = false;
    while (removeFrom.hasNext()) {
      if (elementsToRemove.contains(removeFrom.next())) {
        removeFrom.remove();
        result = true;
      }
    }
    return result;
  }

  /**
   * Removes every element that satisfies the provided predicate from the iterator. The iterator
   * will be left exhausted: its {@code hasNext()} method will return {@code false}.
   *
   * @param removeFrom the iterator to (potentially) remove elements from
   * @param predicate a predicate that determines whether an element should be removed
   * @return {@code true} if any elements were removed from the iterator
   * @since 2.0
   */
  @CanIgnoreReturnValue
  public static <T> boolean removeIf(Iterator<T> removeFrom, Predicate<? super T> predicate) {
    checkNotNull(predicate);
    boolean modified = false;
    while (removeFrom.hasNext()) {
      if (predicate.apply(removeFrom.next())) {
        removeFrom.remove();
        modified = true;
      }
    }
    return modified;
  }

  /**
   * Traverses an iterator and removes every element that does not belong to the provided
   * collection. The iterator will be left exhausted: its {@code hasNext()} method will return
   * {@code false}.
   *
   * @param removeFrom the iterator to (potentially) remove elements from
   * @param elementsToRetain the elements to retain
   * @return {@code true} if any element was removed from {@code iterator}
   */
  @CanIgnoreReturnValue
  public static boolean retainAll(Iterator<?> removeFrom, Collection<?> elementsToRetain) {
    checkNotNull(elementsToRetain);
    boolean result = false;
    while (removeFrom.hasNext()) {
      if (!elementsToRetain.contains(removeFrom.next())) {
        removeFrom.remove();
        result = true;
      }
    }
    return result;
  }

  /**
   * Determines whether two iterators contain equal elements in the same order. More specifically,
   * this method returns {@code true} if {@code iterator1} and {@code iterator2} contain the same
   * number of elements and every element of {@code iterator1} is equal to the corresponding element
   * of {@code iterator2}.
   *
   * <p>Note that this will modify the supplied iterators, since they will have been advanced some
   * number of elements forward.
   */
  public static boolean elementsEqual(Iterator<?> iterator1, Iterator<?> iterator2) {
    while (iterator1.hasNext()) {
      if (!iterator2.hasNext()) {
        return false;
      }
      Object o1 = iterator1.next();
      Object o2 = iterator2.next();
      if (!Objects.equal(o1, o2)) {
        return false;
      }
    }
    return !iterator2.hasNext();
  }

  /**
   * Returns a string representation of {@code iterator}, with the format {@code [e1, e2, ..., en]}.
   * The iterator will be left exhausted: its {@code hasNext()} method will return {@code false}.
   */
  @Pure
  public static String toString(Iterator<?> iterator) {
    StringBuilder sb = new StringBuilder().append('[');
    boolean first = true;
    while (iterator.hasNext()) {
      if (!first) {
        sb.append(", ");
      }
      first = false;
      sb.append(iterator.next());
    }
    return sb.append(']').toString();
  }

  /**
   * Returns the single element contained in {@code iterator}.
   *
   * @throws NoSuchElementException if the iterator is empty
   * @throws IllegalArgumentException if the iterator contains multiple elements. The state of the
   *     iterator is unspecified.
   */
  @CanIgnoreReturnValue // TODO(kak): Consider removing this?
  public static <T> T getOnlyElement(Iterator<T> iterator) {
    T first = iterator.next();
    if (!iterator.hasNext()) {
      return first;
    }

    StringBuilder sb = new StringBuilder().append("expected one element but was: <").append(first);
    for (int i = 0; i < 4 && iterator.hasNext(); i++) {
      sb.append(", ").append(iterator.next());
    }
    if (iterator.hasNext()) {
      sb.append(", ...");
    }
    sb.append('>');

    throw new IllegalArgumentException(sb.toString());
  }

  /**
   * Returns the single element contained in {@code iterator}, or {@code defaultValue} if the
   * iterator is empty.
   *
   * @throws IllegalArgumentException if the iterator contains multiple elements. The state of the
   *     iterator is unspecified.
   */
  @CanIgnoreReturnValue // TODO(kak): Consider removing this?
  public static <T> @Nullable T getOnlyElement(
      Iterator<? extends T> iterator, @Nullable T defaultValue) {
    return iterator.hasNext() ? getOnlyElement(iterator) : defaultValue;
  }

  /**
   * Copies an iterator's elements into an array. The iterator will be left exhausted: its {@code
   * hasNext()} method will return {@code false}.
   *
   * @param iterator the iterator to copy
   * @param type the type of the elements
   * @return a newly-allocated array into which all the elements of the iterator have been copied
   */
  @GwtIncompatible // Array.newInstance(Class, int)
  public static <T> T[] toArray(Iterator<? extends T> iterator, Class<T> type) {
    List<T> list = Lists.newArrayList(iterator);
    return Iterables.toArray(list, type);
  }

  /**
   * Adds all elements in {@code iterator} to {@code collection}. The iterator will be left
   * exhausted: its {@code hasNext()} method will return {@code false}.
   *
   * @return {@code true} if {@code collection} was modified as a result of this operation
   */
  @CanIgnoreReturnValue
  public static <T> boolean addAll(Collection<T> addTo, Iterator<? extends T> iterator) {
    checkNotNull(addTo);
    checkNotNull(iterator);
    boolean wasModified = false;
    while (iterator.hasNext()) {
      wasModified |= addTo.add(iterator.next());
    }
    return wasModified;
  }

  /**
   * Returns the number of elements in the specified iterator that equal the specified object. The
   * iterator will be left exhausted: its {@code hasNext()} method will return {@code false}.
   *
   * @see Collections#frequency
   */
  public static int frequency(Iterator<?> iterator, @Nullable Object element) {
    int count = 0;
    while (contains(iterator, element)) {
      // Since it lives in the same class, we know contains gets to the element and then stops,
      // though that isn't currently publicly documented.
      count++;
    }
    return count;
  }

  /**
   * Returns an iterator that cycles indefinitely over the elements of {@code iterable}.
   *
   * <p>The returned iterator supports {@code remove()} if the provided iterator does. After {@code
   * remove()} is called, subsequent cycles omit the removed element, which is no longer in {@code
   * iterable}. The iterator's {@code hasNext()} method returns {@code true} until {@code iterable}
   * is empty.
   *
   * <p><b>Warning:</b> Typical uses of the resulting iterator may produce an infinite loop. You
   * should use an explicit {@code break} or be certain that you will eventually remove all the
   * elements.
   */
  public static <T> Iterator<T> cycle(final Iterable<T> iterable) {
    checkNotNull(iterable);
    return new Iterator<T>() {
      Iterator<T> iterator = emptyModifiableIterator();

      @Override
      public boolean hasNext() {
        /*
         * Don't store a new Iterator until we know the user can't remove() the last returned
         * element anymore. Otherwise, when we remove from the old iterator, we may be invalidating
         * the new one. The result is a ConcurrentModificationException or other bad behavior.
         *
         * (If we decide that we really, really hate allocating two Iterators per cycle instead of
         * one, we can optimistically store the new Iterator and then be willing to throw it out if
         * the user calls remove().)
         */
        return iterator.hasNext() || iterable.iterator().hasNext();
      }

      @Override
      public T next() {
        if (!iterator.hasNext()) {
          iterator = iterable.iterator();
          if (!iterator.hasNext()) {
            throw new NoSuchElementException();
          }
        }
        return iterator.next();
      }

      @Override
      public void remove() {
        iterator.remove();
      }
    };
  }

  /**
   * Returns an iterator that cycles indefinitely over the provided elements.
   *
   * <p>The returned iterator supports {@code remove()}. After {@code remove()} is called,
   * subsequent cycles omit the removed element, but {@code elements} does not change. The
   * iterator's {@code hasNext()} method returns {@code true} until all of the original elements
   * have been removed.
   *
   * <p><b>Warning:</b> Typical uses of the resulting iterator may produce an infinite loop. You
   * should use an explicit {@code break} or be certain that you will eventually remove all the
   * elements.
   */
  @SafeVarargs
  public static <T> Iterator<T> cycle(T... elements) {
    return cycle(Lists.newArrayList(elements));
  }

  /**
   * Returns an Iterator that walks the specified array, nulling out elements behind it. This can
   * avoid memory leaks when an element is no longer necessary.
   *
   * <p>This is mainly just to avoid the intermediate ArrayDeque in ConsumingQueueIterator.
   */
  private static <T> Iterator<T> consumingForArray(final T... elements) {
    return new UnmodifiableIterator<T>() {
      int index = 0;

      @Override
      public boolean hasNext() {
        return index < elements.length;
      }

      @Override
      public T next() {
        if (!hasNext()) {
          throw new NoSuchElementException();
        }
        T result = elements[index];
        elements[index] = null;
        index++;
        return result;
      }
    };
  }

  /**
   * Combines two iterators into a single iterator. The returned iterator iterates across the
   * elements in {@code a}, followed by the elements in {@code b}. The source iterators are not
   * polled until necessary.
   *
   * <p>The returned iterator supports {@code remove()} when the corresponding input iterator
   * supports it.
   */
  public static <T> Iterator<T> concat(Iterator<? extends T> a, Iterator<? extends T> b) {
    checkNotNull(a);
    checkNotNull(b);
    return concat(consumingForArray(a, b));
  }

  /**
   * Combines three iterators into a single iterator. The returned iterator iterates across the
   * elements in {@code a}, followed by the elements in {@code b}, followed by the elements in
   * {@code c}. The source iterators are not polled until necessary.
   *
   * <p>The returned iterator supports {@code remove()} when the corresponding input iterator
   * supports it.
   */
  public static <T> Iterator<T> concat(
      Iterator<? extends T> a, Iterator<? extends T> b, Iterator<? extends T> c) {
    checkNotNull(a);
    checkNotNull(b);
    checkNotNull(c);
    return concat(consumingForArray(a, b, c));
  }

  /**
   * Combines four iterators into a single iterator. The returned iterator iterates across the
   * elements in {@code a}, followed by the elements in {@code b}, followed by the elements in
   * {@code c}, followed by the elements in {@code d}. The source iterators are not polled until
   * necessary.
   *
   * <p>The returned iterator supports {@code remove()} when the corresponding input iterator
   * supports it.
   */
  public static <T> Iterator<T> concat(
      Iterator<? extends T> a,
      Iterator<? extends T> b,
      Iterator<? extends T> c,
      Iterator<? extends T> d) {
    checkNotNull(a);
    checkNotNull(b);
    checkNotNull(c);
    checkNotNull(d);
    return concat(consumingForArray(a, b, c, d));
  }

  /**
   * Combines multiple iterators into a single iterator. The returned iterator iterates across the
   * elements of each iterator in {@code inputs}. The input iterators are not polled until
   * necessary.
   *
   * <p>The returned iterator supports {@code remove()} when the corresponding input iterator
   * supports it.
   *
   * @throws NullPointerException if any of the provided iterators is null
   */
  public static <T> Iterator<T> concat(Iterator<? extends T>... inputs) {
    return concatNoDefensiveCopy(Arrays.copyOf(inputs, inputs.length));
  }

  /**
   * Combines multiple iterators into a single iterator. The returned iterator iterates across the
   * elements of each iterator in {@code inputs}. The input iterators are not polled until
   * necessary.
   *
   * <p>The returned iterator supports {@code remove()} when the corresponding input iterator
   * supports it. The methods of the returned iterator may throw {@code NullPointerException} if any
   * of the input iterators is null.
   */
  public static <T> Iterator<T> concat(Iterator<? extends Iterator<? extends T>> inputs) {
    return new ConcatenatedIterator<T>(inputs);
  }

  /** Concats a varargs array of iterators without making a defensive copy of the array. */
  static <T> Iterator<T> concatNoDefensiveCopy(Iterator<? extends T>... inputs) {
    for (Iterator<? extends T> input : checkNotNull(inputs)) {
      checkNotNull(input);
    }
    return concat(consumingForArray(inputs));
  }

  /**
   * Divides an iterator into unmodifiable sublists of the given size (the final list may be
   * smaller). For example, partitioning an iterator containing {@code [a, b, c, d, e]} with a
   * partition size of 3 yields {@code [[a, b, c], [d, e]]} -- an outer iterator containing two
   * inner lists of three and two elements, all in the original order.
   *
   * <p>The returned lists implement {@link java.util.RandomAccess}.
   *
   * @param iterator the iterator to return a partitioned view of
   * @param size the desired size of each partition (the last may be smaller)
   * @return an iterator of immutable lists containing the elements of {@code iterator} divided into
   *     partitions
   * @throws IllegalArgumentException if {@code size} is nonpositive
   */
  public static <T> UnmodifiableIterator<List<T>> partition(Iterator<T> iterator, int size) {
    return partitionImpl(iterator, size, false);
  }

  /**
   * Divides an iterator into unmodifiable sublists of the given size, padding the final iterator
   * with null values if necessary. For example, partitioning an iterator containing {@code [a, b,
   * c, d, e]} with a partition size of 3 yields {@code [[a, b, c], [d, e, null]]} -- an outer
   * iterator containing two inner lists of three elements each, all in the original order.
   *
   * <p>The returned lists implement {@link java.util.RandomAccess}.
   *
   * @param iterator the iterator to return a partitioned view of
   * @param size the desired size of each partition
   * @return an iterator of immutable lists containing the elements of {@code iterator} divided into
   *     partitions (the final iterable may have trailing null elements)
   * @throws IllegalArgumentException if {@code size} is nonpositive
   */
  public static <T> UnmodifiableIterator<List<T>> paddedPartition(Iterator<T> iterator, int size) {
    return partitionImpl(iterator, size, true);
  }

  private static <T> UnmodifiableIterator<List<T>> partitionImpl(
      final Iterator<T> iterator, final int size, final boolean pad) {
    checkNotNull(iterator);
    checkArgument(size > 0);
    return new UnmodifiableIterator<List<T>>() {
      @Override
      public boolean hasNext() {
        return iterator.hasNext();
      }

      @Override
      public List<T> next() {
        if (!hasNext()) {
          throw new NoSuchElementException();
        }
        @Nullable Object[] array = new Object[size];
        int count = 0;
        for (; count < size && iterator.hasNext(); count++) {
          array[count] = iterator.next();
        }
        for (int i = count; i < size; i++) {
          array[i] = null; // for GWT
        }

        @SuppressWarnings("unchecked") // we only put Ts in it
        List<T> list = Collections.unmodifiableList((List<T>) Arrays.asList(array));
        return (pad || count == size) ? list : list.subList(0, count);
      }
    };
  }

  /**
   * Returns a view of {@code unfiltered} containing all elements that satisfy the input predicate
   * {@code retainIfTrue}.
   */
  public static <T> UnmodifiableIterator<T> filter(
      final Iterator<T> unfiltered, final Predicate<? super T> retainIfTrue) {
    checkNotNull(unfiltered);
    checkNotNull(retainIfTrue);
    return new AbstractIterator<T>() {
      @Override
      protected T computeNext() {
        while (unfiltered.hasNext()) {
          T element = unfiltered.next();
          if (retainIfTrue.apply(element)) {
            return element;
          }
        }
        return endOfData();
      }
    };
  }

  /**
   * Returns a view of {@code unfiltered} containing all elements that are of the type {@code
   * desiredType}.
   */
  @SuppressWarnings("unchecked") // can cast to <T> because non-Ts are removed
  @GwtIncompatible // Class.isInstance
  public static <T> UnmodifiableIterator<T> filter(Iterator<?> unfiltered, Class<T> desiredType) {
    return (UnmodifiableIterator<T>) filter(unfiltered, instanceOf(desiredType));
  }

  /**
   * Returns {@code true} if one or more elements returned by {@code iterator} satisfy the given
   * predicate.
   */
  public static <T> boolean any(Iterator<T> iterator, Predicate<? super T> predicate) {
    return indexOf(iterator, predicate) != -1;
  }

  /**
   * Returns {@code true} if every element returned by {@code iterator} satisfies the given
   * predicate. If {@code iterator} is empty, {@code true} is returned.
   */
  public static <T> boolean all(Iterator<T> iterator, Predicate<? super T> predicate) {
    checkNotNull(predicate);
    while (iterator.hasNext()) {
      T element = iterator.next();
      if (!predicate.apply(element)) {
        return false;
      }
    }
    return true;
  }

  /**
   * Returns the first element in {@code iterator} that satisfies the given predicate; use this
   * method only when such an element is known to exist. If no such element is found, the iterator
   * will be left exhausted: its {@code hasNext()} method will return {@code false}. If it is
   * possible that <i>no</i> element will match, use {@link #tryFind} or {@link #find(Iterator,
   * Predicate, Object)} instead.
   *
   * @throws NoSuchElementException if no element in {@code iterator} matches the given predicate
   */
  public static <T> T find(Iterator<T> iterator, Predicate<? super T> predicate) {
    checkNotNull(iterator);
    checkNotNull(predicate);
    while (iterator.hasNext()) {
      T t = iterator.next();
      if (predicate.apply(t)) {
        return t;
      }
    }
    throw new NoSuchElementException();
  }

  /**
   * Returns the first element in {@code iterator} that satisfies the given predicate. If no such
   * element is found, {@code defaultValue} will be returned from this method and the iterator will
   * be left exhausted: its {@code hasNext()} method will return {@code false}. Note that this can
   * usually be handled more naturally using {@code tryFind(iterator, predicate).or(defaultValue)}.
   *
   * @since 7.0
   */
  public static <T> @Nullable T find(
      Iterator<? extends T> iterator, Predicate<? super T> predicate, @Nullable T defaultValue) {
    checkNotNull(iterator);
    checkNotNull(predicate);
    while (iterator.hasNext()) {
      T t = iterator.next();
      if (predicate.apply(t)) {
        return t;
      }
    }
    return defaultValue;
  }

  /**
   * Returns an {@link Optional} containing the first element in {@code iterator} that satisfies the
   * given predicate, if such an element exists. If no such element is found, an empty {@link
   * Optional} will be returned from this method and the iterator will be left exhausted: its {@code
   * hasNext()} method will return {@code false}.
   *
   * <p><b>Warning:</b> avoid using a {@code predicate} that matches {@code null}. If {@code null}
   * is matched in {@code iterator}, a NullPointerException will be thrown.
   *
   * @since 11.0
   */
  public static <T> Optional<T> tryFind(Iterator<T> iterator, Predicate<? super T> predicate) {
    checkNotNull(iterator);
    checkNotNull(predicate);
    while (iterator.hasNext()) {
      T t = iterator.next();
      if (predicate.apply(t)) {
        return Optional.of(t);
      }
    }
    return Optional.absent();
  }

  /**
   * Returns the index in {@code iterator} of the first element that satisfies the provided {@code
   * predicate}, or {@code -1} if the Iterator has no such elements.
   *
   * <p>More formally, returns the lowest index {@code i} such that {@code
   * predicate.apply(Iterators.get(iterator, i))} returns {@code true}, or {@code -1} if there is no
   * such index.
   *
   * <p>If -1 is returned, the iterator will be left exhausted: its {@code hasNext()} method will
   * return {@code false}. Otherwise, the iterator will be set to the element which satisfies the
   * {@code predicate}.
   *
   * @since 2.0
   */
  public static <T> int indexOf(Iterator<T> iterator, Predicate<? super T> predicate) {
    checkNotNull(predicate, "predicate");
    for (int i = 0; iterator.hasNext(); i++) {
      T current = iterator.next();
      if (predicate.apply(current)) {
        return i;
      }
    }
    return -1;
  }

  /**
   * Returns a view containing the result of applying {@code function} to each element of {@code
   * fromIterator}.
   *
   * <p>The returned iterator supports {@code remove()} if {@code fromIterator} does. After a
   * successful {@code remove()} call, {@code fromIterator} no longer contains the corresponding
   * element.
   */
  public static <F, T> Iterator<T> transform(
      final Iterator<F> fromIterator, final Function<? super F, ? extends T> function) {
    checkNotNull(function);
    return new TransformedIterator<F, T>(fromIterator) {
      @Override
      T transform(F from) {
        return function.apply(from);
      }
    };
  }

  /**
   * Advances {@code iterator} {@code position + 1} times, returning the element at the {@code
   * position}th position.
   *
   * @param position position of the element to return
   * @return the element at the specified position in {@code iterator}
   * @throws IndexOutOfBoundsException if {@code position} is negative or greater than or equal to
   *     the number of elements remaining in {@code iterator}
   */
  public static <T> T get(Iterator<T> iterator, int position) {
    checkNonnegative(position);
    int skipped = advance(iterator, position);
    if (!iterator.hasNext()) {
      throw new IndexOutOfBoundsException(
          "position ("
              + position
              + ") must be less than the number of elements that remained ("
              + skipped
              + ")");
    }
    return iterator.next();
  }

  /**
   * Advances {@code iterator} {@code position + 1} times, returning the element at the {@code
   * position}th position or {@code defaultValue} otherwise.
   *
   * @param position position of the element to return
   * @param defaultValue the default value to return if the iterator is empty or if {@code position}
   *     is greater than the number of elements remaining in {@code iterator}
   * @return the element at the specified position in {@code iterator} or {@code defaultValue} if
   *     {@code iterator} produces fewer than {@code position + 1} elements.
   * @throws IndexOutOfBoundsException if {@code position} is negative
   * @since 4.0
   */
  public static <T> @Nullable T get(
      Iterator<? extends T> iterator, int position, @Nullable T defaultValue) {
    checkNonnegative(position);
    advance(iterator, position);
    return getNext(iterator, defaultValue);
  }

  static void checkNonnegative(int position) {
    if (position < 0) {
      throw new IndexOutOfBoundsException("position (" + position + ") must not be negative");
    }
  }

  /**
   * Returns the next element in {@code iterator} or {@code defaultValue} if the iterator is empty.
   * The {@link Iterables} analog to this method is {@link Iterables#getFirst}.
   *
   * @param defaultValue the default value to return if the iterator is empty
   * @return the next element of {@code iterator} or the default value
   * @since 7.0
   */
  public static <T> @Nullable T getNext(Iterator<? extends T> iterator, @Nullable T defaultValue) {
    return iterator.hasNext() ? iterator.next() : defaultValue;
  }

  /**
   * Advances {@code iterator} to the end, returning the last element.
   *
   * @return the last element of {@code iterator}
   * @throws NoSuchElementException if the iterator is empty
   */
  public static <T> T getLast(Iterator<T> iterator) {
    while (true) {
      T current = iterator.next();
      if (!iterator.hasNext()) {
        return current;
      }
    }
  }

  /**
   * Advances {@code iterator} to the end, returning the last element or {@code defaultValue} if the
   * iterator is empty.
   *
   * @param defaultValue the default value to return if the iterator is empty
   * @return the last element of {@code iterator}
   * @since 3.0
   */
  public static <T> @Nullable T getLast(Iterator<? extends T> iterator, @Nullable T defaultValue) {
    return iterator.hasNext() ? getLast(iterator) : defaultValue;
  }

  /**
   * Calls {@code next()} on {@code iterator}, either {@code numberToAdvance} times or until {@code
   * hasNext()} returns {@code false}, whichever comes first.
   *
   * @return the number of elements the iterator was advanced
   * @since 13.0 (since 3.0 as {@code Iterators.skip})
   */
  @CanIgnoreReturnValue
  public static int advance(Iterator<?> iterator, int numberToAdvance) {
    checkNotNull(iterator);
    checkArgument(numberToAdvance >= 0, "numberToAdvance must be nonnegative");

    int i;
    for (i = 0; i < numberToAdvance && iterator.hasNext(); i++) {
      iterator.next();
    }
    return i;
  }

  /**
   * Returns a view containing the first {@code limitSize} elements of {@code iterator}. If {@code
   * iterator} contains fewer than {@code limitSize} elements, the returned view contains all of its
   * elements. The returned iterator supports {@code remove()} if {@code iterator} does.
   *
   * @param iterator the iterator to limit
   * @param limitSize the maximum number of elements in the returned iterator
   * @throws IllegalArgumentException if {@code limitSize} is negative
   * @since 3.0
   */
  public static <T> Iterator<T> limit(final Iterator<T> iterator, final int limitSize) {
    checkNotNull(iterator);
    checkArgument(limitSize >= 0, "limit is negative");
    return new Iterator<T>() {
      private int count;

      @Override
      public boolean hasNext() {
        return count < limitSize && iterator.hasNext();
      }

      @Override
      public T next() {
        if (!hasNext()) {
          throw new NoSuchElementException();
        }
        count++;
        return iterator.next();
      }

      @Override
      public void remove() {
        iterator.remove();
      }
    };
  }

  /**
   * Returns a view of the supplied {@code iterator} that removes each element from the supplied
   * {@code iterator} as it is returned.
   *
   * <p>The provided iterator must support {@link Iterator#remove()} or else the returned iterator
   * will fail on the first call to {@code next}.
   *
   * @param iterator the iterator to remove and return elements from
   * @return an iterator that removes and returns elements from the supplied iterator
   * @since 2.0
   */
  public static <T> Iterator<T> consumingIterator(final Iterator<T> iterator) {
    checkNotNull(iterator);
    return new UnmodifiableIterator<T>() {
      @Override
      public boolean hasNext() {
        return iterator.hasNext();
      }

      @Override
      public T next() {
        T next = iterator.next();
        iterator.remove();
        return next;
      }

      @Override
      public String toString() {
        return "Iterators.consumingIterator(...)";
      }
    };
  }

  /**
   * Deletes and returns the next value from the iterator, or returns {@code null} if there is no
   * such value.
   */
  static <T> @Nullable T pollNext(Iterator<T> iterator) {
    if (iterator.hasNext()) {
      T result = iterator.next();
      iterator.remove();
      return result;
    } else {
      return null;
    }
  }

  // Methods only in Iterators, not in Iterables

  /** Clears the iterator using its remove method. */
  static void clear(Iterator<?> iterator) {
    checkNotNull(iterator);
    while (iterator.hasNext()) {
      iterator.next();
      iterator.remove();
    }
  }

  /**
   * Returns an iterator containing the elements of {@code array} in order. The returned iterator is
   * a view of the array; subsequent changes to the array will be reflected in the iterator.
   *
   * <p><b>Note:</b> It is often preferable to represent your data using a collection type, for
   * example using {@link Arrays#asList(Object[])}, making this method unnecessary.
   *
   * <p>The {@code Iterable} equivalent of this method is either {@link Arrays#asList(Object[])},
   * {@link ImmutableList#copyOf(Object[])}}, or {@link ImmutableList#of}.
   */
  @SafeVarargs
  public static <T> UnmodifiableIterator<T> forArray(final T... array) {
    return forArray(array, 0, array.length, 0);
  }

  /**
   * Returns a list iterator containing the elements in the specified range of {@code array} in
   * order, starting at the specified index.
   *
   * <p>The {@code Iterable} equivalent of this method is {@code
   * Arrays.asList(array).subList(offset, offset + length).listIterator(index)}.
   */
  static <T> UnmodifiableListIterator<T> forArray(
      final T[] array, final int offset, int length, int index) {
    checkArgument(length >= 0);
    int end = offset + length;

    // Technically we should give a slightly more descriptive error on overflow
    Preconditions.checkPositionIndexes(offset, end, array.length);
    Preconditions.checkPositionIndex(index, length);
    if (length == 0) {
      return emptyListIterator();
    }
    return new ArrayItr<T>(array, offset, length, index);
  }

  private static final class ArrayItr<T> extends AbstractIndexedListIterator<T> {
    static final UnmodifiableListIterator<Object> EMPTY = new ArrayItr<>(new Object[0], 0, 0, 0);

    private final T[] array;
    private final int offset;

    ArrayItr(T[] array, int offset, int length, int index) {
      super(length, index);
      this.array = array;
      this.offset = offset;
    }

    @Override
    protected T get(int index) {
      return array[offset + index];
    }
  }

  /**
   * Returns an iterator containing only {@code value}.
   *
   * <p>The {@link Iterable} equivalent of this method is {@link Collections#singleton}.
   */
  public static <T> UnmodifiableIterator<T> singletonIterator(final @Nullable T value) {
    return new UnmodifiableIterator<T>() {
      boolean done;

      @Override
      public boolean hasNext() {
        return !done;
      }

      @Override
      public T next() {
        if (done) {
          throw new NoSuchElementException();
        }
        done = true;
        return value;
      }
    };
  }

  /**
   * Adapts an {@code Enumeration} to the {@code Iterator} interface.
   *
   * <p>This method has no equivalent in {@link Iterables} because viewing an {@code Enumeration} as
   * an {@code Iterable} is impossible. However, the contents can be <i>copied</i> into a collection
   * using {@link Collections#list}.
   */
  public static <T> UnmodifiableIterator<T> forEnumeration(final Enumeration<T> enumeration) {
    checkNotNull(enumeration);
    return new UnmodifiableIterator<T>() {
      @Override
      public boolean hasNext() {
        return enumeration.hasMoreElements();
      }

      @Override
      public T next() {
        return enumeration.nextElement();
      }
    };
  }

  /**
   * Adapts an {@code Iterator} to the {@code Enumeration} interface.
   *
   * <p>The {@code Iterable} equivalent of this method is either {@link Collections#enumeration} (if
   * you have a {@link Collection}), or {@code Iterators.asEnumeration(collection.iterator())}.
   */
  public static <T> Enumeration<T> asEnumeration(final Iterator<T> iterator) {
    checkNotNull(iterator);
    return new Enumeration<T>() {
      @Override
      public boolean hasMoreElements() {
        return iterator.hasNext();
      }

      @Override
      public T nextElement() {
        return iterator.next();
      }
    };
  }

  /** Implementation of PeekingIterator that avoids peeking unless necessary. */
  private static class PeekingImpl<E> implements PeekingIterator<E> {

    private final Iterator<? extends E> iterator;
    private boolean hasPeeked;
    private @Nullable E peekedElement;

    public PeekingImpl(Iterator<? extends E> iterator) {
      this.iterator = checkNotNull(iterator);
    }

    @Override
    public boolean hasNext() {
      return hasPeeked || iterator.hasNext();
    }

    @Override
    public E next() {
      if (!hasPeeked) {
        return iterator.next();
      }
      E result = peekedElement;
      hasPeeked = false;
      peekedElement = null;
      return result;
    }

    @Override
    public void remove() {
      checkState(!hasPeeked, "Can't remove after you've peeked at next");
      iterator.remove();
    }

    @Override
    public E peek() {
      if (!hasPeeked) {
        peekedElement = iterator.next();
        hasPeeked = true;
      }
      return peekedElement;
    }
  }

  /**
   * Returns a {@code PeekingIterator} backed by the given iterator.
   *
   * <p>Calls to the {@code peek} method with no intervening calls to {@code next} do not affect the
   * iteration, and hence return the same object each time. A subsequent call to {@code next} is
   * guaranteed to return the same object again. For example:
   *
   * <pre>{@code
   * PeekingIterator<String> peekingIterator =
   *     Iterators.peekingIterator(Iterators.forArray("a", "b"));
   * String a1 = peekingIterator.peek(); // returns "a"
   * String a2 = peekingIterator.peek(); // also returns "a"
   * String a3 = peekingIterator.next(); // also returns "a"
   * }</pre>
   *
   * <p>Any structural changes to the underlying iteration (aside from those performed by the
   * iterator's own {@link PeekingIterator#remove()} method) will leave the iterator in an undefined
   * state.
   *
   * <p>The returned iterator does not support removal after peeking, as explained by {@link
   * PeekingIterator#remove()}.
   *
   * <p>Note: If the given iterator is already a {@code PeekingIterator}, it <i>might</i> be
   * returned to the caller, although this is neither guaranteed to occur nor required to be
   * consistent. For example, this method <i>might</i> choose to pass through recognized
   * implementations of {@code PeekingIterator} when the behavior of the implementation is known to
   * meet the contract guaranteed by this method.
   *
   * <p>There is no {@link Iterable} equivalent to this method, so use this method to wrap each
   * individual iterator as it is generated.
   *
   * @param iterator the backing iterator. The {@link PeekingIterator} assumes ownership of this
   *     iterator, so users should cease making direct calls to it after calling this method.
   * @return a peeking iterator backed by that iterator. Apart from the additional {@link
   *     PeekingIterator#peek()} method, this iterator behaves exactly the same as {@code iterator}.
   */
  public static <T> PeekingIterator<T> peekingIterator(Iterator<? extends T> iterator) {
    if (iterator instanceof PeekingImpl) {
      // Safe to cast <? extends T> to <T> because PeekingImpl only uses T
      // covariantly (and cannot be subclassed to add non-covariant uses).
      @SuppressWarnings("unchecked")
      PeekingImpl<T> peeking = (PeekingImpl<T>) iterator;
      return peeking;
    }
    return new PeekingImpl<T>(iterator);
  }

  /**
   * Simply returns its argument.
   *
   * @deprecated no need to use this
   * @since 10.0
   */
  @Deprecated
  public static <T> PeekingIterator<T> peekingIterator(PeekingIterator<T> iterator) {
    return checkNotNull(iterator);
  }

  /**
   * Returns an iterator over the merged contents of all given {@code iterators}, traversing every
   * element of the input iterators. Equivalent entries will not be de-duplicated.
   *
   * <p>Callers must ensure that the source {@code iterators} are in non-descending order as this
   * method does not sort its input.
   *
   * <p>For any equivalent elements across all {@code iterators}, it is undefined which element is
   * returned first.
   *
   * @since 11.0
   */
  @Beta
  public static <T> UnmodifiableIterator<T> mergeSorted(
      Iterable<? extends Iterator<? extends T>> iterators, Comparator<? super T> comparator) {
    checkNotNull(iterators, "iterators");
    checkNotNull(comparator, "comparator");

    return new MergingIterator<T>(iterators, comparator);
  }

  /**
   * An iterator that performs a lazy N-way merge, calculating the next value each time the iterator
   * is polled. This amortizes the sorting cost over the iteration and requires less memory than
   * sorting all elements at once.
   *
   * <p>Retrieving a single element takes approximately O(log(M)) time, where M is the number of
   * iterators. (Retrieving all elements takes approximately O(N*log(M)) time, where N is the total
   * number of elements.)
   */
  private static class MergingIterator<T> extends UnmodifiableIterator<T> {
    final Queue<PeekingIterator<T>> queue;

    public MergingIterator(
        Iterable<? extends Iterator<? extends T>> iterators,
        final Comparator<? super T> itemComparator) {
      // A comparator that's used by the heap, allowing the heap
      // to be sorted based on the top of each iterator.
      Comparator<PeekingIterator<T>> heapComparator =
          new Comparator<PeekingIterator<T>>() {
            @Override
            public int compare(PeekingIterator<T> o1, PeekingIterator<T> o2) {
              return itemComparator.compare(o1.peek(), o2.peek());
            }
          };

      queue = new PriorityQueue<>(2, heapComparator);

      for (Iterator<? extends T> iterator : iterators) {
        if (iterator.hasNext()) {
          queue.add(Iterators.peekingIterator(iterator));
        }
      }
    }

    @Override
    public boolean hasNext() {
      return !queue.isEmpty();
    }

    @Override
    public T next() {
      PeekingIterator<T> nextIter = queue.remove();
      T next = nextIter.next();
      if (nextIter.hasNext()) {
        queue.add(nextIter);
      }
      return next;
    }
  }

  private static class ConcatenatedIterator<T> implements Iterator<T> {
    /* The last iterator to return an element.  Calls to remove() go to this iterator. */
<<<<<<< HEAD
    @NullableDecl private Iterator<? extends T> toRemove;
=======
    private @Nullable Iterator<? extends T> toRemove;
>>>>>>> c9cf2c3b

    /* The iterator currently returning elements. */
    private Iterator<? extends T> iterator;

    /*
     * We track the "meta iterators," the iterators-of-iterators, below.  Usually, topMetaIterator
     * is the only one in use, but if we encounter nested concatenations, we start a deque of
     * meta-iterators rather than letting the nesting get arbitrarily deep.  This keeps each
     * operation O(1).
     */

    private Iterator<? extends Iterator<? extends T>> topMetaIterator;

    // Only becomes nonnull if we encounter nested concatenations.
    private @Nullable Deque<Iterator<? extends Iterator<? extends T>>> metaIterators;

    ConcatenatedIterator(Iterator<? extends Iterator<? extends T>> metaIterator) {
      iterator = emptyIterator();
      topMetaIterator = checkNotNull(metaIterator);
    }

    // Returns a nonempty meta-iterator or, if all meta-iterators are empty, null.
    private @Nullable Iterator<? extends Iterator<? extends T>> getTopMetaIterator() {
      while (topMetaIterator == null || !topMetaIterator.hasNext()) {
        if (metaIterators != null && !metaIterators.isEmpty()) {
          topMetaIterator = metaIterators.removeFirst();
        } else {
          return null;
        }
      }
      return topMetaIterator;
    }

    @Override
    public boolean hasNext() {
      while (!checkNotNull(iterator).hasNext()) {
        // this weird checkNotNull positioning appears required by our tests, which expect
        // both hasNext and next to throw NPE if an input iterator is null.

        topMetaIterator = getTopMetaIterator();
        if (topMetaIterator == null) {
          return false;
        }

        iterator = topMetaIterator.next();

        if (iterator instanceof ConcatenatedIterator) {
          // Instead of taking linear time in the number of nested concatenations, unpack
          // them into the queue
          @SuppressWarnings("unchecked")
          ConcatenatedIterator<T> topConcat = (ConcatenatedIterator<T>) iterator;
          iterator = topConcat.iterator;

          // topConcat.topMetaIterator, then topConcat.metaIterators, then this.topMetaIterator,
          // then this.metaIterators

          if (this.metaIterators == null) {
            this.metaIterators = new ArrayDeque<>();
          }
          this.metaIterators.addFirst(this.topMetaIterator);
          if (topConcat.metaIterators != null) {
            while (!topConcat.metaIterators.isEmpty()) {
              this.metaIterators.addFirst(topConcat.metaIterators.removeLast());
            }
          }
          this.topMetaIterator = topConcat.topMetaIterator;
        }
      }
      return true;
    }

    @Override
    public T next() {
      if (hasNext()) {
        toRemove = iterator;
        return iterator.next();
      } else {
        throw new NoSuchElementException();
      }
    }

    @Override
    public void remove() {
      CollectPreconditions.checkRemove(toRemove != null);
      toRemove.remove();
      toRemove = null;
    }
  }

  /** Used to avoid http://bugs.sun.com/view_bug.do?bug_id=6558557 */
  static <T> ListIterator<T> cast(Iterator<T> iterator) {
    return (ListIterator<T>) iterator;
  }
}<|MERGE_RESOLUTION|>--- conflicted
+++ resolved
@@ -45,13 +45,9 @@
 import java.util.NoSuchElementException;
 import java.util.PriorityQueue;
 import java.util.Queue;
-<<<<<<< HEAD
-import org.checkerframework.checker.nullness.compatqual.NullableDecl;
+import org.checkerframework.checker.nullness.qual.Nullable;
 import org.checkerframework.dataflow.qual.Pure;
 import org.checkerframework.framework.qual.AnnotatedFor;
-=======
-import org.checkerframework.checker.nullness.qual.Nullable;
->>>>>>> c9cf2c3b
 
 /**
  * This class contains static utility methods that operate on or return objects of type {@link
@@ -1293,11 +1289,7 @@
 
   private static class ConcatenatedIterator<T> implements Iterator<T> {
     /* The last iterator to return an element.  Calls to remove() go to this iterator. */
-<<<<<<< HEAD
-    @NullableDecl private Iterator<? extends T> toRemove;
-=======
     private @Nullable Iterator<? extends T> toRemove;
->>>>>>> c9cf2c3b
 
     /* The iterator currently returning elements. */
     private Iterator<? extends T> iterator;
