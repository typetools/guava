/*
 * Copyright (C) 2007 The Guava Authors
 *
 * Licensed under the Apache License, Version 2.0 (the "License");
 * you may not use this file except in compliance with the License.
 * You may obtain a copy of the License at
 *
 * http://www.apache.org/licenses/LICENSE-2.0
 *
 * Unless required by applicable law or agreed to in writing, software
 * distributed under the License is distributed on an "AS IS" BASIS,
 * WITHOUT WARRANTIES OR CONDITIONS OF ANY KIND, either express or implied.
 * See the License for the specific language governing permissions and
 * limitations under the License.
 */

package com.google.common.collect;

import static com.google.common.base.Preconditions.checkArgument;
import static com.google.common.base.Preconditions.checkNotNull;
import static com.google.common.base.Preconditions.checkState;
import static com.google.common.base.Predicates.instanceOf;
import static com.google.common.collect.CollectPreconditions.checkRemove;
import static com.google.common.collect.NullnessCasts.uncheckedCastNullableTToT;
import static java.util.Objects.requireNonNull;

import com.google.common.annotations.Beta;
import com.google.common.annotations.GwtCompatible;
import com.google.common.annotations.GwtIncompatible;
import com.google.common.base.Function;
import com.google.common.base.Objects;
import com.google.common.base.Optional;
import com.google.common.base.Preconditions;
import com.google.common.base.Predicate;
import com.google.common.primitives.Ints;
import com.google.errorprone.annotations.CanIgnoreReturnValue;
import java.util.ArrayDeque;
import java.util.Arrays;
import java.util.Collection;
import java.util.Collections;
import java.util.Comparator;
import java.util.Deque;
import java.util.Enumeration;
import java.util.Iterator;
import java.util.List;
import java.util.ListIterator;
import java.util.NoSuchElementException;
import java.util.PriorityQueue;
import java.util.Queue;
import javax.annotation.CheckForNull;
import org.checkerframework.checker.nullness.qual.Nullable;
import org.checkerframework.dataflow.qual.Pure;
import org.checkerframework.framework.qual.AnnotatedFor;

/**
 * This class contains static utility methods that operate on or return objects of type {@link
 * Iterator}. Except as noted, each method has a corresponding {@link Iterable}-based method in the
 * {@link Iterables} class.
 *
 * <p><i>Performance notes:</i> Unless otherwise noted, all of the iterators produced in this class
 * are <i>lazy</i>, which means that they only advance the backing iteration when absolutely
 * necessary.
 *
 * <p>See the Guava User Guide section on <a href=
 * "https://github.com/google/guava/wiki/CollectionUtilitiesExplained#iterables">{@code
 * Iterators}</a>.
 *
 * @author Kevin Bourrillion
 * @author Jared Levy
 * @since 2.0
 */
@AnnotatedFor({"nullness"})
@GwtCompatible(emulated = true)
@ElementTypesAreNonnullByDefault
public final class Iterators {
  private Iterators() {}

  /**
   * Returns the empty iterator.
   *
   * <p>The {@link Iterable} equivalent of this method is {@link ImmutableSet#of()}.
   */
  static <T extends @Nullable Object> UnmodifiableIterator<T> emptyIterator() {
    return emptyListIterator();
  }

  /**
   * Returns the empty iterator.
   *
   * <p>The {@link Iterable} equivalent of this method is {@link ImmutableSet#of()}.
   */
  // Casting to any type is safe since there are no actual elements.
  @SuppressWarnings("unchecked")
  static <T extends @Nullable Object> UnmodifiableListIterator<T> emptyListIterator() {
    return (UnmodifiableListIterator<T>) ArrayItr.EMPTY;
  }

  /**
   * This is an enum singleton rather than an anonymous class so ProGuard can figure out it's only
   * referenced by emptyModifiableIterator().
   */
  private enum EmptyModifiableIterator implements Iterator<Object> {
    INSTANCE;

    @Override
    public boolean hasNext() {
      return false;
    }

    @Override
    public Object next() {
      throw new NoSuchElementException();
    }

    @Override
    public void remove() {
      checkRemove(false);
    }
  }

  /**
   * Returns the empty {@code Iterator} that throws {@link IllegalStateException} instead of {@link
   * UnsupportedOperationException} on a call to {@link Iterator#remove()}.
   */
  // Casting to any type is safe since there are no actual elements.
  @SuppressWarnings("unchecked")
  static <T extends @Nullable Object> Iterator<T> emptyModifiableIterator() {
    return (Iterator<T>) EmptyModifiableIterator.INSTANCE;
  }

  /** Returns an unmodifiable view of {@code iterator}. */
  public static <T extends @Nullable Object> UnmodifiableIterator<T> unmodifiableIterator(
      Iterator<? extends T> iterator) {
    checkNotNull(iterator);
    if (iterator instanceof UnmodifiableIterator) {
      @SuppressWarnings("unchecked") // Since it's unmodifiable, the covariant cast is safe
      UnmodifiableIterator<T> result = (UnmodifiableIterator<T>) iterator;
      return result;
    }
    return new UnmodifiableIterator<T>() {
      @Override
      public boolean hasNext() {
        return iterator.hasNext();
      }

      @Override
      @ParametricNullness
      public T next() {
        return iterator.next();
      }
    };
  }

  /**
   * Simply returns its argument.
   *
   * @deprecated no need to use this
   * @since 10.0
   */
  @Deprecated
  public static <T extends @Nullable Object> UnmodifiableIterator<T> unmodifiableIterator(
      UnmodifiableIterator<T> iterator) {
    return checkNotNull(iterator);
  }

  /**
   * Returns the number of elements remaining in {@code iterator}. The iterator will be left
   * exhausted: its {@code hasNext()} method will return {@code false}.
   */
  public static int size(Iterator<?> iterator) {
    long count = 0L;
    while (iterator.hasNext()) {
      iterator.next();
      count++;
    }
    return Ints.saturatedCast(count);
  }

  /** Returns {@code true} if {@code iterator} contains {@code element}. */
<<<<<<< HEAD
  @Pure
  public static boolean contains(Iterator<?> iterator, @Nullable Object element) {
=======
  public static boolean contains(Iterator<?> iterator, @CheckForNull Object element) {
>>>>>>> 0a17f4a4
    if (element == null) {
      while (iterator.hasNext()) {
        if (iterator.next() == null) {
          return true;
        }
      }
    } else {
      while (iterator.hasNext()) {
        if (element.equals(iterator.next())) {
          return true;
        }
      }
    }
    return false;
  }

  /**
   * Traverses an iterator and removes every element that belongs to the provided collection. The
   * iterator will be left exhausted: its {@code hasNext()} method will return {@code false}.
   *
   * @param removeFrom the iterator to (potentially) remove elements from
   * @param elementsToRemove the elements to remove
   * @return {@code true} if any element was removed from {@code iterator}
   */
  @CanIgnoreReturnValue
  public static boolean removeAll(Iterator<?> removeFrom, Collection<?> elementsToRemove) {
    checkNotNull(elementsToRemove);
    boolean result = false;
    while (removeFrom.hasNext()) {
      if (elementsToRemove.contains(removeFrom.next())) {
        removeFrom.remove();
        result = true;
      }
    }
    return result;
  }

  /**
   * Removes every element that satisfies the provided predicate from the iterator. The iterator
   * will be left exhausted: its {@code hasNext()} method will return {@code false}.
   *
   * @param removeFrom the iterator to (potentially) remove elements from
   * @param predicate a predicate that determines whether an element should be removed
   * @return {@code true} if any elements were removed from the iterator
   * @since 2.0
   */
  @CanIgnoreReturnValue
  public static <T extends @Nullable Object> boolean removeIf(
      Iterator<T> removeFrom, Predicate<? super T> predicate) {
    checkNotNull(predicate);
    boolean modified = false;
    while (removeFrom.hasNext()) {
      if (predicate.apply(removeFrom.next())) {
        removeFrom.remove();
        modified = true;
      }
    }
    return modified;
  }

  /**
   * Traverses an iterator and removes every element that does not belong to the provided
   * collection. The iterator will be left exhausted: its {@code hasNext()} method will return
   * {@code false}.
   *
   * @param removeFrom the iterator to (potentially) remove elements from
   * @param elementsToRetain the elements to retain
   * @return {@code true} if any element was removed from {@code iterator}
   */
  @CanIgnoreReturnValue
  public static boolean retainAll(Iterator<?> removeFrom, Collection<?> elementsToRetain) {
    checkNotNull(elementsToRetain);
    boolean result = false;
    while (removeFrom.hasNext()) {
      if (!elementsToRetain.contains(removeFrom.next())) {
        removeFrom.remove();
        result = true;
      }
    }
    return result;
  }

  /**
   * Determines whether two iterators contain equal elements in the same order. More specifically,
   * this method returns {@code true} if {@code iterator1} and {@code iterator2} contain the same
   * number of elements and every element of {@code iterator1} is equal to the corresponding element
   * of {@code iterator2}.
   *
   * <p>Note that this will modify the supplied iterators, since they will have been advanced some
   * number of elements forward.
   */
  public static boolean elementsEqual(Iterator<?> iterator1, Iterator<?> iterator2) {
    while (iterator1.hasNext()) {
      if (!iterator2.hasNext()) {
        return false;
      }
      Object o1 = iterator1.next();
      Object o2 = iterator2.next();
      if (!Objects.equal(o1, o2)) {
        return false;
      }
    }
    return !iterator2.hasNext();
  }

  /**
   * Returns a string representation of {@code iterator}, with the format {@code [e1, e2, ..., en]}.
   * The iterator will be left exhausted: its {@code hasNext()} method will return {@code false}.
   */
  @Pure
  public static String toString(Iterator<?> iterator) {
    StringBuilder sb = new StringBuilder().append('[');
    boolean first = true;
    while (iterator.hasNext()) {
      if (!first) {
        sb.append(", ");
      }
      first = false;
      sb.append(iterator.next());
    }
    return sb.append(']').toString();
  }

  /**
   * Returns the single element contained in {@code iterator}.
   *
   * @throws NoSuchElementException if the iterator is empty
   * @throws IllegalArgumentException if the iterator contains multiple elements. The state of the
   *     iterator is unspecified.
   */
  @ParametricNullness
  public static <T extends @Nullable Object> T getOnlyElement(Iterator<T> iterator) {
    T first = iterator.next();
    if (!iterator.hasNext()) {
      return first;
    }

    StringBuilder sb = new StringBuilder().append("expected one element but was: <").append(first);
    for (int i = 0; i < 4 && iterator.hasNext(); i++) {
      sb.append(", ").append(iterator.next());
    }
    if (iterator.hasNext()) {
      sb.append(", ...");
    }
    sb.append('>');

    throw new IllegalArgumentException(sb.toString());
  }

  /**
   * Returns the single element contained in {@code iterator}, or {@code defaultValue} if the
   * iterator is empty.
   *
   * @throws IllegalArgumentException if the iterator contains multiple elements. The state of the
   *     iterator is unspecified.
   */
  @ParametricNullness
  public static <T extends @Nullable Object> T getOnlyElement(
      Iterator<? extends T> iterator, @ParametricNullness T defaultValue) {
    return iterator.hasNext() ? getOnlyElement(iterator) : defaultValue;
  }

  /**
   * Copies an iterator's elements into an array. The iterator will be left exhausted: its {@code
   * hasNext()} method will return {@code false}.
   *
   * @param iterator the iterator to copy
   * @param type the type of the elements
   * @return a newly-allocated array into which all the elements of the iterator have been copied
   */
  @GwtIncompatible // Array.newInstance(Class, int)
  // For discussion of this signature, see the corresponding overload of *Iterables*.toArray.
  public static <T> @Nullable T[] toArray(Iterator<? extends @Nullable T> iterator, Class<T> type) {
    List<@Nullable T> list = Lists.newArrayList(iterator);
    return Iterables.toArray(list, type);
  }

  /**
   * Adds all elements in {@code iterator} to {@code collection}. The iterator will be left
   * exhausted: its {@code hasNext()} method will return {@code false}.
   *
   * @return {@code true} if {@code collection} was modified as a result of this operation
   */
  @CanIgnoreReturnValue
  public static <T extends @Nullable Object> boolean addAll(
      Collection<T> addTo, Iterator<? extends T> iterator) {
    checkNotNull(addTo);
    checkNotNull(iterator);
    boolean wasModified = false;
    while (iterator.hasNext()) {
      wasModified |= addTo.add(iterator.next());
    }
    return wasModified;
  }

  /**
   * Returns the number of elements in the specified iterator that equal the specified object. The
   * iterator will be left exhausted: its {@code hasNext()} method will return {@code false}.
   *
   * @see Collections#frequency
   */
  public static int frequency(Iterator<?> iterator, @CheckForNull Object element) {
    int count = 0;
    while (contains(iterator, element)) {
      // Since it lives in the same class, we know contains gets to the element and then stops,
      // though that isn't currently publicly documented.
      count++;
    }
    return count;
  }

  /**
   * Returns an iterator that cycles indefinitely over the elements of {@code iterable}.
   *
   * <p>The returned iterator supports {@code remove()} if the provided iterator does. After {@code
   * remove()} is called, subsequent cycles omit the removed element, which is no longer in {@code
   * iterable}. The iterator's {@code hasNext()} method returns {@code true} until {@code iterable}
   * is empty.
   *
   * <p><b>Warning:</b> Typical uses of the resulting iterator may produce an infinite loop. You
   * should use an explicit {@code break} or be certain that you will eventually remove all the
   * elements.
   */
  public static <T extends @Nullable Object> Iterator<T> cycle(Iterable<T> iterable) {
    checkNotNull(iterable);
    return new Iterator<T>() {
      Iterator<T> iterator = emptyModifiableIterator();

      @Override
      public boolean hasNext() {
        /*
         * Don't store a new Iterator until we know the user can't remove() the last returned
         * element anymore. Otherwise, when we remove from the old iterator, we may be invalidating
         * the new one. The result is a ConcurrentModificationException or other bad behavior.
         *
         * (If we decide that we really, really hate allocating two Iterators per cycle instead of
         * one, we can optimistically store the new Iterator and then be willing to throw it out if
         * the user calls remove().)
         */
        return iterator.hasNext() || iterable.iterator().hasNext();
      }

      @Override
      @ParametricNullness
      public T next() {
        if (!iterator.hasNext()) {
          iterator = iterable.iterator();
          if (!iterator.hasNext()) {
            throw new NoSuchElementException();
          }
        }
        return iterator.next();
      }

      @Override
      public void remove() {
        iterator.remove();
      }
    };
  }

  /**
   * Returns an iterator that cycles indefinitely over the provided elements.
   *
   * <p>The returned iterator supports {@code remove()}. After {@code remove()} is called,
   * subsequent cycles omit the removed element, but {@code elements} does not change. The
   * iterator's {@code hasNext()} method returns {@code true} until all of the original elements
   * have been removed.
   *
   * <p><b>Warning:</b> Typical uses of the resulting iterator may produce an infinite loop. You
   * should use an explicit {@code break} or be certain that you will eventually remove all the
   * elements.
   */
  @SafeVarargs
  public static <T extends @Nullable Object> Iterator<T> cycle(T... elements) {
    return cycle(Lists.newArrayList(elements));
  }

  /**
   * Returns an Iterator that walks the specified array, nulling out elements behind it. This can
   * avoid memory leaks when an element is no longer necessary.
   *
   * <p>This method accepts an array with element type {@code @Nullable T}, but callers must pass an
   * array whose contents are initially non-null. The {@code @Nullable} annotation indicates that
   * this method will write nulls into the array during iteration.
   *
   * <p>This is mainly just to avoid the intermediate ArrayDeque in ConsumingQueueIterator.
   */
  private static <I extends Iterator<?>> Iterator<I> consumingForArray(@Nullable I... elements) {
    return new UnmodifiableIterator<I>() {
      int index = 0;

      @Override
      public boolean hasNext() {
        return index < elements.length;
      }

      @Override
      public I next() {
        if (!hasNext()) {
          throw new NoSuchElementException();
        }
        /*
         * requireNonNull is safe because our callers always pass non-null arguments. Each element
         * of the array becomes null only when we iterate past it and then clear it.
         */
        I result = requireNonNull(elements[index]);
        elements[index] = null;
        index++;
        return result;
      }
    };
  }

  /**
   * Combines two iterators into a single iterator. The returned iterator iterates across the
   * elements in {@code a}, followed by the elements in {@code b}. The source iterators are not
   * polled until necessary.
   *
   * <p>The returned iterator supports {@code remove()} when the corresponding input iterator
   * supports it.
   */
  public static <T extends @Nullable Object> Iterator<T> concat(
      Iterator<? extends T> a, Iterator<? extends T> b) {
    checkNotNull(a);
    checkNotNull(b);
    return concat(consumingForArray(a, b));
  }

  /**
   * Combines three iterators into a single iterator. The returned iterator iterates across the
   * elements in {@code a}, followed by the elements in {@code b}, followed by the elements in
   * {@code c}. The source iterators are not polled until necessary.
   *
   * <p>The returned iterator supports {@code remove()} when the corresponding input iterator
   * supports it.
   */
  public static <T extends @Nullable Object> Iterator<T> concat(
      Iterator<? extends T> a, Iterator<? extends T> b, Iterator<? extends T> c) {
    checkNotNull(a);
    checkNotNull(b);
    checkNotNull(c);
    return concat(consumingForArray(a, b, c));
  }

  /**
   * Combines four iterators into a single iterator. The returned iterator iterates across the
   * elements in {@code a}, followed by the elements in {@code b}, followed by the elements in
   * {@code c}, followed by the elements in {@code d}. The source iterators are not polled until
   * necessary.
   *
   * <p>The returned iterator supports {@code remove()} when the corresponding input iterator
   * supports it.
   */
  public static <T extends @Nullable Object> Iterator<T> concat(
      Iterator<? extends T> a,
      Iterator<? extends T> b,
      Iterator<? extends T> c,
      Iterator<? extends T> d) {
    checkNotNull(a);
    checkNotNull(b);
    checkNotNull(c);
    checkNotNull(d);
    return concat(consumingForArray(a, b, c, d));
  }

  /**
   * Combines multiple iterators into a single iterator. The returned iterator iterates across the
   * elements of each iterator in {@code inputs}. The input iterators are not polled until
   * necessary.
   *
   * <p>The returned iterator supports {@code remove()} when the corresponding input iterator
   * supports it.
   *
   * @throws NullPointerException if any of the provided iterators is null
   */
  public static <T extends @Nullable Object> Iterator<T> concat(Iterator<? extends T>... inputs) {
    return concatNoDefensiveCopy(Arrays.copyOf(inputs, inputs.length));
  }

  /**
   * Combines multiple iterators into a single iterator. The returned iterator iterates across the
   * elements of each iterator in {@code inputs}. The input iterators are not polled until
   * necessary.
   *
   * <p>The returned iterator supports {@code remove()} when the corresponding input iterator
   * supports it. The methods of the returned iterator may throw {@code NullPointerException} if any
   * of the input iterators is null.
   */
  public static <T extends @Nullable Object> Iterator<T> concat(
      Iterator<? extends Iterator<? extends T>> inputs) {
    return new ConcatenatedIterator<>(inputs);
  }

  /** Concats a varargs array of iterators without making a defensive copy of the array. */
  static <T extends @Nullable Object> Iterator<T> concatNoDefensiveCopy(
      Iterator<? extends T>... inputs) {
    for (Iterator<? extends T> input : checkNotNull(inputs)) {
      checkNotNull(input);
    }
    return concat(consumingForArray(inputs));
  }

  /**
   * Divides an iterator into unmodifiable sublists of the given size (the final list may be
   * smaller). For example, partitioning an iterator containing {@code [a, b, c, d, e]} with a
   * partition size of 3 yields {@code [[a, b, c], [d, e]]} -- an outer iterator containing two
   * inner lists of three and two elements, all in the original order.
   *
   * <p>The returned lists implement {@link java.util.RandomAccess}.
   *
   * <p><b>Note:</b> The current implementation eagerly allocates storage for {@code size} elements.
   * As a consequence, passing values like {@code Integer.MAX_VALUE} can lead to {@link
   * OutOfMemoryError}.
   *
   * @param iterator the iterator to return a partitioned view of
   * @param size the desired size of each partition (the last may be smaller)
   * @return an iterator of immutable lists containing the elements of {@code iterator} divided into
   *     partitions
   * @throws IllegalArgumentException if {@code size} is nonpositive
   */
  public static <T extends @Nullable Object> UnmodifiableIterator<List<T>> partition(
      Iterator<T> iterator, int size) {
    return partitionImpl(iterator, size, false);
  }

  /**
   * Divides an iterator into unmodifiable sublists of the given size, padding the final iterator
   * with null values if necessary. For example, partitioning an iterator containing {@code [a, b,
   * c, d, e]} with a partition size of 3 yields {@code [[a, b, c], [d, e, null]]} -- an outer
   * iterator containing two inner lists of three elements each, all in the original order.
   *
   * <p>The returned lists implement {@link java.util.RandomAccess}.
   *
   * @param iterator the iterator to return a partitioned view of
   * @param size the desired size of each partition
   * @return an iterator of immutable lists containing the elements of {@code iterator} divided into
   *     partitions (the final iterable may have trailing null elements)
   * @throws IllegalArgumentException if {@code size} is nonpositive
   */
  public static <T extends @Nullable Object>
      UnmodifiableIterator<List<@Nullable T>> paddedPartition(Iterator<T> iterator, int size) {
    return partitionImpl(iterator, size, true);
  }

  private static <T extends @Nullable Object> UnmodifiableIterator<List<@Nullable T>> partitionImpl(
      Iterator<T> iterator, int size, boolean pad) {
    checkNotNull(iterator);
    checkArgument(size > 0);
    return new UnmodifiableIterator<List<@Nullable T>>() {
      @Override
      public boolean hasNext() {
        return iterator.hasNext();
      }

      @Override
      public List<@Nullable T> next() {
        if (!hasNext()) {
          throw new NoSuchElementException();
        }
<<<<<<< HEAD
        @Nullable Object[] array = new Object[size];
=======
        @SuppressWarnings("unchecked") // we only put Ts in it
        @Nullable
        T[] array = (@Nullable T[]) new Object[size];
>>>>>>> 0a17f4a4
        int count = 0;
        for (; count < size && iterator.hasNext(); count++) {
          array[count] = iterator.next();
        }
        for (int i = count; i < size; i++) {
          array[i] = null; // for GWT
        }

        List<@Nullable T> list = Collections.unmodifiableList(Arrays.asList(array));
        // TODO(b/192579700): Use a ternary once it no longer confuses our nullness checker.
        if (pad || count == size) {
          return list;
        } else {
          return list.subList(0, count);
        }
      }
    };
  }

  /**
   * Returns a view of {@code unfiltered} containing all elements that satisfy the input predicate
   * {@code retainIfTrue}.
   */
  public static <T extends @Nullable Object> UnmodifiableIterator<T> filter(
      Iterator<T> unfiltered, Predicate<? super T> retainIfTrue) {
    checkNotNull(unfiltered);
    checkNotNull(retainIfTrue);
    return new AbstractIterator<T>() {
      @Override
      @CheckForNull
      protected T computeNext() {
        while (unfiltered.hasNext()) {
          T element = unfiltered.next();
          if (retainIfTrue.apply(element)) {
            return element;
          }
        }
        return endOfData();
      }
    };
  }

  /**
   * Returns a view of {@code unfiltered} containing all elements that are of the type {@code
   * desiredType}.
   */
  @SuppressWarnings("unchecked") // can cast to <T> because non-Ts are removed
  @GwtIncompatible // Class.isInstance
  public static <T> UnmodifiableIterator<T> filter(Iterator<?> unfiltered, Class<T> desiredType) {
    return (UnmodifiableIterator<T>) filter(unfiltered, instanceOf(desiredType));
  }

  /**
   * Returns {@code true} if one or more elements returned by {@code iterator} satisfy the given
   * predicate.
   */
  public static <T extends @Nullable Object> boolean any(
      Iterator<T> iterator, Predicate<? super T> predicate) {
    return indexOf(iterator, predicate) != -1;
  }

  /**
   * Returns {@code true} if every element returned by {@code iterator} satisfies the given
   * predicate. If {@code iterator} is empty, {@code true} is returned.
   */
  public static <T extends @Nullable Object> boolean all(
      Iterator<T> iterator, Predicate<? super T> predicate) {
    checkNotNull(predicate);
    while (iterator.hasNext()) {
      T element = iterator.next();
      if (!predicate.apply(element)) {
        return false;
      }
    }
    return true;
  }

  /**
   * Returns the first element in {@code iterator} that satisfies the given predicate; use this
   * method only when such an element is known to exist. If no such element is found, the iterator
   * will be left exhausted: its {@code hasNext()} method will return {@code false}. If it is
   * possible that <i>no</i> element will match, use {@link #tryFind} or {@link #find(Iterator,
   * Predicate, Object)} instead.
   *
   * @throws NoSuchElementException if no element in {@code iterator} matches the given predicate
   */
  @ParametricNullness
  public static <T extends @Nullable Object> T find(
      Iterator<T> iterator, Predicate<? super T> predicate) {
    checkNotNull(iterator);
    checkNotNull(predicate);
    while (iterator.hasNext()) {
      T t = iterator.next();
      if (predicate.apply(t)) {
        return t;
      }
    }
    throw new NoSuchElementException();
  }

  /**
   * Returns the first element in {@code iterator} that satisfies the given predicate. If no such
   * element is found, {@code defaultValue} will be returned from this method and the iterator will
   * be left exhausted: its {@code hasNext()} method will return {@code false}. Note that this can
   * usually be handled more naturally using {@code tryFind(iterator, predicate).or(defaultValue)}.
   *
   * @since 7.0
   */
  // For discussion of this signature, see the corresponding overload of *Iterables*.find.
  @CheckForNull
  public static <T extends @Nullable Object> T find(
      Iterator<? extends T> iterator,
      Predicate<? super T> predicate,
      @CheckForNull T defaultValue) {
    checkNotNull(iterator);
    checkNotNull(predicate);
    while (iterator.hasNext()) {
      T t = iterator.next();
      if (predicate.apply(t)) {
        return t;
      }
    }
    return defaultValue;
  }

  /**
   * Returns an {@link Optional} containing the first element in {@code iterator} that satisfies the
   * given predicate, if such an element exists. If no such element is found, an empty {@link
   * Optional} will be returned from this method and the iterator will be left exhausted: its {@code
   * hasNext()} method will return {@code false}.
   *
   * <p><b>Warning:</b> avoid using a {@code predicate} that matches {@code null}. If {@code null}
   * is matched in {@code iterator}, a NullPointerException will be thrown.
   *
   * @since 11.0
   */
  public static <T> Optional<T> tryFind(Iterator<T> iterator, Predicate<? super T> predicate) {
    checkNotNull(iterator);
    checkNotNull(predicate);
    while (iterator.hasNext()) {
      T t = iterator.next();
      if (predicate.apply(t)) {
        return Optional.of(t);
      }
    }
    return Optional.absent();
  }

  /**
   * Returns the index in {@code iterator} of the first element that satisfies the provided {@code
   * predicate}, or {@code -1} if the Iterator has no such elements.
   *
   * <p>More formally, returns the lowest index {@code i} such that {@code
   * predicate.apply(Iterators.get(iterator, i))} returns {@code true}, or {@code -1} if there is no
   * such index.
   *
   * <p>If -1 is returned, the iterator will be left exhausted: its {@code hasNext()} method will
   * return {@code false}. Otherwise, the iterator will be set to the element which satisfies the
   * {@code predicate}.
   *
   * @since 2.0
   */
  public static <T extends @Nullable Object> int indexOf(
      Iterator<T> iterator, Predicate<? super T> predicate) {
    checkNotNull(predicate, "predicate");
    for (int i = 0; iterator.hasNext(); i++) {
      T current = iterator.next();
      if (predicate.apply(current)) {
        return i;
      }
    }
    return -1;
  }

  /**
   * Returns a view containing the result of applying {@code function} to each element of {@code
   * fromIterator}.
   *
   * <p>The returned iterator supports {@code remove()} if {@code fromIterator} does. After a
   * successful {@code remove()} call, {@code fromIterator} no longer contains the corresponding
   * element.
   */
  public static <F extends @Nullable Object, T extends @Nullable Object> Iterator<T> transform(
      Iterator<F> fromIterator, Function<? super F, ? extends T> function) {
    checkNotNull(function);
    return new TransformedIterator<F, T>(fromIterator) {
      @ParametricNullness
      @Override
      T transform(@ParametricNullness F from) {
        return function.apply(from);
      }
    };
  }

  /**
   * Advances {@code iterator} {@code position + 1} times, returning the element at the {@code
   * position}th position.
   *
   * @param position position of the element to return
   * @return the element at the specified position in {@code iterator}
   * @throws IndexOutOfBoundsException if {@code position} is negative or greater than or equal to
   *     the number of elements remaining in {@code iterator}
   */
  @ParametricNullness
  public static <T extends @Nullable Object> T get(Iterator<T> iterator, int position) {
    checkNonnegative(position);
    int skipped = advance(iterator, position);
    if (!iterator.hasNext()) {
      throw new IndexOutOfBoundsException(
          "position ("
              + position
              + ") must be less than the number of elements that remained ("
              + skipped
              + ")");
    }
    return iterator.next();
  }

  /**
   * Advances {@code iterator} {@code position + 1} times, returning the element at the {@code
   * position}th position or {@code defaultValue} otherwise.
   *
   * @param position position of the element to return
   * @param defaultValue the default value to return if the iterator is empty or if {@code position}
   *     is greater than the number of elements remaining in {@code iterator}
   * @return the element at the specified position in {@code iterator} or {@code defaultValue} if
   *     {@code iterator} produces fewer than {@code position + 1} elements.
   * @throws IndexOutOfBoundsException if {@code position} is negative
   * @since 4.0
   */
  @ParametricNullness
  public static <T extends @Nullable Object> T get(
      Iterator<? extends T> iterator, int position, @ParametricNullness T defaultValue) {
    checkNonnegative(position);
    advance(iterator, position);
    return getNext(iterator, defaultValue);
  }

  static void checkNonnegative(int position) {
    if (position < 0) {
      throw new IndexOutOfBoundsException("position (" + position + ") must not be negative");
    }
  }

  /**
   * Returns the next element in {@code iterator} or {@code defaultValue} if the iterator is empty.
   * The {@link Iterables} analog to this method is {@link Iterables#getFirst}.
   *
   * @param defaultValue the default value to return if the iterator is empty
   * @return the next element of {@code iterator} or the default value
   * @since 7.0
   */
  @ParametricNullness
  public static <T extends @Nullable Object> T getNext(
      Iterator<? extends T> iterator, @ParametricNullness T defaultValue) {
    return iterator.hasNext() ? iterator.next() : defaultValue;
  }

  /**
   * Advances {@code iterator} to the end, returning the last element.
   *
   * @return the last element of {@code iterator}
   * @throws NoSuchElementException if the iterator is empty
   */
  @ParametricNullness
  public static <T extends @Nullable Object> T getLast(Iterator<T> iterator) {
    while (true) {
      T current = iterator.next();
      if (!iterator.hasNext()) {
        return current;
      }
    }
  }

  /**
   * Advances {@code iterator} to the end, returning the last element or {@code defaultValue} if the
   * iterator is empty.
   *
   * @param defaultValue the default value to return if the iterator is empty
   * @return the last element of {@code iterator}
   * @since 3.0
   */
  @ParametricNullness
  public static <T extends @Nullable Object> T getLast(
      Iterator<? extends T> iterator, @ParametricNullness T defaultValue) {
    return iterator.hasNext() ? getLast(iterator) : defaultValue;
  }

  /**
   * Calls {@code next()} on {@code iterator}, either {@code numberToAdvance} times or until {@code
   * hasNext()} returns {@code false}, whichever comes first.
   *
   * @return the number of elements the iterator was advanced
   * @since 13.0 (since 3.0 as {@code Iterators.skip})
   */
  @CanIgnoreReturnValue
  public static int advance(Iterator<?> iterator, int numberToAdvance) {
    checkNotNull(iterator);
    checkArgument(numberToAdvance >= 0, "numberToAdvance must be nonnegative");

    int i;
    for (i = 0; i < numberToAdvance && iterator.hasNext(); i++) {
      iterator.next();
    }
    return i;
  }

  /**
   * Returns a view containing the first {@code limitSize} elements of {@code iterator}. If {@code
   * iterator} contains fewer than {@code limitSize} elements, the returned view contains all of its
   * elements. The returned iterator supports {@code remove()} if {@code iterator} does.
   *
   * @param iterator the iterator to limit
   * @param limitSize the maximum number of elements in the returned iterator
   * @throws IllegalArgumentException if {@code limitSize} is negative
   * @since 3.0
   */
  public static <T extends @Nullable Object> Iterator<T> limit(
      Iterator<T> iterator, int limitSize) {
    checkNotNull(iterator);
    checkArgument(limitSize >= 0, "limit is negative");
    return new Iterator<T>() {
      private int count;

      @Override
      public boolean hasNext() {
        return count < limitSize && iterator.hasNext();
      }

      @Override
      @ParametricNullness
      public T next() {
        if (!hasNext()) {
          throw new NoSuchElementException();
        }
        count++;
        return iterator.next();
      }

      @Override
      public void remove() {
        iterator.remove();
      }
    };
  }

  /**
   * Returns a view of the supplied {@code iterator} that removes each element from the supplied
   * {@code iterator} as it is returned.
   *
   * <p>The provided iterator must support {@link Iterator#remove()} or else the returned iterator
   * will fail on the first call to {@code next}.
   *
   * @param iterator the iterator to remove and return elements from
   * @return an iterator that removes and returns elements from the supplied iterator
   * @since 2.0
   */
  public static <T extends @Nullable Object> Iterator<T> consumingIterator(Iterator<T> iterator) {
    checkNotNull(iterator);
    return new UnmodifiableIterator<T>() {
      @Override
      public boolean hasNext() {
        return iterator.hasNext();
      }

      @Override
      @ParametricNullness
      public T next() {
        T next = iterator.next();
        iterator.remove();
        return next;
      }

      @Override
      public String toString() {
        return "Iterators.consumingIterator(...)";
      }
    };
  }

  /**
   * Deletes and returns the next value from the iterator, or returns {@code null} if there is no
   * such value.
   */
  @CheckForNull
  static <T extends @Nullable Object> T pollNext(Iterator<T> iterator) {
    if (iterator.hasNext()) {
      T result = iterator.next();
      iterator.remove();
      return result;
    } else {
      return null;
    }
  }

  // Methods only in Iterators, not in Iterables

  /** Clears the iterator using its remove method. */
  static void clear(Iterator<?> iterator) {
    checkNotNull(iterator);
    while (iterator.hasNext()) {
      iterator.next();
      iterator.remove();
    }
  }

  /**
   * Returns an iterator containing the elements of {@code array} in order. The returned iterator is
   * a view of the array; subsequent changes to the array will be reflected in the iterator.
   *
   * <p><b>Note:</b> It is often preferable to represent your data using a collection type, for
   * example using {@link Arrays#asList(Object[])}, making this method unnecessary.
   *
   * <p>The {@code Iterable} equivalent of this method is either {@link Arrays#asList(Object[])},
   * {@link ImmutableList#copyOf(Object[])}}, or {@link ImmutableList#of}.
   */
  @SafeVarargs
  public static <T extends @Nullable Object> UnmodifiableIterator<T> forArray(T... array) {
    return forArray(array, 0, array.length, 0);
  }

  /**
   * Returns a list iterator containing the elements in the specified range of {@code array} in
   * order, starting at the specified index.
   *
   * <p>The {@code Iterable} equivalent of this method is {@code
   * Arrays.asList(array).subList(offset, offset + length).listIterator(index)}.
   */
  static <T extends @Nullable Object> UnmodifiableListIterator<T> forArray(
      T[] array, int offset, int length, int index) {
    checkArgument(length >= 0);
    int end = offset + length;

    // Technically we should give a slightly more descriptive error on overflow
    Preconditions.checkPositionIndexes(offset, end, array.length);
    Preconditions.checkPositionIndex(index, length);
    if (length == 0) {
      return emptyListIterator();
    }
    return new ArrayItr<>(array, offset, length, index);
  }

  private static final class ArrayItr<T extends @Nullable Object>
      extends AbstractIndexedListIterator<T> {
    static final UnmodifiableListIterator<Object> EMPTY = new ArrayItr<>(new Object[0], 0, 0, 0);

    private final T[] array;
    private final int offset;

    ArrayItr(T[] array, int offset, int length, int index) {
      super(length, index);
      this.array = array;
      this.offset = offset;
    }

    @Override
    @ParametricNullness
    protected T get(int index) {
      return array[offset + index];
    }
  }

  /**
   * Returns an iterator containing only {@code value}.
   *
   * <p>The {@link Iterable} equivalent of this method is {@link Collections#singleton}.
   */
  public static <T extends @Nullable Object> UnmodifiableIterator<T> singletonIterator(
      @ParametricNullness T value) {
    return new UnmodifiableIterator<T>() {
      boolean done;

      @Override
      public boolean hasNext() {
        return !done;
      }

      @Override
      @ParametricNullness
      public T next() {
        if (done) {
          throw new NoSuchElementException();
        }
        done = true;
        return value;
      }
    };
  }

  /**
   * Adapts an {@code Enumeration} to the {@code Iterator} interface.
   *
   * <p>This method has no equivalent in {@link Iterables} because viewing an {@code Enumeration} as
   * an {@code Iterable} is impossible. However, the contents can be <i>copied</i> into a collection
   * using {@link Collections#list}.
   *
   * <p><b>Java 9 users:</b> use {@code enumeration.asIterator()} instead, unless it is important to
   * return an {@code UnmodifiableIterator} instead of a plain {@code Iterator}.
   */
  public static <T extends @Nullable Object> UnmodifiableIterator<T> forEnumeration(
      Enumeration<T> enumeration) {
    checkNotNull(enumeration);
    return new UnmodifiableIterator<T>() {
      @Override
      public boolean hasNext() {
        return enumeration.hasMoreElements();
      }

      @Override
      @ParametricNullness
      public T next() {
        return enumeration.nextElement();
      }
    };
  }

  /**
   * Adapts an {@code Iterator} to the {@code Enumeration} interface.
   *
   * <p>The {@code Iterable} equivalent of this method is either {@link Collections#enumeration} (if
   * you have a {@link Collection}), or {@code Iterators.asEnumeration(collection.iterator())}.
   */
  public static <T extends @Nullable Object> Enumeration<T> asEnumeration(Iterator<T> iterator) {
    checkNotNull(iterator);
    return new Enumeration<T>() {
      @Override
      public boolean hasMoreElements() {
        return iterator.hasNext();
      }

      @Override
      @ParametricNullness
      public T nextElement() {
        return iterator.next();
      }
    };
  }

  /** Implementation of PeekingIterator that avoids peeking unless necessary. */
  private static class PeekingImpl<E extends @Nullable Object> implements PeekingIterator<E> {

    private final Iterator<? extends E> iterator;
    private boolean hasPeeked;
    @CheckForNull private E peekedElement;

    public PeekingImpl(Iterator<? extends E> iterator) {
      this.iterator = checkNotNull(iterator);
    }

    @Override
    public boolean hasNext() {
      return hasPeeked || iterator.hasNext();
    }

    @Override
    @ParametricNullness
    public E next() {
      if (!hasPeeked) {
        return iterator.next();
      }
      // The cast is safe because of the hasPeeked check.
      E result = uncheckedCastNullableTToT(peekedElement);
      hasPeeked = false;
      peekedElement = null;
      return result;
    }

    @Override
    public void remove() {
      checkState(!hasPeeked, "Can't remove after you've peeked at next");
      iterator.remove();
    }

    @Override
    @ParametricNullness
    public E peek() {
      if (!hasPeeked) {
        peekedElement = iterator.next();
        hasPeeked = true;
      }
      // The cast is safe because of the hasPeeked check.
      return uncheckedCastNullableTToT(peekedElement);
    }
  }

  /**
   * Returns a {@code PeekingIterator} backed by the given iterator.
   *
   * <p>Calls to the {@code peek} method with no intervening calls to {@code next} do not affect the
   * iteration, and hence return the same object each time. A subsequent call to {@code next} is
   * guaranteed to return the same object again. For example:
   *
   * <pre>{@code
   * PeekingIterator<String> peekingIterator =
   *     Iterators.peekingIterator(Iterators.forArray("a", "b"));
   * String a1 = peekingIterator.peek(); // returns "a"
   * String a2 = peekingIterator.peek(); // also returns "a"
   * String a3 = peekingIterator.next(); // also returns "a"
   * }</pre>
   *
   * <p>Any structural changes to the underlying iteration (aside from those performed by the
   * iterator's own {@link PeekingIterator#remove()} method) will leave the iterator in an undefined
   * state.
   *
   * <p>The returned iterator does not support removal after peeking, as explained by {@link
   * PeekingIterator#remove()}.
   *
   * <p>Note: If the given iterator is already a {@code PeekingIterator}, it <i>might</i> be
   * returned to the caller, although this is neither guaranteed to occur nor required to be
   * consistent. For example, this method <i>might</i> choose to pass through recognized
   * implementations of {@code PeekingIterator} when the behavior of the implementation is known to
   * meet the contract guaranteed by this method.
   *
   * <p>There is no {@link Iterable} equivalent to this method, so use this method to wrap each
   * individual iterator as it is generated.
   *
   * @param iterator the backing iterator. The {@link PeekingIterator} assumes ownership of this
   *     iterator, so users should cease making direct calls to it after calling this method.
   * @return a peeking iterator backed by that iterator. Apart from the additional {@link
   *     PeekingIterator#peek()} method, this iterator behaves exactly the same as {@code iterator}.
   */
  public static <T extends @Nullable Object> PeekingIterator<T> peekingIterator(
      Iterator<? extends T> iterator) {
    if (iterator instanceof PeekingImpl) {
      // Safe to cast <? extends T> to <T> because PeekingImpl only uses T
      // covariantly (and cannot be subclassed to add non-covariant uses).
      @SuppressWarnings("unchecked")
      PeekingImpl<T> peeking = (PeekingImpl<T>) iterator;
      return peeking;
    }
    return new PeekingImpl<>(iterator);
  }

  /**
   * Simply returns its argument.
   *
   * @deprecated no need to use this
   * @since 10.0
   */
  @Deprecated
  public static <T extends @Nullable Object> PeekingIterator<T> peekingIterator(
      PeekingIterator<T> iterator) {
    return checkNotNull(iterator);
  }

  /**
   * Returns an iterator over the merged contents of all given {@code iterators}, traversing every
   * element of the input iterators. Equivalent entries will not be de-duplicated.
   *
   * <p>Callers must ensure that the source {@code iterators} are in non-descending order as this
   * method does not sort its input.
   *
   * <p>For any equivalent elements across all {@code iterators}, it is undefined which element is
   * returned first.
   *
   * @since 11.0
   */
  @Beta
  public static <T extends @Nullable Object> UnmodifiableIterator<T> mergeSorted(
      Iterable<? extends Iterator<? extends T>> iterators, Comparator<? super T> comparator) {
    checkNotNull(iterators, "iterators");
    checkNotNull(comparator, "comparator");

    return new MergingIterator<>(iterators, comparator);
  }

  /**
   * An iterator that performs a lazy N-way merge, calculating the next value each time the iterator
   * is polled. This amortizes the sorting cost over the iteration and requires less memory than
   * sorting all elements at once.
   *
   * <p>Retrieving a single element takes approximately O(log(M)) time, where M is the number of
   * iterators. (Retrieving all elements takes approximately O(N*log(M)) time, where N is the total
   * number of elements.)
   */
  private static class MergingIterator<T extends @Nullable Object> extends UnmodifiableIterator<T> {
    final Queue<PeekingIterator<T>> queue;

    public MergingIterator(
        Iterable<? extends Iterator<? extends T>> iterators, Comparator<? super T> itemComparator) {
      // A comparator that's used by the heap, allowing the heap
      // to be sorted based on the top of each iterator.
      Comparator<PeekingIterator<T>> heapComparator =
          (PeekingIterator<T> o1, PeekingIterator<T> o2) ->
              itemComparator.compare(o1.peek(), o2.peek());

      queue = new PriorityQueue<>(2, heapComparator);

      for (Iterator<? extends T> iterator : iterators) {
        if (iterator.hasNext()) {
          queue.add(Iterators.peekingIterator(iterator));
        }
      }
    }

    @Override
    public boolean hasNext() {
      return !queue.isEmpty();
    }

    @Override
    @ParametricNullness
    public T next() {
      PeekingIterator<T> nextIter = queue.remove();
      T next = nextIter.next();
      if (nextIter.hasNext()) {
        queue.add(nextIter);
      }
      return next;
    }
  }

  private static class ConcatenatedIterator<T extends @Nullable Object> implements Iterator<T> {
    /* The last iterator to return an element.  Calls to remove() go to this iterator. */
    @CheckForNull private Iterator<? extends T> toRemove;

    /* The iterator currently returning elements. */
    private Iterator<? extends T> iterator;

    /*
     * We track the "meta iterators," the iterators-of-iterators, below.  Usually, topMetaIterator
     * is the only one in use, but if we encounter nested concatenations, we start a deque of
     * meta-iterators rather than letting the nesting get arbitrarily deep.  This keeps each
     * operation O(1).
     */

    @CheckForNull private Iterator<? extends Iterator<? extends T>> topMetaIterator;

    // Only becomes nonnull if we encounter nested concatenations.
    @CheckForNull private Deque<Iterator<? extends Iterator<? extends T>>> metaIterators;

    ConcatenatedIterator(Iterator<? extends Iterator<? extends T>> metaIterator) {
      iterator = emptyIterator();
      topMetaIterator = checkNotNull(metaIterator);
    }

    // Returns a nonempty meta-iterator or, if all meta-iterators are empty, null.
    @CheckForNull
    private Iterator<? extends Iterator<? extends T>> getTopMetaIterator() {
      while (topMetaIterator == null || !topMetaIterator.hasNext()) {
        if (metaIterators != null && !metaIterators.isEmpty()) {
          topMetaIterator = metaIterators.removeFirst();
        } else {
          return null;
        }
      }
      return topMetaIterator;
    }

    @Override
    public boolean hasNext() {
      while (!checkNotNull(iterator).hasNext()) {
        // this weird checkNotNull positioning appears required by our tests, which expect
        // both hasNext and next to throw NPE if an input iterator is null.

        topMetaIterator = getTopMetaIterator();
        if (topMetaIterator == null) {
          return false;
        }

        iterator = topMetaIterator.next();

        if (iterator instanceof ConcatenatedIterator) {
          // Instead of taking linear time in the number of nested concatenations, unpack
          // them into the queue
          @SuppressWarnings("unchecked")
          ConcatenatedIterator<T> topConcat = (ConcatenatedIterator<T>) iterator;
          iterator = topConcat.iterator;

          // topConcat.topMetaIterator, then topConcat.metaIterators, then this.topMetaIterator,
          // then this.metaIterators

          if (this.metaIterators == null) {
            this.metaIterators = new ArrayDeque<>();
          }
          this.metaIterators.addFirst(this.topMetaIterator);
          if (topConcat.metaIterators != null) {
            while (!topConcat.metaIterators.isEmpty()) {
              this.metaIterators.addFirst(topConcat.metaIterators.removeLast());
            }
          }
          this.topMetaIterator = topConcat.topMetaIterator;
        }
      }
      return true;
    }

    @Override
    @ParametricNullness
    public T next() {
      if (hasNext()) {
        toRemove = iterator;
        return iterator.next();
      } else {
        throw new NoSuchElementException();
      }
    }

    @Override
    public void remove() {
      if (toRemove == null) {
        throw new IllegalStateException("no calls to next() since the last call to remove()");
      }
      toRemove.remove();
      toRemove = null;
    }
  }

  /** Used to avoid http://bugs.sun.com/view_bug.do?bug_id=6558557 */
  static <T extends @Nullable Object> ListIterator<T> cast(Iterator<T> iterator) {
    return (ListIterator<T>) iterator;
  }
}<|MERGE_RESOLUTION|>--- conflicted
+++ resolved
@@ -177,12 +177,8 @@
   }
 
   /** Returns {@code true} if {@code iterator} contains {@code element}. */
-<<<<<<< HEAD
   @Pure
-  public static boolean contains(Iterator<?> iterator, @Nullable Object element) {
-=======
   public static boolean contains(Iterator<?> iterator, @CheckForNull Object element) {
->>>>>>> 0a17f4a4
     if (element == null) {
       while (iterator.hasNext()) {
         if (iterator.next() == null) {
@@ -643,13 +639,9 @@
         if (!hasNext()) {
           throw new NoSuchElementException();
         }
-<<<<<<< HEAD
-        @Nullable Object[] array = new Object[size];
-=======
         @SuppressWarnings("unchecked") // we only put Ts in it
         @Nullable
         T[] array = (@Nullable T[]) new Object[size];
->>>>>>> 0a17f4a4
         int count = 0;
         for (; count < size && iterator.hasNext(); count++) {
           array[count] = iterator.next();
