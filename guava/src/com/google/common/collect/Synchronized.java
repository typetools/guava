--- conflicted
+++ resolved
@@ -16,11 +16,8 @@
 
 package com.google.common.collect;
 
-<<<<<<< HEAD
 import org.checkerframework.checker.index.qual.GTENegativeOne;
 import org.checkerframework.checker.index.qual.NonNegative;
-=======
->>>>>>> 0630124a
 import org.checkerframework.dataflow.qual.Pure;
 import org.checkerframework.dataflow.qual.SideEffectFree;
 import org.checkerframework.framework.qual.AnnotatedFor;
@@ -213,11 +210,7 @@
     }
 
     @Override
-<<<<<<< HEAD
-    public boolean remove(@Nullable Object o) {
-=======
     public boolean remove(@NullableDecl Object o) {
->>>>>>> 0630124a
       synchronized (mutex) {
         return delegate().remove(o);
       }
@@ -411,11 +404,7 @@
 
     @Pure
     @Override
-<<<<<<< HEAD
     public @GTENegativeOne int indexOf(@org.checkerframework.checker.nullness.qual.Nullable Object o) {
-=======
-    public int indexOf(@org.checkerframework.checker.nullness.qual.Nullable Object o) {
->>>>>>> 0630124a
       synchronized (mutex) {
         return delegate().indexOf(o);
       }
@@ -423,11 +412,7 @@
 
     @Pure
     @Override
-<<<<<<< HEAD
     public @GTENegativeOne int lastIndexOf(@org.checkerframework.checker.nullness.qual.Nullable Object o) {
-=======
-    public int lastIndexOf(@org.checkerframework.checker.nullness.qual.Nullable Object o) {
->>>>>>> 0630124a
       synchronized (mutex) {
         return delegate().lastIndexOf(o);
       }
@@ -533,11 +518,7 @@
     }
 
     @Override
-<<<<<<< HEAD
     public @NonNegative int count(@org.checkerframework.checker.nullness.qual.Nullable Object o) {
-=======
-    public int count(@org.checkerframework.checker.nullness.qual.Nullable Object o) {
->>>>>>> 0630124a
       synchronized (mutex) {
         return delegate().count(o);
       }
@@ -551,11 +532,7 @@
     }
 
     @Override
-<<<<<<< HEAD
     public @NonNegative int remove(@org.checkerframework.checker.nullness.qual.Nullable Object o, @NonNegative int n) {
-=======
-    public int remove(@org.checkerframework.checker.nullness.qual.Nullable Object o, int n) {
->>>>>>> 0630124a
       synchronized (mutex) {
         return delegate().remove(o, n);
       }
@@ -1150,11 +1127,7 @@
     }
 
     @Override
-<<<<<<< HEAD
-    public @Nullable V get(@Nullable Object key) {
-=======
     public @NullableDecl V get(@NullableDecl Object key) {
->>>>>>> 0630124a
       synchronized (mutex) {
         return delegate().get(key);
       }
@@ -1259,11 +1232,7 @@
     }
 
     @Override
-<<<<<<< HEAD
-    public @Nullable V remove(@Nullable Object key) {
-=======
     public @NullableDecl V remove(@NullableDecl Object key) {
->>>>>>> 0630124a
       synchronized (mutex) {
         return delegate().remove(key);
       }
