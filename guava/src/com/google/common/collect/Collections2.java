--- conflicted
+++ resolved
@@ -16,11 +16,8 @@
 
 package com.google.common.collect;
 
-<<<<<<< HEAD
 import org.checkerframework.checker.index.qual.GTENegativeOne;
 import org.checkerframework.checker.index.qual.NonNegative;
-=======
->>>>>>> 0630124a
 import org.checkerframework.dataflow.qual.Pure;
 import org.checkerframework.framework.qual.AnnotatedFor;
 
@@ -207,11 +204,7 @@
     }
 
     @Override
-<<<<<<< HEAD
-    public boolean remove(@Nullable Object element) {
-=======
     public boolean remove(@NullableDecl Object element) {
->>>>>>> 0630124a
       return contains(element) && unfiltered.remove(element);
     }
 
