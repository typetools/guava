--- conflicted
+++ resolved
@@ -362,15 +362,8 @@
     return sb.append(']').toString();
   }
 
-<<<<<<< HEAD
-  /**
-   * Returns best-effort-sized StringBuilder based on the given collection size.
-   */
+  /** Returns best-effort-sized StringBuilder based on the given collection size. */
   static StringBuilder newStringBuilderForCollection(@NonNegative int size) {
-=======
-  /** Returns best-effort-sized StringBuilder based on the given collection size. */
-  static StringBuilder newStringBuilderForCollection(int size) {
->>>>>>> d788bc15
     checkNonnegative(size, "size");
     return new StringBuilder((int) Math.min(size * 8L, Ints.MAX_POWER_OF_TWO));
   }
