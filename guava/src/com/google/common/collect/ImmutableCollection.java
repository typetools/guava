/*
 * Copyright (C) 2008 The Guava Authors
 *
 * Licensed under the Apache License, Version 2.0 (the "License");
 * you may not use this file except in compliance with the License.
 * You may obtain a copy of the License at
 *
 * http://www.apache.org/licenses/LICENSE-2.0
 *
 * Unless required by applicable law or agreed to in writing, software
 * distributed under the License is distributed on an "AS IS" BASIS,
 * WITHOUT WARRANTIES OR CONDITIONS OF ANY KIND, either express or implied.
 * See the License for the specific language governing permissions and
 * limitations under the License.
 */

package com.google.common.collect;

import static com.google.common.base.Preconditions.checkNotNull;

import com.google.common.annotations.GwtCompatible;
import com.google.errorprone.annotations.CanIgnoreReturnValue;
import com.google.errorprone.annotations.DoNotMock;
import java.io.Serializable;
import java.util.AbstractCollection;
import java.util.Collection;
import java.util.Collections;
import java.util.HashSet;
import java.util.Iterator;
import java.util.List;
import java.util.Spliterator;
import java.util.Spliterators;
import java.util.function.Predicate;
import org.checkerframework.checker.nullness.qual.NonNull;
import org.checkerframework.checker.nullness.qual.Nullable;
import org.checkerframework.dataflow.qual.Pure;
import org.checkerframework.framework.qual.AnnotatedFor;

/**
 * A {@link Collection} whose contents will never change, and which offers a few additional
 * guarantees detailed below.
 *
 * <p><b>Warning:</b> avoid <i>direct</i> usage of {@link ImmutableCollection} as a type (just as
 * with {@link Collection} itself). Prefer subtypes such as {@link ImmutableSet} or {@link
 * ImmutableList}, which have well-defined {@link #equals} semantics, thus avoiding a common source
 * of bugs and confusion.
 *
 * <h3>About <i>all</i> {@code Immutable-} collections</h3>
 *
 * <p>The remainder of this documentation applies to every public {@code Immutable-} type in this
 * package, whether it is a subtype of {@code ImmutableCollection} or not.
 *
 * <h4>Guarantees</h4>
 *
 * <p>Each makes the following guarantees:
 *
 * <ul>
 *   <li><b>Shallow immutability.</b> Elements can never be added, removed or replaced in this
 *       collection. This is a stronger guarantee than that of {@link
 *       Collections#unmodifiableCollection}, whose contents change whenever the wrapped collection
 *       is modified.
 *   <li><b>Null-hostility.</b> This collection will never contain a null element.
 *   <li><b>Deterministic iteration.</b> The iteration order is always well-defined, depending on
 *       how the collection was created. Typically this is insertion order unless an explicit
 *       ordering is otherwise specified (e.g. {@link ImmutableSortedSet#naturalOrder}). See the
 *       appropriate factory method for details. View collections such as {@link
 *       ImmutableMultiset#elementSet} iterate in the same order as the parent, except as noted.
 *   <li><b>Thread safety.</b> It is safe to access this collection concurrently from multiple
 *       threads.
 *   <li><b>Integrity.</b> This type cannot be subclassed outside this package (which would allow
 *       these guarantees to be violated).
 * </ul>
 *
 * <h4>"Interfaces", not implementations</h4>
 *
 * <p>These are classes instead of interfaces to prevent external subtyping, but should be thought
 * of as interfaces in every important sense. Each public class such as {@link ImmutableSet} is a
 * <i>type</i> offering meaningful behavioral guarantees. This is substantially different from the
 * case of (say) {@link HashSet}, which is an <i>implementation</i>, with semantics that were
 * largely defined by its supertype.
 *
 * <p>For field types and method return types, you should generally use the immutable type (such as
 * {@link ImmutableList}) instead of the general collection interface type (such as {@link List}).
 * This communicates to your callers all of the semantic guarantees listed above, which is almost
 * always very useful information.
 *
 * <p>On the other hand, a <i>parameter</i> type of {@link ImmutableList} is generally a nuisance to
 * callers. Instead, accept {@link Iterable} and have your method or constructor body pass it to the
 * appropriate {@code copyOf} method itself.
 *
 * <p>Expressing the immutability guarantee directly in the type that user code references is a
 * powerful advantage. Although Java offers certain immutable collection factory methods, such as
 * {@link Collections#singleton(Object)} and <a
 * href="https://docs.oracle.com/javase/9/docs/api/java/util/Set.html#immutable">{@code Set.of}</a>,
 * we recommend using <i>these</i> classes instead for this reason (as well as for consistency).
 *
 * <h4>Creation</h4>
 *
 * <p>Except for logically "abstract" types like {@code ImmutableCollection} itself, each {@code
 * Immutable} type provides the static operations you need to obtain instances of that type. These
 * usually include:
 *
 * <ul>
 *   <li>Static methods named {@code of}, accepting an explicit list of elements or entries.
 *   <li>Static methods named {@code copyOf} (or {@code copyOfSorted}), accepting an existing
 *       collection whose contents should be copied.
 *   <li>A static nested {@code Builder} class which can be used to populate a new immutable
 *       instance.
 * </ul>
 *
 * <h4>Warnings</h4>
 *
 * <ul>
 *   <li><b>Warning:</b> as with any collection, it is almost always a bad idea to modify an element
 *       (in a way that affects its {@link Object#equals} behavior) while it is contained in a
 *       collection. Undefined behavior and bugs will result. It's generally best to avoid using
 *       mutable objects as elements at all, as many users may expect your "immutable" object to be
 *       <i>deeply</i> immutable.
 * </ul>
 *
 * <h4>Performance notes</h4>
 *
 * <ul>
 *   <li>Implementations can be generally assumed to prioritize memory efficiency, then speed of
 *       access, and lastly speed of creation.
 *   <li>The {@code copyOf} methods will sometimes recognize that the actual copy operation is
 *       unnecessary; for example, {@code copyOf(copyOf(anArrayList))} should copy the data only
 *       once. This reduces the expense of habitually making defensive copies at API boundaries.
 *       However, the precise conditions for skipping the copy operation are undefined.
 *   <li><b>Warning:</b> a view collection such as {@link ImmutableMap#keySet} or {@link
 *       ImmutableList#subList} may retain a reference to the entire data set, preventing it from
 *       being garbage collected. If some of the data is no longer reachable through other means,
 *       this constitutes a memory leak. Pass the view collection to the appropriate {@code copyOf}
 *       method to obtain a correctly-sized copy.
 *   <li>The performance of using the associated {@code Builder} class can be assumed to be no
 *       worse, and possibly better, than creating a mutable collection and copying it.
 *   <li>Implementations generally do not cache hash codes. If your element or key type has a slow
 *       {@code hashCode} implementation, it should cache it itself.
 * </ul>
 *
 * <h4>Example usage</h4>
 *
 * <pre>{@code
 * class Foo {
 *   private static final ImmutableSet<String> RESERVED_CODES =
 *       ImmutableSet.of("AZ", "CQ", "ZX");
 *
 *   private final ImmutableSet<String> codes;
 *
 *   public Foo(Iterable<String> codes) {
 *     this.codes = ImmutableSet.copyOf(codes);
 *     checkArgument(Collections.disjoint(this.codes, RESERVED_CODES));
 *   }
 * }
 * }</pre>
 *
 * <h3>See also</h3>
 *
 * <p>See the Guava User Guide article on <a href=
 * "https://github.com/google/guava/wiki/ImmutableCollectionsExplained"> immutable collections</a>.
 *
 * @since 2.0
 */
<<<<<<< HEAD
@AnnotatedFor({"nullness"})
=======
@DoNotMock("Use ImmutableList.of or another implementation")
>>>>>>> a1b3c068
@GwtCompatible(emulated = true)
@SuppressWarnings("serial") // we're overriding default serialization
// TODO(kevinb): I think we should push everything down to "BaseImmutableCollection" or something,
// just to do everything we can to emphasize the "practically an interface" nature of this class.
public abstract class ImmutableCollection<E extends @NonNull Object> extends AbstractCollection<E> implements Serializable {
  /*
   * We expect SIZED (and SUBSIZED, if applicable) to be added by the spliterator factory methods.
   * These are properties of the collection as a whole; SIZED and SUBSIZED are more properties of
   * the spliterator implementation.
   */
  static final int SPLITERATOR_CHARACTERISTICS =
      Spliterator.IMMUTABLE | Spliterator.NONNULL | Spliterator.ORDERED;

  ImmutableCollection() {}

  /** Returns an unmodifiable iterator across the elements in this collection. */
  @Override
  public abstract UnmodifiableIterator<E> iterator();

  @Override
  public Spliterator<E> spliterator() {
    return Spliterators.spliterator(this, SPLITERATOR_CHARACTERISTICS);
  }

  private static final Object[] EMPTY_ARRAY = {};

  @Override
  public final @Nullable Object[] toArray() {
    return toArray(EMPTY_ARRAY);
  }

  @CanIgnoreReturnValue
  @Override
  public final <T> @Nullable T[] toArray(T[] other) {
    checkNotNull(other);
    int size = size();

    if (other.length < size) {
      Object[] internal = internalArray();
      if (internal != null) {
        return Platform.copy(internal, internalArrayStart(), internalArrayEnd(), other);
      }
      other = ObjectArrays.newArray(other, size);
    } else if (other.length > size) {
      other[size] = null;
    }
    copyIntoArray(other, 0);
    return other;
  }

  /** If this collection is backed by an array of its elements in insertion order, returns it. */
  @Nullable
  Object[] internalArray() {
    return null;
  }

  /**
   * If this collection is backed by an array of its elements in insertion order, returns the offset
   * where this collection's elements start.
   */
  int internalArrayStart() {
    throw new UnsupportedOperationException();
  }

  /**
   * If this collection is backed by an array of its elements in insertion order, returns the offset
   * where this collection's elements end.
   */
  int internalArrayEnd() {
    throw new UnsupportedOperationException();
  }

  @Pure
  @Override
  public abstract boolean contains(@Nullable Object object);

  /**
   * Guaranteed to throw an exception and leave the collection unmodified.
   *
   * @throws UnsupportedOperationException always
   * @deprecated Unsupported operation.
   */
  @CanIgnoreReturnValue
  @Deprecated
  @Override
  public final boolean add(E e) {
    throw new UnsupportedOperationException();
  }

  /**
   * Guaranteed to throw an exception and leave the collection unmodified.
   *
   * @throws UnsupportedOperationException always
   * @deprecated Unsupported operation.
   */
  @CanIgnoreReturnValue
  @Deprecated
  @Override
  public final boolean remove(@Nullable Object object) {
    throw new UnsupportedOperationException();
  }

  /**
   * Guaranteed to throw an exception and leave the collection unmodified.
   *
   * @throws UnsupportedOperationException always
   * @deprecated Unsupported operation.
   */
  @CanIgnoreReturnValue
  @Deprecated
  @Override
  public final boolean addAll(Collection<? extends E> newElements) {
    throw new UnsupportedOperationException();
  }

  /**
   * Guaranteed to throw an exception and leave the collection unmodified.
   *
   * @throws UnsupportedOperationException always
   * @deprecated Unsupported operation.
   */
  @CanIgnoreReturnValue
  @Deprecated
  @Override
  public final boolean removeAll(Collection<?> oldElements) {
    throw new UnsupportedOperationException();
  }

  /**
   * Guaranteed to throw an exception and leave the collection unmodified.
   *
   * @throws UnsupportedOperationException always
   * @deprecated Unsupported operation.
   */
  @CanIgnoreReturnValue
  @Deprecated
  @Override
  public final boolean removeIf(Predicate<? super E> filter) {
    throw new UnsupportedOperationException();
  }

  /**
   * Guaranteed to throw an exception and leave the collection unmodified.
   *
   * @throws UnsupportedOperationException always
   * @deprecated Unsupported operation.
   */
  @Deprecated
  @Override
  public final boolean retainAll(Collection<?> elementsToKeep) {
    throw new UnsupportedOperationException();
  }

  /**
   * Guaranteed to throw an exception and leave the collection unmodified.
   *
   * @throws UnsupportedOperationException always
   * @deprecated Unsupported operation.
   */
  @Deprecated
  @Override
  public final void clear() {
    throw new UnsupportedOperationException();
  }

  /**
   * Returns an {@code ImmutableList} containing the same elements, in the same order, as this
   * collection.
   *
   * <p><b>Performance note:</b> in most cases this method can return quickly without actually
   * copying anything. The exact circumstances under which the copy is performed are undefined and
   * subject to change.
   *
   * @since 2.0
   */
  public ImmutableList<E> asList() {
    switch (size()) {
      case 0:
        return ImmutableList.of();
      case 1:
        return ImmutableList.of(iterator().next());
      default:
        return new RegularImmutableAsList<E>(this, toArray());
    }
  }

  /**
   * Returns {@code true} if this immutable collection's implementation contains references to
   * user-created objects that aren't accessible via this collection's methods. This is generally
   * used to determine whether {@code copyOf} implementations should make an explicit copy to avoid
   * memory leaks.
   */
  abstract boolean isPartialView();

  /**
   * Copies the contents of this immutable collection into the specified array at the specified
   * offset. Returns {@code offset + size()}.
   */
  @CanIgnoreReturnValue
  int copyIntoArray(Object[] dst, int offset) {
    for (E e : this) {
      dst[offset++] = e;
    }
    return offset;
  }

  Object writeReplace() {
    // We serialize by default to ImmutableList, the simplest thing that works.
    return new ImmutableList.SerializedForm(toArray());
  }

  /**
   * Abstract base class for builders of {@link ImmutableCollection} types.
   *
   * @since 10.0
   */
  @DoNotMock
  public abstract static class Builder<E> {
    static final int DEFAULT_INITIAL_CAPACITY = 4;

    static int expandedCapacity(int oldCapacity, int minCapacity) {
      if (minCapacity < 0) {
        throw new AssertionError("cannot store more than MAX_VALUE elements");
      }
      // careful of overflow!
      int newCapacity = oldCapacity + (oldCapacity >> 1) + 1;
      if (newCapacity < minCapacity) {
        newCapacity = Integer.highestOneBit(minCapacity - 1) << 1;
      }
      if (newCapacity < 0) {
        newCapacity = Integer.MAX_VALUE;
        // guaranteed to be >= newCapacity
      }
      return newCapacity;
    }

    Builder() {}

    /**
     * Adds {@code element} to the {@code ImmutableCollection} being built.
     *
     * <p>Note that each builder class covariantly returns its own type from this method.
     *
     * @param element the element to add
     * @return this {@code Builder} instance
     * @throws NullPointerException if {@code element} is null
     */
    @CanIgnoreReturnValue
    public abstract Builder<E> add(E element);

    /**
     * Adds each element of {@code elements} to the {@code ImmutableCollection} being built.
     *
     * <p>Note that each builder class overrides this method in order to covariantly return its own
     * type.
     *
     * @param elements the elements to add
     * @return this {@code Builder} instance
     * @throws NullPointerException if {@code elements} is null or contains a null element
     */
    @CanIgnoreReturnValue
    public Builder<E> add(E... elements) {
      for (E element : elements) {
        add(element);
      }
      return this;
    }

    /**
     * Adds each element of {@code elements} to the {@code ImmutableCollection} being built.
     *
     * <p>Note that each builder class overrides this method in order to covariantly return its own
     * type.
     *
     * @param elements the elements to add
     * @return this {@code Builder} instance
     * @throws NullPointerException if {@code elements} is null or contains a null element
     */
    @CanIgnoreReturnValue
    public Builder<E> addAll(Iterable<? extends E> elements) {
      for (E element : elements) {
        add(element);
      }
      return this;
    }

    /**
     * Adds each element of {@code elements} to the {@code ImmutableCollection} being built.
     *
     * <p>Note that each builder class overrides this method in order to covariantly return its own
     * type.
     *
     * @param elements the elements to add
     * @return this {@code Builder} instance
     * @throws NullPointerException if {@code elements} is null or contains a null element
     */
    @CanIgnoreReturnValue
    public Builder<E> addAll(Iterator<? extends E> elements) {
      while (elements.hasNext()) {
        add(elements.next());
      }
      return this;
    }

    /**
     * Returns a newly-created {@code ImmutableCollection} of the appropriate type, containing the
     * elements provided to this builder.
     *
     * <p>Note that each builder class covariantly returns the appropriate type of {@code
     * ImmutableCollection} from this method.
     */
    public abstract ImmutableCollection<E> build();
  }
}<|MERGE_RESOLUTION|>--- conflicted
+++ resolved
@@ -161,11 +161,8 @@
  *
  * @since 2.0
  */
-<<<<<<< HEAD
 @AnnotatedFor({"nullness"})
-=======
 @DoNotMock("Use ImmutableList.of or another implementation")
->>>>>>> a1b3c068
 @GwtCompatible(emulated = true)
 @SuppressWarnings("serial") // we're overriding default serialization
 // TODO(kevinb): I think we should push everything down to "BaseImmutableCollection" or something,
