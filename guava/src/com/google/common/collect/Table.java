/*
 * Copyright (C) 2008 The Guava Authors
 *
 * Licensed under the Apache License, Version 2.0 (the "License");
 * you may not use this file except in compliance with the License.
 * You may obtain a copy of the License at
 *
 * http://www.apache.org/licenses/LICENSE-2.0
 *
 * Unless required by applicable law or agreed to in writing, software
 * distributed under the License is distributed on an "AS IS" BASIS,
 * WITHOUT WARRANTIES OR CONDITIONS OF ANY KIND, either express or implied.
 * See the License for the specific language governing permissions and
 * limitations under the License.
 */

package com.google.common.collect;

import com.google.common.annotations.GwtCompatible;
import com.google.common.base.Objects;
import com.google.errorprone.annotations.CanIgnoreReturnValue;
import com.google.errorprone.annotations.CompatibleWith;
import com.google.errorprone.annotations.DoNotMock;
import java.util.Collection;
import java.util.Map;
import java.util.Set;
import javax.annotation.CheckForNull;
import org.checkerframework.checker.nullness.qual.Nullable;

/**
 * A collection that associates an ordered pair of keys, called a row key and a column key, with a
 * single value. A table may be sparse, with only a small fraction of row key / column key pairs
 * possessing a corresponding value.
 *
 * <p>The mappings corresponding to a given row key may be viewed as a {@link Map} whose keys are
 * the columns. The reverse is also available, associating a column with a row key / value map. Note
 * that, in some implementations, data access by column key may have fewer supported operations or
 * worse performance than data access by row key.
 *
 * <p>The methods returning collections or maps always return views of the underlying table.
 * Updating the table can change the contents of those collections, and updating the collections
 * will change the table.
 *
 * <p>All methods that modify the table are optional, and the views returned by the table may or may
 * not be modifiable. When modification isn't supported, those methods will throw an {@link
 * UnsupportedOperationException}.
 *
 * <p>See the Guava User Guide article on <a href=
 * "https://github.com/google/guava/wiki/NewCollectionTypesExplained#table">{@code Table}</a>.
 *
 * @author Jared Levy
 * @param <R> the type of the table row keys
 * @param <C> the type of the table column keys
 * @param <V> the type of the mapped values
 * @since 7.0
 */
@DoNotMock("Use ImmutableTable, HashBasedTable, or another implementation")
@GwtCompatible
@ElementTypesAreNonnullByDefault
public interface Table<
    R extends @Nullable Object, C extends @Nullable Object, V extends @Nullable Object> {
  // TODO(jlevy): Consider adding methods similar to ConcurrentMap methods.

  // Accessors

  /**
   * Returns {@code true} if the table contains a mapping with the specified row and column keys.
   *
   * @param rowKey key of row to search for
   * @param columnKey key of column to search for
   */
  boolean contains(
<<<<<<< HEAD
      @CompatibleWith("R") @Nullable Object rowKey,
      @CompatibleWith("C") @Nullable Object columnKey);
=======
      @CompatibleWith("R") @CheckForNull Object rowKey,
      @CompatibleWith("C") @CheckForNull Object columnKey);
>>>>>>> 0a17f4a4

  /**
   * Returns {@code true} if the table contains a mapping with the specified row key.
   *
   * @param rowKey key of row to search for
   */
<<<<<<< HEAD
  boolean containsRow(@CompatibleWith("R") @Nullable Object rowKey);
=======
  boolean containsRow(@CompatibleWith("R") @CheckForNull Object rowKey);
>>>>>>> 0a17f4a4

  /**
   * Returns {@code true} if the table contains a mapping with the specified column.
   *
   * @param columnKey key of column to search for
   */
<<<<<<< HEAD
  boolean containsColumn(@CompatibleWith("C") @Nullable Object columnKey);
=======
  boolean containsColumn(@CompatibleWith("C") @CheckForNull Object columnKey);
>>>>>>> 0a17f4a4

  /**
   * Returns {@code true} if the table contains a mapping with the specified value.
   *
   * @param value value to search for
   */
<<<<<<< HEAD
  boolean containsValue(@CompatibleWith("V") @Nullable Object value);
=======
  boolean containsValue(@CompatibleWith("V") @CheckForNull Object value);
>>>>>>> 0a17f4a4

  /**
   * Returns the value corresponding to the given row and column keys, or {@code null} if no such
   * mapping exists.
   *
   * @param rowKey key of row to search for
   * @param columnKey key of column to search for
   */
  @CheckForNull
  V get(
<<<<<<< HEAD
      @CompatibleWith("R") @Nullable Object rowKey,
      @CompatibleWith("C") @Nullable Object columnKey);
=======
      @CompatibleWith("R") @CheckForNull Object rowKey,
      @CompatibleWith("C") @CheckForNull Object columnKey);
>>>>>>> 0a17f4a4

  /** Returns {@code true} if the table contains no mappings. */
  boolean isEmpty();

  /** Returns the number of row key / column key / value mappings in the table. */
  int size();

  /**
   * Compares the specified object with this table for equality. Two tables are equal when their
   * cell views, as returned by {@link #cellSet}, are equal.
   */
  @Override
  boolean equals(@CheckForNull Object obj);

  /**
   * Returns the hash code for this table. The hash code of a table is defined as the hash code of
   * its cell view, as returned by {@link #cellSet}.
   */
  @Override
  int hashCode();

  // Mutators

  /** Removes all mappings from the table. */
  void clear();

  /**
   * Associates the specified value with the specified keys. If the table already contained a
   * mapping for those keys, the old value is replaced with the specified value.
   *
   * @param rowKey row key that the value should be associated with
   * @param columnKey column key that the value should be associated with
   * @param value value to be associated with the specified keys
   * @return the value previously associated with the keys, or {@code null} if no mapping existed
   *     for the keys
   */
  @CanIgnoreReturnValue
  @CheckForNull
  V put(@ParametricNullness R rowKey, @ParametricNullness C columnKey, @ParametricNullness V value);

  /**
   * Copies all mappings from the specified table to this table. The effect is equivalent to calling
   * {@link #put} with each row key / column key / value mapping in {@code table}.
   *
   * @param table the table to add to this table
   */
  void putAll(Table<? extends R, ? extends C, ? extends V> table);

  /**
   * Removes the mapping, if any, associated with the given keys.
   *
   * @param rowKey row key of mapping to be removed
   * @param columnKey column key of mapping to be removed
   * @return the value previously associated with the keys, or {@code null} if no such value existed
   */
  @CanIgnoreReturnValue
  @CheckForNull
  V remove(
<<<<<<< HEAD
      @CompatibleWith("R") @Nullable Object rowKey,
      @CompatibleWith("C") @Nullable Object columnKey);
=======
      @CompatibleWith("R") @CheckForNull Object rowKey,
      @CompatibleWith("C") @CheckForNull Object columnKey);
>>>>>>> 0a17f4a4

  // Views

  /**
   * Returns a view of all mappings that have the given row key. For each row key / column key /
   * value mapping in the table with that row key, the returned map associates the column key with
   * the value. If no mappings in the table have the provided row key, an empty map is returned.
   *
   * <p>Changes to the returned map will update the underlying table, and vice versa.
   *
   * @param rowKey key of row to search for in the table
   * @return the corresponding map from column keys to values
   */
  Map<C, V> row(@ParametricNullness R rowKey);

  /**
   * Returns a view of all mappings that have the given column key. For each row key / column key /
   * value mapping in the table with that column key, the returned map associates the row key with
   * the value. If no mappings in the table have the provided column key, an empty map is returned.
   *
   * <p>Changes to the returned map will update the underlying table, and vice versa.
   *
   * @param columnKey key of column to search for in the table
   * @return the corresponding map from row keys to values
   */
  Map<R, V> column(@ParametricNullness C columnKey);

  /**
   * Returns a set of all row key / column key / value triplets. Changes to the returned set will
   * update the underlying table, and vice versa. The cell set does not support the {@code add} or
   * {@code addAll} methods.
   *
   * @return set of table cells consisting of row key / column key / value triplets
   */
  Set<Cell<R, C, V>> cellSet();

  /**
   * Returns a set of row keys that have one or more values in the table. Changes to the set will
   * update the underlying table, and vice versa.
   *
   * @return set of row keys
   */
  Set<R> rowKeySet();

  /**
   * Returns a set of column keys that have one or more values in the table. Changes to the set will
   * update the underlying table, and vice versa.
   *
   * @return set of column keys
   */
  Set<C> columnKeySet();

  /**
   * Returns a collection of all values, which may contain duplicates. Changes to the returned
   * collection will update the underlying table, and vice versa.
   *
   * @return collection of values
   */
  Collection<V> values();

  /**
   * Returns a view that associates each row key with the corresponding map from column keys to
   * values. Changes to the returned map will update this table. The returned map does not support
   * {@code put()} or {@code putAll()}, or {@code setValue()} on its entries.
   *
   * <p>In contrast, the maps returned by {@code rowMap().get()} have the same behavior as those
   * returned by {@link #row}. Those maps may support {@code setValue()}, {@code put()}, and {@code
   * putAll()}.
   *
   * @return a map view from each row key to a secondary map from column keys to values
   */
  Map<R, Map<C, V>> rowMap();

  /**
   * Returns a view that associates each column key with the corresponding map from row keys to
   * values. Changes to the returned map will update this table. The returned map does not support
   * {@code put()} or {@code putAll()}, or {@code setValue()} on its entries.
   *
   * <p>In contrast, the maps returned by {@code columnMap().get()} have the same behavior as those
   * returned by {@link #column}. Those maps may support {@code setValue()}, {@code put()}, and
   * {@code putAll()}.
   *
   * @return a map view from each column key to a secondary map from row keys to values
   */
  Map<C, Map<R, V>> columnMap();

  /**
   * Row key / column key / value triplet corresponding to a mapping in a table.
   *
   * @since 7.0
   */
  interface Cell<
      R extends @Nullable Object, C extends @Nullable Object, V extends @Nullable Object> {
    /** Returns the row key of this cell. */
    @ParametricNullness
    R getRowKey();

    /** Returns the column key of this cell. */
    @ParametricNullness
    C getColumnKey();

    /** Returns the value of this cell. */
    @ParametricNullness
    V getValue();

    /**
     * Compares the specified object with this cell for equality. Two cells are equal when they have
     * equal row keys, column keys, and values.
     */
    @Override
    boolean equals(@CheckForNull Object obj);

    /**
     * Returns the hash code of this cell.
     *
     * <p>The hash code of a table cell is equal to {@link Objects#hashCode}{@code (e.getRowKey(),
     * e.getColumnKey(), e.getValue())}.
     */
    @Override
    int hashCode();
  }
}<|MERGE_RESOLUTION|>--- conflicted
+++ resolved
@@ -70,46 +70,29 @@
    * @param columnKey key of column to search for
    */
   boolean contains(
-<<<<<<< HEAD
-      @CompatibleWith("R") @Nullable Object rowKey,
-      @CompatibleWith("C") @Nullable Object columnKey);
-=======
       @CompatibleWith("R") @CheckForNull Object rowKey,
       @CompatibleWith("C") @CheckForNull Object columnKey);
->>>>>>> 0a17f4a4
 
   /**
    * Returns {@code true} if the table contains a mapping with the specified row key.
    *
    * @param rowKey key of row to search for
    */
-<<<<<<< HEAD
-  boolean containsRow(@CompatibleWith("R") @Nullable Object rowKey);
-=======
   boolean containsRow(@CompatibleWith("R") @CheckForNull Object rowKey);
->>>>>>> 0a17f4a4
 
   /**
    * Returns {@code true} if the table contains a mapping with the specified column.
    *
    * @param columnKey key of column to search for
    */
-<<<<<<< HEAD
-  boolean containsColumn(@CompatibleWith("C") @Nullable Object columnKey);
-=======
   boolean containsColumn(@CompatibleWith("C") @CheckForNull Object columnKey);
->>>>>>> 0a17f4a4
 
   /**
    * Returns {@code true} if the table contains a mapping with the specified value.
    *
    * @param value value to search for
    */
-<<<<<<< HEAD
-  boolean containsValue(@CompatibleWith("V") @Nullable Object value);
-=======
   boolean containsValue(@CompatibleWith("V") @CheckForNull Object value);
->>>>>>> 0a17f4a4
 
   /**
    * Returns the value corresponding to the given row and column keys, or {@code null} if no such
@@ -120,13 +103,8 @@
    */
   @CheckForNull
   V get(
-<<<<<<< HEAD
-      @CompatibleWith("R") @Nullable Object rowKey,
-      @CompatibleWith("C") @Nullable Object columnKey);
-=======
       @CompatibleWith("R") @CheckForNull Object rowKey,
       @CompatibleWith("C") @CheckForNull Object columnKey);
->>>>>>> 0a17f4a4
 
   /** Returns {@code true} if the table contains no mappings. */
   boolean isEmpty();
@@ -185,13 +163,8 @@
   @CanIgnoreReturnValue
   @CheckForNull
   V remove(
-<<<<<<< HEAD
-      @CompatibleWith("R") @Nullable Object rowKey,
-      @CompatibleWith("C") @Nullable Object columnKey);
-=======
       @CompatibleWith("R") @CheckForNull Object rowKey,
       @CompatibleWith("C") @CheckForNull Object columnKey);
->>>>>>> 0a17f4a4
 
   // Views
 
