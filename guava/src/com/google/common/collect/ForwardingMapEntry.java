/*
 * Copyright (C) 2007 The Guava Authors
 *
 * Licensed under the Apache License, Version 2.0 (the "License");
 * you may not use this file except in compliance with the License.
 * You may obtain a copy of the License at
 *
 * http://www.apache.org/licenses/LICENSE-2.0
 *
 * Unless required by applicable law or agreed to in writing, software
 * distributed under the License is distributed on an "AS IS" BASIS,
 * WITHOUT WARRANTIES OR CONDITIONS OF ANY KIND, either express or implied.
 * See the License for the specific language governing permissions and
 * limitations under the License.
 */

package com.google.common.collect;

import com.google.common.annotations.Beta;
import com.google.common.annotations.GwtCompatible;
import com.google.common.base.Objects;
import java.util.Map;
import java.util.Map.Entry;
import javax.annotation.CheckForNull;
import org.checkerframework.checker.nullness.qual.Nullable;
import org.checkerframework.dataflow.qual.Pure;
import org.checkerframework.framework.qual.AnnotatedFor;

/**
 * A map entry which forwards all its method calls to another map entry. Subclasses should override
 * one or more methods to modify the behavior of the backing map entry as desired per the <a
 * href="http://en.wikipedia.org/wiki/Decorator_pattern">decorator pattern</a>.
 *
 * <p><b>Warning:</b> The methods of {@code ForwardingMapEntry} forward <i>indiscriminately</i> to
 * the methods of the delegate. For example, overriding {@link #getValue} alone <i>will not</i>
 * change the behavior of {@link #equals}, which can lead to unexpected behavior. In this case, you
 * should override {@code equals} as well, either providing your own implementation, or delegating
 * to the provided {@code standardEquals} method.
 *
 * <p>Each of the {@code standard} methods, where appropriate, use {@link Objects#equal} to test
 * equality for both keys and values. This may not be the desired behavior for map implementations
 * that use non-standard notions of key equality, such as the entry of a {@code SortedMap} whose
 * comparator is not consistent with {@code equals}.
 *
 * <p>The {@code standard} methods are not guaranteed to be thread-safe, even when all of the
 * methods that they depend on are thread-safe.
 *
 * @author Mike Bostock
 * @author Louis Wasserman
 * @since 2.0
 */
@AnnotatedFor({"nullness"})
@GwtCompatible
<<<<<<< HEAD
@SuppressWarnings("nullness:generic.argument")
public abstract class ForwardingMapEntry<K, V> extends ForwardingObject implements Map.Entry<K, V> {
=======
@ElementTypesAreNonnullByDefault
public abstract class ForwardingMapEntry<K extends @Nullable Object, V extends @Nullable Object>
    extends ForwardingObject implements Map.Entry<K, V> {
>>>>>>> 0a17f4a4
  // TODO(lowasser): identify places where thread safety is actually lost

  /** Constructor for use by subclasses. */
  protected ForwardingMapEntry() {}

  @Override
  protected abstract Entry<K, V> delegate();

  @Pure
  @Override
  @ParametricNullness
  public K getKey() {
    return delegate().getKey();
  }

  @Pure
  @Override
  @ParametricNullness
  public V getValue() {
    return delegate().getValue();
  }

  @Override
  @ParametricNullness
  public V setValue(@ParametricNullness V value) {
    return delegate().setValue(value);
  }

  @Pure
  @Override
  public boolean equals(@CheckForNull Object object) {
    return delegate().equals(object);
  }

  @Pure
  @Override
  public int hashCode() {
    return delegate().hashCode();
  }

  /**
   * A sensible definition of {@link #equals(Object)} in terms of {@link #getKey()} and {@link
   * #getValue()}. If you override either of these methods, you may wish to override {@link
   * #equals(Object)} to forward to this implementation.
   *
   * @since 7.0
   */
  protected boolean standardEquals(@CheckForNull Object object) {
    if (object instanceof Entry) {
      Entry<?, ?> that = (Entry<?, ?>) object;
      return Objects.equal(this.getKey(), that.getKey())
          && Objects.equal(this.getValue(), that.getValue());
    }
    return false;
  }

  /**
   * A sensible definition of {@link #hashCode()} in terms of {@link #getKey()} and {@link
   * #getValue()}. If you override either of these methods, you may wish to override {@link
   * #hashCode()} to forward to this implementation.
   *
   * @since 7.0
   */
  protected int standardHashCode() {
    K k = getKey();
    V v = getValue();
    return ((k == null) ? 0 : k.hashCode()) ^ ((v == null) ? 0 : v.hashCode());
  }

  /**
   * A sensible definition of {@link #toString} in terms of {@link #getKey} and {@link #getValue}.
   * If you override either of these methods, you may wish to override {@link #equals} to forward to
   * this implementation.
   *
   * @since 7.0
   */
  @Beta
  protected String standardToString() {
    return getKey() + "=" + getValue();
  }
}<|MERGE_RESOLUTION|>--- conflicted
+++ resolved
@@ -51,14 +51,9 @@
  */
 @AnnotatedFor({"nullness"})
 @GwtCompatible
-<<<<<<< HEAD
-@SuppressWarnings("nullness:generic.argument")
-public abstract class ForwardingMapEntry<K, V> extends ForwardingObject implements Map.Entry<K, V> {
-=======
 @ElementTypesAreNonnullByDefault
 public abstract class ForwardingMapEntry<K extends @Nullable Object, V extends @Nullable Object>
     extends ForwardingObject implements Map.Entry<K, V> {
->>>>>>> 0a17f4a4
   // TODO(lowasser): identify places where thread safety is actually lost
 
   /** Constructor for use by subclasses. */
