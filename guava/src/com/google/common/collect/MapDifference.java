--- conflicted
+++ resolved
@@ -32,13 +32,9 @@
  */
 @DoNotMock("Use Maps.difference")
 @GwtCompatible
-<<<<<<< HEAD
 @AnnotatedFor({"nullness"})
-public interface MapDifference<K, V> {
-=======
 @ElementTypesAreNonnullByDefault
 public interface MapDifference<K extends @Nullable Object, V extends @Nullable Object> {
->>>>>>> 0a17f4a4
   /**
    * Returns {@code true} if there are no differences between the two maps; that is, if the maps are
    * equal.
