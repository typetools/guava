--- conflicted
+++ resolved
@@ -416,21 +416,13 @@
   }
 
   @Override
-<<<<<<< HEAD
-  public @GTENegativeOne int indexOf(@Nullable Object object) {
-=======
-  public int indexOf(@NullableDecl Object object) {
->>>>>>> d788bc15
+  public @GTENegativeOne int indexOf(@NullableDecl Object object) {
     return (object == null) ? -1 : Lists.indexOfImpl(this, object);
   }
 
   @Pure
   @Override
-<<<<<<< HEAD
-  public @GTENegativeOne int lastIndexOf(@Nullable Object object) {
-=======
-  public int lastIndexOf(@NullableDecl Object object) {
->>>>>>> d788bc15
+  public @GTENegativeOne int lastIndexOf(@NullableDecl Object object) {
     return (object == null) ? -1 : Lists.lastIndexOfImpl(this, object);
   }
 
@@ -638,21 +630,13 @@
     }
 
     @Override
-<<<<<<< HEAD
-    public @GTENegativeOne int indexOf(@Nullable Object object) {
-=======
-    public int indexOf(@NullableDecl Object object) {
->>>>>>> d788bc15
+    public @GTENegativeOne int indexOf(@NullableDecl Object object) {
       int index = forwardList.lastIndexOf(object);
       return (index >= 0) ? reverseIndex(index) : -1;
     }
 
     @Override
-<<<<<<< HEAD
-    public @GTENegativeOne int lastIndexOf(@Nullable Object object) {
-=======
-    public int lastIndexOf(@NullableDecl Object object) {
->>>>>>> d788bc15
+    public @GTENegativeOne int lastIndexOf(@NullableDecl Object object) {
       int index = forwardList.indexOf(object);
       return (index >= 0) ? reverseIndex(index) : -1;
     }
