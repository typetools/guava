/*
 * Copyright (C) 2009 The Guava Authors
 *
 * Licensed under the Apache License, Version 2.0 (the "License"); you may not use this file except
 * in compliance with the License. You may obtain a copy of the License at
 *
 * http://www.apache.org/licenses/LICENSE-2.0
 *
 * Unless required by applicable law or agreed to in writing, software distributed under the License
 * is distributed on an "AS IS" BASIS, WITHOUT WARRANTIES OR CONDITIONS OF ANY KIND, either express
 * or implied. See the License for the specific language governing permissions and limitations under
 * the License.
 */

package com.google.common.collect;

import static com.google.common.base.Preconditions.checkArgument;

import com.google.common.annotations.GwtCompatible;
import com.google.common.collect.ImmutableMap.IteratorBasedImmutableMap;
import com.google.errorprone.annotations.Immutable;
import com.google.j2objc.annotations.WeakOuter;
import java.util.Map;
<<<<<<< HEAD
import java.util.Map.Entry;
import javax.annotation.Nullable;
=======
import org.checkerframework.checker.nullness.compatqual.NullableDecl;
>>>>>>> d788bc15

import org.checkerframework.checker.index.qual.NonNegative;

/** A {@code RegularImmutableTable} optimized for dense data. */
@GwtCompatible
@Immutable(containerOf = {"R", "C", "V"})
final class DenseImmutableTable<R, C, V> extends RegularImmutableTable<R, C, V> {
  private final ImmutableMap<R, Integer> rowKeyToIndex;
  private final ImmutableMap<C, Integer> columnKeyToIndex;
  private final ImmutableMap<R, ImmutableMap<C, V>> rowMap;
  private final ImmutableMap<C, ImmutableMap<R, V>> columnMap;

  @SuppressWarnings("Immutable") // We don't modify this after construction.
  private final @NonNegative int[] rowCounts;

  @SuppressWarnings("Immutable") // We don't modify this after construction.
  private final @NonNegative int[] columnCounts;

  @SuppressWarnings("Immutable") // We don't modify this after construction.
  private final V[][] values;

  // For each cell in iteration order, the index of that cell's row key in the row key list.
  @SuppressWarnings("Immutable") // We don't modify this after construction.
  private final @NonNegative int[] cellRowIndices;

  // For each cell in iteration order, the index of that cell's column key in the column key list.
  @SuppressWarnings("Immutable") // We don't modify this after construction.
  private final @NonNegative int[] cellColumnIndices;

  DenseImmutableTable(
      ImmutableList<Cell<R, C, V>> cellList,
      ImmutableSet<R> rowSpace,
      ImmutableSet<C> columnSpace) {
    @SuppressWarnings("unchecked")
    V[][] array = (V[][]) new Object[rowSpace.size()][columnSpace.size()];
    this.values = array;
    this.rowKeyToIndex = Maps.indexMap(rowSpace);
    this.columnKeyToIndex = Maps.indexMap(columnSpace);
    rowCounts = new int[rowKeyToIndex.size()];
    columnCounts = new int[columnKeyToIndex.size()];
    int[] cellRowIndices = new int[cellList.size()];
    int[] cellColumnIndices = new int[cellList.size()];
    for (int i = 0; i < cellList.size(); i++) {
      Cell<R, C, V> cell = cellList.get(i);
      R rowKey = cell.getRowKey();
      C columnKey = cell.getColumnKey();
      int rowIndex = rowKeyToIndex.get(rowKey);
      int columnIndex = columnKeyToIndex.get(columnKey);
      V existingValue = values[rowIndex][columnIndex];
      checkArgument(existingValue == null, "duplicate key: (%s, %s)", rowKey, columnKey);
      values[rowIndex][columnIndex] = cell.getValue();
      rowCounts[rowIndex]++;
      columnCounts[columnIndex]++;
      cellRowIndices[i] = rowIndex;
      cellColumnIndices[i] = columnIndex;
    }
    this.cellRowIndices = cellRowIndices;
    this.cellColumnIndices = cellColumnIndices;
    this.rowMap = new RowMap();
    this.columnMap = new ColumnMap();
  }

  /** An immutable map implementation backed by an indexed nullable array. */
  private abstract static class ImmutableArrayMap<K, V> extends IteratorBasedImmutableMap<K, V> {
    private final @NonNegative int size;

    ImmutableArrayMap(@NonNegative int size) {
      this.size = size;
    }

    abstract ImmutableMap<K, Integer> keyToIndex();

    // True if getValue never returns null.
    private boolean isFull() {
      return size == keyToIndex().size();
    }

    K getKey(@NonNegative int index) {
      return keyToIndex().keySet().asList().get(index);
    }

<<<<<<< HEAD
    @Nullable
    abstract V getValue(@NonNegative int keyIndex);
=======
    @NullableDecl
    abstract V getValue(int keyIndex);
>>>>>>> d788bc15

    @Override
    ImmutableSet<K> createKeySet() {
      return isFull() ? keyToIndex().keySet() : super.createKeySet();
    }

    @Override
    public @NonNegative int size() {
      return size;
    }

    @Override
    public V get(@NullableDecl Object key) {
      Integer keyIndex = keyToIndex().get(key);
      return (keyIndex == null) ? null : getValue(keyIndex);
    }

    @Override
    UnmodifiableIterator<Entry<K, V>> entryIterator() {
      return new AbstractIterator<Entry<K, V>>() {
        private int index = -1;
        private final int maxIndex = keyToIndex().size();

        @Override
        protected Entry<K, V> computeNext() {
          for (index++; index < maxIndex; index++) {
            V value = getValue(index);
            if (value != null) {
              return Maps.immutableEntry(getKey(index), value);
            }
          }
          return endOfData();
        }
      };
    }
  }

  private final class Row extends ImmutableArrayMap<C, V> {
    private final @NonNegative int rowIndex;

    Row(@NonNegative int rowIndex) {
      super(rowCounts[rowIndex]);
      this.rowIndex = rowIndex;
    }

    @Override
    ImmutableMap<C, Integer> keyToIndex() {
      return columnKeyToIndex;
    }

    @Override
    V getValue(@NonNegative int keyIndex) {
      return values[rowIndex][keyIndex];
    }

    @Override
    boolean isPartialView() {
      return true;
    }
  }

  private final class Column extends ImmutableArrayMap<R, V> {
    private final @NonNegative int columnIndex;

    Column(@NonNegative int columnIndex) {
      super(columnCounts[columnIndex]);
      this.columnIndex = columnIndex;
    }

    @Override
    ImmutableMap<R, Integer> keyToIndex() {
      return rowKeyToIndex;
    }

    @Override
    V getValue(@NonNegative int keyIndex) {
      return values[keyIndex][columnIndex];
    }

    @Override
    boolean isPartialView() {
      return true;
    }
  }

  @WeakOuter
  private final class RowMap extends ImmutableArrayMap<R, ImmutableMap<C, V>> {
    private RowMap() {
      super(rowCounts.length);
    }

    @Override
    ImmutableMap<R, Integer> keyToIndex() {
      return rowKeyToIndex;
    }

    @Override
    ImmutableMap<C, V> getValue(@NonNegative int keyIndex) {
      return new Row(keyIndex);
    }

    @Override
    boolean isPartialView() {
      return false;
    }
  }

  @WeakOuter
  private final class ColumnMap extends ImmutableArrayMap<C, ImmutableMap<R, V>> {
    private ColumnMap() {
      super(columnCounts.length);
    }

    @Override
    ImmutableMap<C, Integer> keyToIndex() {
      return columnKeyToIndex;
    }

    @Override
    ImmutableMap<R, V> getValue(@NonNegative int keyIndex) {
      return new Column(keyIndex);
    }

    @Override
    boolean isPartialView() {
      return false;
    }
  }

  @Override
  public ImmutableMap<C, Map<R, V>> columnMap() {
    // Casts without copying.
    ImmutableMap<C, ImmutableMap<R, V>> columnMap = this.columnMap;
    return ImmutableMap.<C, Map<R, V>>copyOf(columnMap);
  }

  @Override
  public ImmutableMap<R, Map<C, V>> rowMap() {
    // Casts without copying.
    ImmutableMap<R, ImmutableMap<C, V>> rowMap = this.rowMap;
    return ImmutableMap.<R, Map<C, V>>copyOf(rowMap);
  }

  @Override
  public V get(@NullableDecl Object rowKey, @NullableDecl Object columnKey) {
    Integer rowIndex = rowKeyToIndex.get(rowKey);
    Integer columnIndex = columnKeyToIndex.get(columnKey);
    return ((rowIndex == null) || (columnIndex == null)) ? null : values[rowIndex][columnIndex];
  }

  @Override
  public @NonNegative int size() {
    return cellRowIndices.length;
  }

  @Override
  Cell<R, C, V> getCell(@NonNegative int index) {
    int rowIndex = cellRowIndices[index];
    int columnIndex = cellColumnIndices[index];
    R rowKey = rowKeySet().asList().get(rowIndex);
    C columnKey = columnKeySet().asList().get(columnIndex);
    V value = values[rowIndex][columnIndex];
    return cellOf(rowKey, columnKey, value);
  }

  @Override
  V getValue(@NonNegative int index) {
    return values[cellRowIndices[index]][cellColumnIndices[index]];
  }

  @Override
  SerializedForm createSerializedForm() {
    return SerializedForm.create(this, cellRowIndices, cellColumnIndices);
  }
}<|MERGE_RESOLUTION|>--- conflicted
+++ resolved
@@ -21,12 +21,7 @@
 import com.google.errorprone.annotations.Immutable;
 import com.google.j2objc.annotations.WeakOuter;
 import java.util.Map;
-<<<<<<< HEAD
-import java.util.Map.Entry;
-import javax.annotation.Nullable;
-=======
 import org.checkerframework.checker.nullness.compatqual.NullableDecl;
->>>>>>> d788bc15
 
 import org.checkerframework.checker.index.qual.NonNegative;
 
@@ -108,13 +103,8 @@
       return keyToIndex().keySet().asList().get(index);
     }
 
-<<<<<<< HEAD
-    @Nullable
+    @NullableDecl
     abstract V getValue(@NonNegative int keyIndex);
-=======
-    @NullableDecl
-    abstract V getValue(int keyIndex);
->>>>>>> d788bc15
 
     @Override
     ImmutableSet<K> createKeySet() {
