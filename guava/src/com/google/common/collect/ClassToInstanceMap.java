/*
 * Copyright (C) 2007 The Guava Authors
 *
 * Licensed under the Apache License, Version 2.0 (the "License");
 * you may not use this file except in compliance with the License.
 * You may obtain a copy of the License at
 *
 * http://www.apache.org/licenses/LICENSE-2.0
 *
 * Unless required by applicable law or agreed to in writing, software
 * distributed under the License is distributed on an "AS IS" BASIS,
 * WITHOUT WARRANTIES OR CONDITIONS OF ANY KIND, either express or implied.
 * See the License for the specific language governing permissions and
 * limitations under the License.
 */

package com.google.common.collect;

import com.google.common.annotations.GwtCompatible;
import com.google.errorprone.annotations.CanIgnoreReturnValue;
import com.google.errorprone.annotations.DoNotMock;
import java.util.Map;
<<<<<<< HEAD
import org.checkerframework.checker.nullness.qual.Nullable;
import org.checkerframework.framework.qual.AnnotatedFor;
=======
import javax.annotation.CheckForNull;
>>>>>>> 0a17f4a4

/**
 * A map, each entry of which maps a Java <a href="http://tinyurl.com/2cmwkz">raw type</a> to an
 * instance of that type. In addition to implementing {@code Map}, the additional type-safe
 * operations {@link #putInstance} and {@link #getInstance} are available.
 *
 * <p>Like any other {@code Map<Class, Object>}, this map may contain entries for primitive types,
 * and a primitive type and its corresponding wrapper type may map to different values.
 *
 * <p>This class's support for {@code null} requires some explanation: From release 31.0 onward,
 * Guava specifies the nullness of its types through annotations. In the case of {@code
 * ClassToInstanceMap}, it specifies that both the key and value types are restricted to
 * non-nullable types. This specification is reasonable for <i>keys</i>, which must be non-null
 * classes. This is in contrast to the specification for <i>values</i>: Null values <i>are</i>
 * supported by the implementation {@link MutableClassToInstanceMap}, even though that
 * implementation and this interface specify otherwise. Thus, if you use a nullness checker, you can
 * safely suppress any warnings it produces when you write null values into a {@code
 * MutableClassToInstanceMap}. Just be sure to be prepared for null values when reading from it,
 * since nullness checkers will assume that vaules are non-null then, too.
 *
 * <p>See the Guava User Guide article on <a href=
 * "https://github.com/google/guava/wiki/NewCollectionTypesExplained#classtoinstancemap">{@code
 * ClassToInstanceMap}</a>.
 *
 * <p>To map a generic type to an instance of that type, use {@link
 * com.google.common.reflect.TypeToInstanceMap} instead.
 *
 * @param <B> the common supertype that all entries must share; often this is simply {@link Object}
 * @author Kevin Bourrillion
 * @since 2.0
 */
@DoNotMock("Use ImmutableClassToInstanceMap or MutableClassToInstanceMap")
@GwtCompatible
<<<<<<< HEAD
@AnnotatedFor({"nullness"})
=======
@ElementTypesAreNonnullByDefault
// If we ever support non-null projections (https://github.com/jspecify/jspecify/issues/86), we
// we might annotate this as...
// ClassToInstanceMap<B extends @Nullable Object> extends Map<Class<? extends @Nonnull B>, B>
// ...and change its methods similarly (<T extends @Nonnull B> or Class<@Nonnull T>).
>>>>>>> 0a17f4a4
public interface ClassToInstanceMap<B> extends Map<Class<? extends B>, B> {
  /**
   * Returns the value the specified class is mapped to, or {@code null} if no entry for this class
   * is present. This will only return a value that was bound to this specific class, not a value
   * that may have been bound to a subtype.
   */
  @CheckForNull
  <T extends B> T getInstance(Class<T> type);

  /**
   * Maps the specified class to the specified value. Does <i>not</i> associate this value with any
   * of the class's supertypes.
   *
   * @return the value previously associated with this class (possibly {@code null}), or {@code
   *     null} if there was no previous entry.
   */
  @CanIgnoreReturnValue
  @CheckForNull
  <T extends B> T putInstance(Class<T> type, T value);
}<|MERGE_RESOLUTION|>--- conflicted
+++ resolved
@@ -20,12 +20,9 @@
 import com.google.errorprone.annotations.CanIgnoreReturnValue;
 import com.google.errorprone.annotations.DoNotMock;
 import java.util.Map;
-<<<<<<< HEAD
+import javax.annotation.CheckForNull;
 import org.checkerframework.checker.nullness.qual.Nullable;
 import org.checkerframework.framework.qual.AnnotatedFor;
-=======
-import javax.annotation.CheckForNull;
->>>>>>> 0a17f4a4
 
 /**
  * A map, each entry of which maps a Java <a href="http://tinyurl.com/2cmwkz">raw type</a> to an
@@ -59,15 +56,12 @@
  */
 @DoNotMock("Use ImmutableClassToInstanceMap or MutableClassToInstanceMap")
 @GwtCompatible
-<<<<<<< HEAD
 @AnnotatedFor({"nullness"})
-=======
 @ElementTypesAreNonnullByDefault
 // If we ever support non-null projections (https://github.com/jspecify/jspecify/issues/86), we
 // we might annotate this as...
 // ClassToInstanceMap<B extends @Nullable Object> extends Map<Class<? extends @Nonnull B>, B>
 // ...and change its methods similarly (<T extends @Nonnull B> or Class<@Nonnull T>).
->>>>>>> 0a17f4a4
 public interface ClassToInstanceMap<B> extends Map<Class<? extends B>, B> {
   /**
    * Returns the value the specified class is mapped to, or {@code null} if no entry for this class
