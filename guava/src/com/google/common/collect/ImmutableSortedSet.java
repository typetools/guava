/*
 * Copyright (C) 2008 The Guava Authors
 *
 * Licensed under the Apache License, Version 2.0 (the "License");
 * you may not use this file except in compliance with the License.
 * You may obtain a copy of the License at
 *
 * http://www.apache.org/licenses/LICENSE-2.0
 *
 * Unless required by applicable law or agreed to in writing, software
 * distributed under the License is distributed on an "AS IS" BASIS,
 * WITHOUT WARRANTIES OR CONDITIONS OF ANY KIND, either express or implied.
 * See the License for the specific language governing permissions and
 * limitations under the License.
 */

package com.google.common.collect;

import org.checkerframework.framework.qual.AnnotatedFor;
import org.checkerframework.checker.index.qual.GTENegativeOne;
import org.checkerframework.dataflow.qual.SideEffectFree;

import static com.google.common.base.Preconditions.checkArgument;
import static com.google.common.base.Preconditions.checkNotNull;
import static com.google.common.collect.ObjectArrays.checkElementsNotNull;

import com.google.common.annotations.Beta;
import com.google.common.annotations.GwtCompatible;
import com.google.common.annotations.GwtIncompatible;
import com.google.errorprone.annotations.CanIgnoreReturnValue;
import com.google.errorprone.annotations.concurrent.LazyInit;
import java.io.InvalidObjectException;
import java.io.ObjectInputStream;
import java.io.Serializable;
import java.util.Arrays;
import java.util.Collection;
import java.util.Collections;
import java.util.Comparator;
import java.util.Iterator;
import java.util.NavigableSet;
import java.util.SortedSet;
import java.util.Spliterator;
import java.util.Spliterators;
import java.util.function.Consumer;
import java.util.stream.Collector;
import org.checkerframework.checker.nullness.compatqual.NullableDecl;

/**
 * A {@link NavigableSet} whose contents will never change, with many other important properties
 * detailed at {@link ImmutableCollection}.
 *
 * <p><b>Warning:</b> as with any sorted collection, you are strongly advised not to use a {@link
 * Comparator} or {@link Comparable} type whose comparison behavior is <i>inconsistent with
 * equals</i>. That is, {@code a.compareTo(b)} or {@code comparator.compare(a, b)} should equal zero
 * <i>if and only if</i> {@code a.equals(b)}. If this advice is not followed, the resulting
 * collection will not correctly obey its specification.
 *
 * <p>See the Guava User Guide article on <a href=
 * "https://github.com/google/guava/wiki/ImmutableCollectionsExplained"> immutable collections</a>.
 *
 * @author Jared Levy
 * @author Louis Wasserman
 * @since 2.0 (implements {@code NavigableSet} since 12.0)
 */
// TODO(benyu): benchmark and optimize all creation paths, which are a mess now
@AnnotatedFor({"nullness"})
@GwtCompatible(serializable = true, emulated = true)
@SuppressWarnings("serial") // we're overriding default serialization
public abstract class ImmutableSortedSet<E> extends ImmutableSortedSetFauxverideShim<E>
    implements NavigableSet<E>, SortedIterable<E> {
  static final int SPLITERATOR_CHARACTERISTICS =
      ImmutableSet.SPLITERATOR_CHARACTERISTICS | Spliterator.SORTED;

  /**
   * Returns a {@code Collector} that accumulates the input elements into a new {@code
   * ImmutableSortedSet}, ordered by the specified comparator.
   *
   * <p>If the elements contain duplicates (according to the comparator), only the first duplicate
   * in encounter order will appear in the result.
   *
   * @since 21.0
   */
  @Beta
  public static <E> Collector<E, ?, ImmutableSortedSet<E>> toImmutableSortedSet(
      Comparator<? super E> comparator) {
    return CollectCollectors.toImmutableSortedSet(comparator);
  }

  static <E> RegularImmutableSortedSet<E> emptySet(Comparator<? super E> comparator) {
    if (Ordering.natural().equals(comparator)) {
      return (RegularImmutableSortedSet<E>) RegularImmutableSortedSet.NATURAL_EMPTY_SET;
    } else {
      return new RegularImmutableSortedSet<E>(ImmutableList.<E>of(), comparator);
    }
  }

  /** Returns the empty immutable sorted set. */
  public static <E> ImmutableSortedSet<E> of() {
    return (ImmutableSortedSet<E>) RegularImmutableSortedSet.NATURAL_EMPTY_SET;
  }

  /** Returns an immutable sorted set containing a single element. */
  public static <E extends Comparable<? super E>> ImmutableSortedSet<E> of(E element) {
    return new RegularImmutableSortedSet<E>(ImmutableList.of(element), Ordering.natural());
  }

  /**
   * Returns an immutable sorted set containing the given elements sorted by their natural ordering.
   * When multiple elements are equivalent according to {@link Comparable#compareTo}, only the first
   * one specified is included.
   *
   * @throws NullPointerException if any element is null
   */
  @SuppressWarnings("unchecked")
  public static <E extends Comparable<? super E>> ImmutableSortedSet<E> of(E e1, E e2) {
    return construct(Ordering.natural(), 2, e1, e2);
  }

  /**
   * Returns an immutable sorted set containing the given elements sorted by their natural ordering.
   * When multiple elements are equivalent according to {@link Comparable#compareTo}, only the first
   * one specified is included.
   *
   * @throws NullPointerException if any element is null
   */
  @SuppressWarnings("unchecked")
  public static <E extends Comparable<? super E>> ImmutableSortedSet<E> of(E e1, E e2, E e3) {
    return construct(Ordering.natural(), 3, e1, e2, e3);
  }

  /**
   * Returns an immutable sorted set containing the given elements sorted by their natural ordering.
   * When multiple elements are equivalent according to {@link Comparable#compareTo}, only the first
   * one specified is included.
   *
   * @throws NullPointerException if any element is null
   */
  @SuppressWarnings("unchecked")
  public static <E extends Comparable<? super E>> ImmutableSortedSet<E> of(E e1, E e2, E e3, E e4) {
    return construct(Ordering.natural(), 4, e1, e2, e3, e4);
  }

  /**
   * Returns an immutable sorted set containing the given elements sorted by their natural ordering.
   * When multiple elements are equivalent according to {@link Comparable#compareTo}, only the first
   * one specified is included.
   *
   * @throws NullPointerException if any element is null
   */
  @SuppressWarnings("unchecked")
  public static <E extends Comparable<? super E>> ImmutableSortedSet<E> of(
      E e1, E e2, E e3, E e4, E e5) {
    return construct(Ordering.natural(), 5, e1, e2, e3, e4, e5);
  }

  /**
   * Returns an immutable sorted set containing the given elements sorted by their natural ordering.
   * When multiple elements are equivalent according to {@link Comparable#compareTo}, only the first
   * one specified is included.
   *
   * @throws NullPointerException if any element is null
   * @since 3.0 (source-compatible since 2.0)
   */
  @SuppressWarnings({"unchecked"})
  public static <E extends Comparable<? super E>> ImmutableSortedSet<E> of(
      E e1, E e2, E e3, E e4, E e5, E e6, E... remaining) {
    Comparable[] contents = new Comparable[6 + remaining.length];
    contents[0] = e1;
    contents[1] = e2;
    contents[2] = e3;
    contents[3] = e4;
    contents[4] = e5;
    contents[5] = e6;
    System.arraycopy(remaining, 0, contents, 6, remaining.length);
    return construct(Ordering.natural(), contents.length, (E[]) contents);
  }

  // TODO(kevinb): Consider factory methods that reject duplicates

  /**
   * Returns an immutable sorted set containing the given elements sorted by their natural ordering.
   * When multiple elements are equivalent according to {@link Comparable#compareTo}, only the first
   * one specified is included.
   *
   * @throws NullPointerException if any of {@code elements} is null
   * @since 3.0
   */
  public static <E extends Comparable<? super E>> ImmutableSortedSet<E> copyOf(E[] elements) {
    return construct(Ordering.natural(), elements.length, elements.clone());
  }

  /**
   * Returns an immutable sorted set containing the given elements sorted by their natural ordering.
   * When multiple elements are equivalent according to {@code compareTo()}, only the first one
   * specified is included. To create a copy of a {@code SortedSet} that preserves the comparator,
   * call {@link #copyOfSorted} instead. This method iterates over {@code elements} at most once.
   *
   * <p>Note that if {@code s} is a {@code Set<String>}, then {@code ImmutableSortedSet.copyOf(s)}
   * returns an {@code ImmutableSortedSet<String>} containing each of the strings in {@code s},
   * while {@code ImmutableSortedSet.of(s)} returns an {@code ImmutableSortedSet<Set<String>>}
   * containing one element (the given set itself).
   *
   * <p>Despite the method name, this method attempts to avoid actually copying the data when it is
   * safe to do so. The exact circumstances under which a copy will or will not be performed are
   * undocumented and subject to change.
   *
   * <p>This method is not type-safe, as it may be called on elements that are not mutually
   * comparable.
   *
   * @throws ClassCastException if the elements are not mutually comparable
   * @throws NullPointerException if any of {@code elements} is null
   */
  public static <E> ImmutableSortedSet<E> copyOf(Iterable<? extends E> elements) {
    // Hack around E not being a subtype of Comparable.
    // Unsafe, see ImmutableSortedSetFauxverideShim.
    @SuppressWarnings("unchecked")
    Ordering<E> naturalOrder = (Ordering<E>) Ordering.<Comparable>natural();
    return copyOf(naturalOrder, elements);
  }

  /**
   * Returns an immutable sorted set containing the given elements sorted by their natural ordering.
   * When multiple elements are equivalent according to {@code compareTo()}, only the first one
   * specified is included. To create a copy of a {@code SortedSet} that preserves the comparator,
   * call {@link #copyOfSorted} instead. This method iterates over {@code elements} at most once.
   *
   * <p>Note that if {@code s} is a {@code Set<String>}, then {@code ImmutableSortedSet.copyOf(s)}
   * returns an {@code ImmutableSortedSet<String>} containing each of the strings in {@code s},
   * while {@code ImmutableSortedSet.of(s)} returns an {@code ImmutableSortedSet<Set<String>>}
   * containing one element (the given set itself).
   *
   * <p><b>Note:</b> Despite what the method name suggests, if {@code elements} is an {@code
   * ImmutableSortedSet}, it may be returned instead of a copy.
   *
   * <p>This method is not type-safe, as it may be called on elements that are not mutually
   * comparable.
   *
   * <p>This method is safe to use even when {@code elements} is a synchronized or concurrent
   * collection that is currently being modified by another thread.
   *
   * @throws ClassCastException if the elements are not mutually comparable
   * @throws NullPointerException if any of {@code elements} is null
   * @since 7.0 (source-compatible since 2.0)
   */
  public static <E> ImmutableSortedSet<E> copyOf(Collection<? extends E> elements) {
    // Hack around E not being a subtype of Comparable.
    // Unsafe, see ImmutableSortedSetFauxverideShim.
    @SuppressWarnings("unchecked")
    Ordering<E> naturalOrder = (Ordering<E>) Ordering.<Comparable>natural();
    return copyOf(naturalOrder, elements);
  }

  /**
   * Returns an immutable sorted set containing the given elements sorted by their natural ordering.
   * When multiple elements are equivalent according to {@code compareTo()}, only the first one
   * specified is included.
   *
   * <p>This method is not type-safe, as it may be called on elements that are not mutually
   * comparable.
   *
   * @throws ClassCastException if the elements are not mutually comparable
   * @throws NullPointerException if any of {@code elements} is null
   */
  public static <E> ImmutableSortedSet<E> copyOf(Iterator<? extends E> elements) {
    // Hack around E not being a subtype of Comparable.
    // Unsafe, see ImmutableSortedSetFauxverideShim.
    @SuppressWarnings("unchecked")
    Ordering<E> naturalOrder = (Ordering<E>) Ordering.<Comparable>natural();
    return copyOf(naturalOrder, elements);
  }

  /**
   * Returns an immutable sorted set containing the given elements sorted by the given {@code
   * Comparator}. When multiple elements are equivalent according to {@code compareTo()}, only the
   * first one specified is included.
   *
   * @throws NullPointerException if {@code comparator} or any of {@code elements} is null
   */
  public static <E> ImmutableSortedSet<E> copyOf(
      Comparator<? super E> comparator, Iterator<? extends E> elements) {
    return new Builder<E>(comparator).addAll(elements).build();
  }

  /**
   * Returns an immutable sorted set containing the given elements sorted by the given {@code
   * Comparator}. When multiple elements are equivalent according to {@code compare()}, only the
   * first one specified is included. This method iterates over {@code elements} at most once.
   *
   * <p>Despite the method name, this method attempts to avoid actually copying the data when it is
   * safe to do so. The exact circumstances under which a copy will or will not be performed are
   * undocumented and subject to change.
   *
   * @throws NullPointerException if {@code comparator} or any of {@code elements} is null
   */
  public static <E> ImmutableSortedSet<E> copyOf(
      Comparator<? super E> comparator, Iterable<? extends E> elements) {
    checkNotNull(comparator);
    boolean hasSameComparator = SortedIterables.hasSameComparator(comparator, elements);

    if (hasSameComparator && (elements instanceof ImmutableSortedSet)) {
      @SuppressWarnings("unchecked")
      ImmutableSortedSet<E> original = (ImmutableSortedSet<E>) elements;
      if (!original.isPartialView()) {
        return original;
      }
    }
    @SuppressWarnings("unchecked") // elements only contains E's; it's safe.
    E[] array = (E[]) Iterables.toArray(elements);
    return construct(comparator, array.length, array);
  }

  /**
   * Returns an immutable sorted set containing the given elements sorted by the given {@code
   * Comparator}. When multiple elements are equivalent according to {@code compareTo()}, only the
   * first one specified is included.
   *
   * <p>Despite the method name, this method attempts to avoid actually copying the data when it is
   * safe to do so. The exact circumstances under which a copy will or will not be performed are
   * undocumented and subject to change.
   *
   * <p>This method is safe to use even when {@code elements} is a synchronized or concurrent
   * collection that is currently being modified by another thread.
   *
   * @throws NullPointerException if {@code comparator} or any of {@code elements} is null
   * @since 7.0 (source-compatible since 2.0)
   */
  public static <E> ImmutableSortedSet<E> copyOf(
      Comparator<? super E> comparator, Collection<? extends E> elements) {
    return copyOf(comparator, (Iterable<? extends E>) elements);
  }

  /**
   * Returns an immutable sorted set containing the elements of a sorted set, sorted by the same
   * {@code Comparator}. That behavior differs from {@link #copyOf(Iterable)}, which always uses the
   * natural ordering of the elements.
   *
   * <p>Despite the method name, this method attempts to avoid actually copying the data when it is
   * safe to do so. The exact circumstances under which a copy will or will not be performed are
   * undocumented and subject to change.
   *
   * <p>This method is safe to use even when {@code sortedSet} is a synchronized or concurrent
   * collection that is currently being modified by another thread.
   *
   * @throws NullPointerException if {@code sortedSet} or any of its elements is null
   */
  public static <E> ImmutableSortedSet<E> copyOfSorted(SortedSet<E> sortedSet) {
    Comparator<? super E> comparator = SortedIterables.comparator(sortedSet);
    ImmutableList<E> list = ImmutableList.copyOf(sortedSet);
    if (list.isEmpty()) {
      return emptySet(comparator);
    } else {
      return new RegularImmutableSortedSet<E>(list, comparator);
    }
  }

  /**
   * Constructs an {@code ImmutableSortedSet} from the first {@code n} elements of {@code contents}.
   * If {@code k} is the size of the returned {@code ImmutableSortedSet}, then the sorted unique
   * elements are in the first {@code k} positions of {@code contents}, and {@code contents[i] ==
   * null} for {@code k <= i < n}.
   *
   * <p>If {@code k == contents.length}, then {@code contents} may no longer be safe for
   * modification.
   *
   * @throws NullPointerException if any of the first {@code n} elements of {@code contents} is null
   */
  static <E> ImmutableSortedSet<E> construct(
      Comparator<? super E> comparator, int n, E... contents) {
    if (n == 0) {
      return emptySet(comparator);
    }
    checkElementsNotNull(contents, n);
    Arrays.sort(contents, 0, n, comparator);
    int uniques = 1;
    for (int i = 1; i < n; i++) {
      E cur = contents[i];
      E prev = contents[uniques - 1];
      if (comparator.compare(cur, prev) != 0) {
        contents[uniques++] = cur;
      }
    }
    Arrays.fill(contents, uniques, n, null);
    return new RegularImmutableSortedSet<E>(
        ImmutableList.<E>asImmutableList(contents, uniques), comparator);
  }

  /**
   * Returns a builder that creates immutable sorted sets with an explicit comparator. If the
   * comparator has a more general type than the set being generated, such as creating a {@code
   * SortedSet<Integer>} with a {@code Comparator<Number>}, use the {@link Builder} constructor
   * instead.
   *
   * @throws NullPointerException if {@code comparator} is null
   */
  public static <E> Builder<E> orderedBy(Comparator<E> comparator) {
    return new Builder<E>(comparator);
  }

  /**
   * Returns a builder that creates immutable sorted sets whose elements are ordered by the reverse
   * of their natural ordering.
   */
  public static <E extends Comparable<?>> Builder<E> reverseOrder() {
    return new Builder<E>(Collections.reverseOrder());
  }

  /**
   * Returns a builder that creates immutable sorted sets whose elements are ordered by their
   * natural ordering. The sorted sets use {@link Ordering#natural()} as the comparator. This method
   * provides more type-safety than {@link #builder}, as it can be called only for classes that
   * implement {@link Comparable}.
   */
  public static <E extends Comparable<?>> Builder<E> naturalOrder() {
    return new Builder<E>(Ordering.natural());
  }

  /**
   * A builder for creating immutable sorted set instances, especially {@code public static final}
   * sets ("constant sets"), with a given comparator. Example:
   *
   * <pre>{@code
   * public static final ImmutableSortedSet<Number> LUCKY_NUMBERS =
   *     new ImmutableSortedSet.Builder<Number>(ODDS_FIRST_COMPARATOR)
   *         .addAll(SINGLE_DIGIT_PRIMES)
   *         .add(42)
   *         .build();
   * }</pre>
   *
   * <p>Builder instances can be reused; it is safe to call {@link #build} multiple times to build
   * multiple sets in series. Each set is a superset of the set created before it.
   *
   * @since 2.0
   */
  public static final class Builder<E> extends ImmutableSet.Builder<E> {
    private final Comparator<? super E> comparator;

    /**
     * Creates a new builder. The returned builder is equivalent to the builder generated by {@link
     * ImmutableSortedSet#orderedBy}.
     */
    public Builder(Comparator<? super E> comparator) {
      this.comparator = checkNotNull(comparator);
    }

    /**
     * Adds {@code element} to the {@code ImmutableSortedSet}. If the {@code ImmutableSortedSet}
     * already contains {@code element}, then {@code add} has no effect. (only the previously added
     * element is retained).
     *
     * @param element the element to add
     * @return this {@code Builder} object
     * @throws NullPointerException if {@code element} is null
     */
    @CanIgnoreReturnValue
    @Override
    public Builder<E> add(E element) {
      super.add(element);
      return this;
    }

    /**
     * Adds each element of {@code elements} to the {@code ImmutableSortedSet}, ignoring duplicate
     * elements (only the first duplicate element is added).
     *
     * @param elements the elements to add
     * @return this {@code Builder} object
     * @throws NullPointerException if {@code elements} contains a null element
     */
    @CanIgnoreReturnValue
    @Override
    public Builder<E> add(E... elements) {
      super.add(elements);
      return this;
    }

    /**
     * Adds each element of {@code elements} to the {@code ImmutableSortedSet}, ignoring duplicate
     * elements (only the first duplicate element is added).
     *
     * @param elements the elements to add to the {@code ImmutableSortedSet}
     * @return this {@code Builder} object
     * @throws NullPointerException if {@code elements} contains a null element
     */
    @CanIgnoreReturnValue
    @Override
    public Builder<E> addAll(Iterable<? extends E> elements) {
      super.addAll(elements);
      return this;
    }

    /**
     * Adds each element of {@code elements} to the {@code ImmutableSortedSet}, ignoring duplicate
     * elements (only the first duplicate element is added).
     *
     * @param elements the elements to add to the {@code ImmutableSortedSet}
     * @return this {@code Builder} object
     * @throws NullPointerException if {@code elements} contains a null element
     */
    @CanIgnoreReturnValue
    @Override
    public Builder<E> addAll(Iterator<? extends E> elements) {
      super.addAll(elements);
      return this;
    }

    @CanIgnoreReturnValue
    @Override
    Builder<E> combine(ArrayBasedBuilder<E> builder) {
      super.combine(builder);
      return this;
    }

    /**
     * Returns a newly-created {@code ImmutableSortedSet} based on the contents of the {@code
     * Builder} and its comparator.
     */
    @Override
    public ImmutableSortedSet<E> build() {
      @SuppressWarnings("unchecked") // we're careful to put only E's in here
      E[] contentsArray = (E[]) contents;
      ImmutableSortedSet<E> result = construct(comparator, size, contentsArray);
      this.size = result.size(); // we eliminated duplicates in-place in contentsArray
      return result;
    }
  }

  int unsafeCompare(Object a, Object b) {
    return unsafeCompare(comparator, a, b);
  }

  static int unsafeCompare(Comparator<?> comparator, Object a, Object b) {
    // Pretend the comparator can compare anything. If it turns out it can't
    // compare a and b, we should get a CCE on the subsequent line. Only methods
    // that are spec'd to throw CCE should call this.
    @SuppressWarnings("unchecked")
    Comparator<Object> unsafeComparator = (Comparator<Object>) comparator;
    return unsafeComparator.compare(a, b);
  }

  final transient Comparator<? super E> comparator;

  ImmutableSortedSet(Comparator<? super E> comparator) {
    this.comparator = comparator;
  }

  /**
   * Returns the comparator that orders the elements, which is {@link Ordering#natural()} when the
   * natural ordering of the elements is used. Note that its behavior is not consistent with {@link
   * SortedSet#comparator()}, which returns {@code null} to indicate natural ordering.
   */
  @SideEffectFree
  @Override
  public Comparator<? super E> comparator() {
    return comparator;
  }

  @Override // needed to unify the iterator() methods in Collection and SortedIterable
  public abstract UnmodifiableIterator<E> iterator();

  /**
   * {@inheritDoc}
   *
   * <p>This method returns a serializable {@code ImmutableSortedSet}.
   *
   * <p>The {@link SortedSet#headSet} documentation states that a subset of a subset throws an
   * {@link IllegalArgumentException} if passed a {@code toElement} greater than an earlier {@code
   * toElement}. However, this method doesn't throw an exception in that situation, but instead
   * keeps the original {@code toElement}.
   */
  @SideEffectFree
  @Override
  public ImmutableSortedSet<E> headSet(E toElement) {
    return headSet(toElement, false);
  }

  /** @since 12.0 */
  @GwtIncompatible // NavigableSet
  @Override
  public ImmutableSortedSet<E> headSet(E toElement, boolean inclusive) {
    return headSetImpl(checkNotNull(toElement), inclusive);
  }

  /**
   * {@inheritDoc}
   *
   * <p>This method returns a serializable {@code ImmutableSortedSet}.
   *
   * <p>The {@link SortedSet#subSet} documentation states that a subset of a subset throws an {@link
   * IllegalArgumentException} if passed a {@code fromElement} smaller than an earlier {@code
   * fromElement}. However, this method doesn't throw an exception in that situation, but instead
   * keeps the original {@code fromElement}. Similarly, this method keeps the original {@code
   * toElement}, instead of throwing an exception, if passed a {@code toElement} greater than an
   * earlier {@code toElement}.
   */
  @SideEffectFree
  @Override
  public ImmutableSortedSet<E> subSet(E fromElement, E toElement) {
    return subSet(fromElement, true, toElement, false);
  }

  /** @since 12.0 */
  @GwtIncompatible // NavigableSet
  @Override
  public ImmutableSortedSet<E> subSet(
      E fromElement, boolean fromInclusive, E toElement, boolean toInclusive) {
    checkNotNull(fromElement);
    checkNotNull(toElement);
    checkArgument(comparator.compare(fromElement, toElement) <= 0);
    return subSetImpl(fromElement, fromInclusive, toElement, toInclusive);
  }

  /**
   * {@inheritDoc}
   *
   * <p>This method returns a serializable {@code ImmutableSortedSet}.
   *
   * <p>The {@link SortedSet#tailSet} documentation states that a subset of a subset throws an
   * {@link IllegalArgumentException} if passed a {@code fromElement} smaller than an earlier {@code
   * fromElement}. However, this method doesn't throw an exception in that situation, but instead
   * keeps the original {@code fromElement}.
   */
  @SideEffectFree
  @Override
  public ImmutableSortedSet<E> tailSet(E fromElement) {
    return tailSet(fromElement, true);
  }

  /** @since 12.0 */
  @GwtIncompatible // NavigableSet
  @Override
  public ImmutableSortedSet<E> tailSet(E fromElement, boolean inclusive) {
    return tailSetImpl(checkNotNull(fromElement), inclusive);
  }

  /*
   * These methods perform most headSet, subSet, and tailSet logic, besides
   * parameter validation.
   */
  abstract ImmutableSortedSet<E> headSetImpl(E toElement, boolean inclusive);

  abstract ImmutableSortedSet<E> subSetImpl(
      E fromElement, boolean fromInclusive, E toElement, boolean toInclusive);

  abstract ImmutableSortedSet<E> tailSetImpl(E fromElement, boolean inclusive);

  /** @since 12.0 */
  @GwtIncompatible // NavigableSet
  @Override
  public E lower(E e) {
    return Iterators.getNext(headSet(e, false).descendingIterator(), null);
  }

  /** @since 12.0 */
  @GwtIncompatible // NavigableSet
  @Override
  public E floor(E e) {
    return Iterators.getNext(headSet(e, true).descendingIterator(), null);
  }

  /** @since 12.0 */
  @GwtIncompatible // NavigableSet
  @Override
  public E ceiling(E e) {
    return Iterables.getFirst(tailSet(e, true), null);
  }

  /** @since 12.0 */
  @GwtIncompatible // NavigableSet
  @Override
  public E higher(E e) {
    return Iterables.getFirst(tailSet(e, false), null);
  }

  @Override
  public E first() {
    return iterator().next();
  }

  @Override
  public E last() {
    return descendingIterator().next();
  }

  /**
   * Guaranteed to throw an exception and leave the set unmodified.
   *
   * @since 12.0
   * @throws UnsupportedOperationException always
   * @deprecated Unsupported operation.
   */
  @CanIgnoreReturnValue
  @Deprecated
  @GwtIncompatible // NavigableSet
  @Override
  public final E pollFirst() {
    throw new UnsupportedOperationException();
  }

  /**
   * Guaranteed to throw an exception and leave the set unmodified.
   *
   * @since 12.0
   * @throws UnsupportedOperationException always
   * @deprecated Unsupported operation.
   */
  @CanIgnoreReturnValue
  @Deprecated
  @GwtIncompatible // NavigableSet
  @Override
  public final E pollLast() {
    throw new UnsupportedOperationException();
  }

  @GwtIncompatible // NavigableSet
  @LazyInit
  transient ImmutableSortedSet<E> descendingSet;

  /** @since 12.0 */
  @GwtIncompatible // NavigableSet
  @Override
  public ImmutableSortedSet<E> descendingSet() {
    // racy single-check idiom
    ImmutableSortedSet<E> result = descendingSet;
    if (result == null) {
      result = descendingSet = createDescendingSet();
      result.descendingSet = this;
    }
    return result;
  }

  // Most classes should implement this as new DescendingImmutableSortedSet<E>(this),
  // but we push down that implementation because ProGuard can't eliminate it even when it's always
  // overridden.
  @GwtIncompatible // NavigableSet
  abstract ImmutableSortedSet<E> createDescendingSet();

  @Override
  public Spliterator<E> spliterator() {
    return new Spliterators.AbstractSpliterator<E>(
        size(), SPLITERATOR_CHARACTERISTICS | Spliterator.SIZED) {
      final UnmodifiableIterator<E> iterator = iterator();

      @Override
      public boolean tryAdvance(Consumer<? super E> action) {
        if (iterator.hasNext()) {
          action.accept(iterator.next());
          return true;
        } else {
          return false;
        }
      }

      @Override
      public Comparator<? super E> getComparator() {
        return comparator;
      }
    };
  }

  /** @since 12.0 */
  @GwtIncompatible // NavigableSet
  @Override
  public abstract UnmodifiableIterator<E> descendingIterator();

<<<<<<< HEAD
  /**
   * Returns the position of an element within the set, or -1 if not present.
   */
  abstract @GTENegativeOne int indexOf(@Nullable Object target);
=======
  /** Returns the position of an element within the set, or -1 if not present. */
  abstract int indexOf(@NullableDecl Object target);
>>>>>>> d788bc15

  /*
   * This class is used to serialize all ImmutableSortedSet instances,
   * regardless of implementation type. It captures their "logical contents"
   * only. This is necessary to ensure that the existence of a particular
   * implementation type is an implementation detail.
   */
  private static class SerializedForm<E> implements Serializable {
    final Comparator<? super E> comparator;
    final Object[] elements;

    public SerializedForm(Comparator<? super E> comparator, Object[] elements) {
      this.comparator = comparator;
      this.elements = elements;
    }

    @SuppressWarnings("unchecked")
    Object readResolve() {
      return new Builder<E>(comparator).add((E[]) elements).build();
    }

    private static final long serialVersionUID = 0;
  }

  private void readObject(ObjectInputStream stream) throws InvalidObjectException {
    throw new InvalidObjectException("Use SerializedForm");
  }

  @Override
  Object writeReplace() {
    return new SerializedForm<E>(comparator, toArray());
  }
}<|MERGE_RESOLUTION|>--- conflicted
+++ resolved
@@ -762,15 +762,8 @@
   @Override
   public abstract UnmodifiableIterator<E> descendingIterator();
 
-<<<<<<< HEAD
-  /**
-   * Returns the position of an element within the set, or -1 if not present.
-   */
-  abstract @GTENegativeOne int indexOf(@Nullable Object target);
-=======
   /** Returns the position of an element within the set, or -1 if not present. */
-  abstract int indexOf(@NullableDecl Object target);
->>>>>>> d788bc15
+  abstract @GTENegativeOne int indexOf(@NullableDecl Object target);
 
   /*
    * This class is used to serialize all ImmutableSortedSet instances,
