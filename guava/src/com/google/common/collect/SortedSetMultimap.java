/*
 * Copyright (C) 2007 The Guava Authors
 *
 * Licensed under the Apache License, Version 2.0 (the "License");
 * you may not use this file except in compliance with the License.
 * You may obtain a copy of the License at
 *
 * http://www.apache.org/licenses/LICENSE-2.0
 *
 * Unless required by applicable law or agreed to in writing, software
 * distributed under the License is distributed on an "AS IS" BASIS,
 * WITHOUT WARRANTIES OR CONDITIONS OF ANY KIND, either express or implied.
 * See the License for the specific language governing permissions and
 * limitations under the License.
 */

package com.google.common.collect;

import com.google.common.annotations.GwtCompatible;
import com.google.errorprone.annotations.CanIgnoreReturnValue;
import java.util.Collection;
import java.util.Comparator;
import java.util.Map;
import java.util.Set;
import java.util.SortedMap;
import java.util.SortedSet;
import javax.annotation.CheckForNull;
import org.checkerframework.checker.nullness.qual.Nullable;
import org.checkerframework.framework.qual.AnnotatedFor;

/**
 * A {@code SetMultimap} whose set of values for a given key are kept sorted; that is, they comprise
 * a {@link SortedSet}. It cannot hold duplicate key-value pairs; adding a key-value pair that's
 * already in the multimap has no effect. This interface does not specify the ordering of the
 * multimap's keys. See the {@link Multimap} documentation for information common to all multimaps.
 *
 * <p>The {@link #get}, {@link #removeAll}, and {@link #replaceValues} methods each return a {@link
 * SortedSet} of values, while {@link Multimap#entries()} returns a {@link Set} of map entries.
 * Though the method signature doesn't say so explicitly, the map returned by {@link #asMap} has
 * {@code SortedSet} values.
 *
 * <p><b>Warning:</b> As in all {@link SetMultimap}s, do not modify either a key <i>or a value</i>
 * of a {@code SortedSetMultimap} in a way that affects its {@link Object#equals} behavior (or its
 * position in the order of the values). Undefined behavior and bugs will result.
 *
 * <p>See the Guava User Guide article on <a href=
 * "https://github.com/google/guava/wiki/NewCollectionTypesExplained#multimap">{@code Multimap}</a>.
 *
 * @author Jared Levy
 * @since 2.0
 */
@GwtCompatible
<<<<<<< HEAD
@AnnotatedFor({"nullness"})
public interface SortedSetMultimap<K, V> extends SetMultimap<K, V> {
=======
@ElementTypesAreNonnullByDefault
public interface SortedSetMultimap<K extends @Nullable Object, V extends @Nullable Object>
    extends SetMultimap<K, V> {
>>>>>>> 0a17f4a4
  // Following Javadoc copied from Multimap.

  /**
   * Returns a collection view of all values associated with a key. If no mappings in the multimap
   * have the provided key, an empty collection is returned.
   *
   * <p>Changes to the returned collection will update the underlying multimap, and vice versa.
   *
   * <p>Because a {@code SortedSetMultimap} has unique sorted values for a given key, this method
   * returns a {@link SortedSet}, instead of the {@link java.util.Collection} specified in the
   * {@link Multimap} interface.
   */
  @Override
  SortedSet<V> get(@ParametricNullness K key);

  /**
   * Removes all values associated with a given key.
   *
   * <p>Because a {@code SortedSetMultimap} has unique sorted values for a given key, this method
   * returns a {@link SortedSet}, instead of the {@link java.util.Collection} specified in the
   * {@link Multimap} interface.
   */
  @CanIgnoreReturnValue
  @Override
  SortedSet<V> removeAll(@CheckForNull Object key);

  /**
   * Stores a collection of values with the same key, replacing any existing values for that key.
   *
   * <p>Because a {@code SortedSetMultimap} has unique sorted values for a given key, this method
   * returns a {@link SortedSet}, instead of the {@link java.util.Collection} specified in the
   * {@link Multimap} interface.
   *
   * <p>Any duplicates in {@code values} will be stored in the multimap once.
   */
  @CanIgnoreReturnValue
  @Override
  SortedSet<V> replaceValues(@ParametricNullness K key, Iterable<? extends V> values);

  /**
   * Returns a map view that associates each key with the corresponding values in the multimap.
   * Changes to the returned map, such as element removal, will update the underlying multimap. The
   * map does not support {@code setValue()} on its entries, {@code put}, or {@code putAll}.
   *
   * <p>When passed a key that is present in the map, {@code asMap().get(Object)} has the same
   * behavior as {@link #get}, returning a live collection. When passed a key that is not present,
   * however, {@code asMap().get(Object)} returns {@code null} instead of an empty collection.
   *
   * <p><b>Note:</b> The returned map's values are guaranteed to be of type {@link SortedSet}. To
   * obtain this map with the more specific generic type {@code Map<K, SortedSet<V>>}, call {@link
   * Multimaps#asMap(SortedSetMultimap)} instead. <b>However</b>, the returned map <i>itself</i> is
   * not necessarily a {@link SortedMap}: A {@code SortedSetMultimap} must expose the <i>values</i>
   * for a given key in sorted order, but it need not expose the <i>keys</i> in sorted order.
   * Individual {@code SortedSetMultimap} implementations, like those built with {@link
   * MultimapBuilder#treeKeys()}, may make additional guarantees.
   */
  @Override
  Map<K, Collection<V>> asMap();

  /**
   * Returns the comparator that orders the multimap values, with {@code null} indicating that
   * natural ordering is used.
   */
<<<<<<< HEAD
  @Nullable Comparator<? super V> valueComparator();
=======
  @CheckForNull
  Comparator<? super V> valueComparator();
>>>>>>> 0a17f4a4
}<|MERGE_RESOLUTION|>--- conflicted
+++ resolved
@@ -50,14 +50,10 @@
  * @since 2.0
  */
 @GwtCompatible
-<<<<<<< HEAD
 @AnnotatedFor({"nullness"})
-public interface SortedSetMultimap<K, V> extends SetMultimap<K, V> {
-=======
 @ElementTypesAreNonnullByDefault
 public interface SortedSetMultimap<K extends @Nullable Object, V extends @Nullable Object>
     extends SetMultimap<K, V> {
->>>>>>> 0a17f4a4
   // Following Javadoc copied from Multimap.
 
   /**
@@ -121,10 +117,6 @@
    * Returns the comparator that orders the multimap values, with {@code null} indicating that
    * natural ordering is used.
    */
-<<<<<<< HEAD
-  @Nullable Comparator<? super V> valueComparator();
-=======
   @CheckForNull
   Comparator<? super V> valueComparator();
->>>>>>> 0a17f4a4
 }