/*
 * Copyright (C) 2007 The Guava Authors
 *
 * Licensed under the Apache License, Version 2.0 (the "License");
 * you may not use this file except in compliance with the License.
 * You may obtain a copy of the License at
 *
 * http://www.apache.org/licenses/LICENSE-2.0
 *
 * Unless required by applicable law or agreed to in writing, software
 * distributed under the License is distributed on an "AS IS" BASIS,
 * WITHOUT WARRANTIES OR CONDITIONS OF ANY KIND, either express or implied.
 * See the License for the specific language governing permissions and
 * limitations under the License.
 */

package com.google.common.collect;

import org.checkerframework.checker.index.qual.NonNegative;
import org.checkerframework.dataflow.qual.Pure;
import org.checkerframework.dataflow.qual.SideEffectFree;
import org.checkerframework.framework.qual.AnnotatedFor;

import static com.google.common.base.Preconditions.checkArgument;
import static com.google.common.base.Preconditions.checkNotNull;
import static com.google.common.collect.CollectPreconditions.checkNonnegative;
import static com.google.common.collect.CollectPreconditions.checkRemove;

import com.google.common.annotations.GwtCompatible;
import com.google.common.annotations.GwtIncompatible;
import com.google.common.primitives.Ints;
import com.google.errorprone.annotations.CanIgnoreReturnValue;
import java.io.InvalidObjectException;
import java.io.ObjectStreamException;
import java.io.Serializable;
import java.util.ConcurrentModificationException;
import java.util.Iterator;
import java.util.Map;
import java.util.Set;
import java.util.function.ObjIntConsumer;
import org.checkerframework.checker.nullness.compatqual.MonotonicNonNullDecl;
import org.checkerframework.checker.nullness.compatqual.NullableDecl;

/**
 * Basic implementation of {@code Multiset<E>} backed by an instance of {@code Map<E, Count>}.
 *
 * <p>For serialization to work, the subclass must specify explicit {@code readObject} and {@code
 * writeObject} methods.
 *
 * @author Kevin Bourrillion
 */
@AnnotatedFor({"nullness"})
@GwtCompatible(emulated = true)
abstract class AbstractMapBasedMultiset<E> extends AbstractMultiset<E> implements Serializable {
  // TODO(lowasser): consider overhauling this back to Map<E, Integer>
  private transient Map<E, Count> backingMap;

  /*
   * Cache the size for efficiency. Using a long lets us avoid the need for
   * overflow checking and ensures that size() will function correctly even if
   * the multiset had once been larger than Integer.MAX_VALUE.
   */
  private transient long size;

  /** Standard constructor. */
  protected AbstractMapBasedMultiset(Map<E, Count> backingMap) {
    this.backingMap = checkNotNull(backingMap);
    this.size = super.size();
  }

  /** Used during deserialization only. The backing map must be empty. */
  void setBackingMap(Map<E, Count> backingMap) {
    this.backingMap = backingMap;
  }

  // Required Implementations

  /**
   * {@inheritDoc}
   *
   * <p>Invoking {@link Multiset.Entry#getCount} on an entry in the returned set always returns the
   * current count of that element in the multiset, as opposed to the count at the time the entry
   * was retrieved.
   */
  @SideEffectFree
  @Override
  public Set<Multiset.Entry<E>> entrySet() {
    return super.entrySet();
  }

  @Override
  Iterator<E> elementIterator() {
    final Iterator<Map.Entry<E, Count>> backingEntries = backingMap.entrySet().iterator();
    return new Iterator<E>() {
      @NullableDecl Map.Entry<E, Count> toRemove;

      @Override
      public boolean hasNext() {
        return backingEntries.hasNext();
      }

      @Override
      public E next() {
        final Map.Entry<E, Count> mapEntry = backingEntries.next();
        toRemove = mapEntry;
        return mapEntry.getKey();
      }

      @Override
      public void remove() {
        checkRemove(toRemove != null);
        size -= toRemove.getValue().getAndSet(0);
        backingEntries.remove();
        toRemove = null;
      }
    };
  }

  @Override
  Iterator<Entry<E>> entryIterator() {
    final Iterator<Map.Entry<E, Count>> backingEntries = backingMap.entrySet().iterator();
    return new Iterator<Multiset.Entry<E>>() {
      @NullableDecl Map.Entry<E, Count> toRemove;

      @Override
      public boolean hasNext() {
        return backingEntries.hasNext();
      }

      @Override
      public Multiset.Entry<E> next() {
        final Map.Entry<E, Count> mapEntry = backingEntries.next();
        toRemove = mapEntry;
        return new Multisets.AbstractEntry<E>() {
          @Override
          public E getElement() {
            return mapEntry.getKey();
          }

          @Override
          public @NonNegative int getCount() {
            Count count = mapEntry.getValue();
            if (count == null || count.get() == 0) {
              Count frequency = backingMap.get(getElement());
              if (frequency != null) {
                return frequency.get();
              }
            }
            return (count == null) ? 0 : count.get();
          }
        };
      }

      @Override
      public void remove() {
        checkRemove(toRemove != null);
        size -= toRemove.getValue().getAndSet(0);
        backingEntries.remove();
        toRemove = null;
      }
    };
  }

  @Override
  public void forEachEntry(ObjIntConsumer<? super E> action) {
    checkNotNull(action);
    backingMap.forEach((element, count) -> action.accept(element, count.get()));
  }

  @Override
  public void clear() {
    for (Count frequency : backingMap.values()) {
      frequency.set(0);
    }
    backingMap.clear();
    size = 0L;
  }

  @Override
  @NonNegative int distinctElements() {
    return backingMap.size();
  }

  // Optimizations - Query Operations

  @Pure
  @Override
  public @NonNegative int size() {
    return Ints.saturatedCast(size);
  }

  @Override
  public Iterator<E> iterator() {
    return new MapBasedMultisetIterator();
  }

  /*
   * Not subclassing AbstractMultiset$MultisetIterator because next() needs to
   * retrieve the Map.Entry<E, Count> entry, which can then be used for
   * a more efficient remove() call.
   */
  private class MapBasedMultisetIterator implements Iterator<E> {
    final Iterator<Map.Entry<E, Count>> entryIterator;
    @MonotonicNonNullDecl Map.Entry<E, Count> currentEntry;
    int occurrencesLeft;
    boolean canRemove;

    MapBasedMultisetIterator() {
      this.entryIterator = backingMap.entrySet().iterator();
    }

    @Override
    public boolean hasNext() {
      return occurrencesLeft > 0 || entryIterator.hasNext();
    }

    @Override
    public E next() {
      if (occurrencesLeft == 0) {
        currentEntry = entryIterator.next();
        occurrencesLeft = currentEntry.getValue().get();
      }
      occurrencesLeft--;
      canRemove = true;
      return currentEntry.getKey();
    }

    @Override
    public void remove() {
      checkRemove(canRemove);
      int frequency = currentEntry.getValue().get();
      if (frequency <= 0) {
        throw new ConcurrentModificationException();
      }
      if (currentEntry.getValue().addAndGet(-1) == 0) {
        entryIterator.remove();
      }
      size--;
      canRemove = false;
    }
  }

  @Override
<<<<<<< HEAD
  public @NonNegative int count(@Nullable Object element) {
=======
  public int count(@NullableDecl Object element) {
>>>>>>> d788bc15
    Count frequency = Maps.safeGet(backingMap, element);
    return (frequency == null) ? 0 : frequency.get();
  }

  // Optional Operations - Modification Operations

  /**
   * {@inheritDoc}
   *
   * @throws IllegalArgumentException if the call would result in more than {@link
   *     Integer#MAX_VALUE} occurrences of {@code element} in this multiset.
   */
  @CanIgnoreReturnValue
  @Override
<<<<<<< HEAD
  public @NonNegative int add(@Nullable E element, @NonNegative int occurrences) {
=======
  public int add(@NullableDecl E element, int occurrences) {
>>>>>>> d788bc15
    if (occurrences == 0) {
      return count(element);
    }
    checkArgument(occurrences > 0, "occurrences cannot be negative: %s", occurrences);
    Count frequency = backingMap.get(element);
    int oldCount;
    if (frequency == null) {
      oldCount = 0;
      backingMap.put(element, new Count(occurrences));
    } else {
      oldCount = frequency.get();
      long newCount = (long) oldCount + (long) occurrences;
      checkArgument(newCount <= Integer.MAX_VALUE, "too many occurrences: %s", newCount);
      frequency.add(occurrences);
    }
    size += occurrences;
    return oldCount;
  }

  @CanIgnoreReturnValue
  @Override
<<<<<<< HEAD
  public @NonNegative int remove(@Nullable Object element, @NonNegative int occurrences) {
=======
  public int remove(@NullableDecl Object element, int occurrences) {
>>>>>>> d788bc15
    if (occurrences == 0) {
      return count(element);
    }
    checkArgument(occurrences > 0, "occurrences cannot be negative: %s", occurrences);
    Count frequency = backingMap.get(element);
    if (frequency == null) {
      return 0;
    }

    int oldCount = frequency.get();

    int numberRemoved;
    if (oldCount > occurrences) {
      numberRemoved = occurrences;
    } else {
      numberRemoved = oldCount;
      backingMap.remove(element);
    }

    frequency.add(-numberRemoved);
    size -= numberRemoved;
    return oldCount;
  }

  // Roughly a 33% performance improvement over AbstractMultiset.setCount().
  @CanIgnoreReturnValue
  @Override
<<<<<<< HEAD
  public @NonNegative int setCount(@Nullable E element, @NonNegative int count) {
=======
  public int setCount(@NullableDecl E element, int count) {
>>>>>>> d788bc15
    checkNonnegative(count, "count");

    Count existingCounter;
    int oldCount;
    if (count == 0) {
      existingCounter = backingMap.remove(element);
      oldCount = getAndSet(existingCounter, count);
    } else {
      existingCounter = backingMap.get(element);
      oldCount = getAndSet(existingCounter, count);

      if (existingCounter == null) {
        backingMap.put(element, new Count(count));
      }
    }

    size += (count - oldCount);
    return oldCount;
  }

<<<<<<< HEAD
  private static @NonNegative int getAndSet(@Nullable Count i, int count) {
=======
  private static int getAndSet(@NullableDecl Count i, int count) {
>>>>>>> d788bc15
    if (i == null) {
      return 0;
    }

    return i.getAndSet(count);
  }

  // Don't allow default serialization.
  @GwtIncompatible // java.io.ObjectStreamException
  private void readObjectNoData() throws ObjectStreamException {
    throw new InvalidObjectException("Stream data required");
  }

  @GwtIncompatible // not needed in emulated source.
  private static final long serialVersionUID = -2250766705698539974L;
}<|MERGE_RESOLUTION|>--- conflicted
+++ resolved
@@ -241,11 +241,7 @@
   }
 
   @Override
-<<<<<<< HEAD
-  public @NonNegative int count(@Nullable Object element) {
-=======
-  public int count(@NullableDecl Object element) {
->>>>>>> d788bc15
+  public @NonNegative int count(@NullableDecl Object element) {
     Count frequency = Maps.safeGet(backingMap, element);
     return (frequency == null) ? 0 : frequency.get();
   }
@@ -260,11 +256,7 @@
    */
   @CanIgnoreReturnValue
   @Override
-<<<<<<< HEAD
-  public @NonNegative int add(@Nullable E element, @NonNegative int occurrences) {
-=======
-  public int add(@NullableDecl E element, int occurrences) {
->>>>>>> d788bc15
+  public @NonNegative int add(@NullableDecl E element, @NonNegative int occurrences) {
     if (occurrences == 0) {
       return count(element);
     }
@@ -286,11 +278,7 @@
 
   @CanIgnoreReturnValue
   @Override
-<<<<<<< HEAD
-  public @NonNegative int remove(@Nullable Object element, @NonNegative int occurrences) {
-=======
-  public int remove(@NullableDecl Object element, int occurrences) {
->>>>>>> d788bc15
+  public @NonNegative int remove(@NullableDecl Object element, @NonNegative int occurrences) {
     if (occurrences == 0) {
       return count(element);
     }
@@ -318,11 +306,7 @@
   // Roughly a 33% performance improvement over AbstractMultiset.setCount().
   @CanIgnoreReturnValue
   @Override
-<<<<<<< HEAD
-  public @NonNegative int setCount(@Nullable E element, @NonNegative int count) {
-=======
-  public int setCount(@NullableDecl E element, int count) {
->>>>>>> d788bc15
+  public @NonNegative int setCount(@NullableDecl E element, @NonNegative int count) {
     checkNonnegative(count, "count");
 
     Count existingCounter;
@@ -343,11 +327,7 @@
     return oldCount;
   }
 
-<<<<<<< HEAD
-  private static @NonNegative int getAndSet(@Nullable Count i, int count) {
-=======
-  private static int getAndSet(@NullableDecl Count i, int count) {
->>>>>>> d788bc15
+  private static @NonNegative int getAndSet(@NullableDecl Count i, int count) {
     if (i == null) {
       return 0;
     }
