--- conflicted
+++ resolved
@@ -22,15 +22,8 @@
 import com.google.common.annotations.GwtCompatible;
 import java.io.Serializable;
 
-<<<<<<< HEAD
-/**
- * An ordering that uses the natural order of the string representation of the
- * values.
- */
+/** An ordering that uses the natural order of the string representation of the values. */
 @AnnotatedFor({"nullness"})
-=======
-/** An ordering that uses the natural order of the string representation of the values. */
->>>>>>> d788bc15
 @GwtCompatible(serializable = true)
 final class UsingToStringOrdering extends Ordering<Object> implements Serializable {
   static final UsingToStringOrdering INSTANCE = new UsingToStringOrdering();
