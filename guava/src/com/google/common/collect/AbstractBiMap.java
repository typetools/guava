--- conflicted
+++ resolved
@@ -167,34 +167,21 @@
 
   @CanIgnoreReturnValue
   @Override
-<<<<<<< HEAD
-  public @Nullable V remove(@Nullable Object key) {
-=======
   @CheckForNull
   public V remove(@CheckForNull Object key) {
->>>>>>> 0a17f4a4
     return containsKey(key) ? removeFromBothMaps(key) : null;
   }
 
   @CanIgnoreReturnValue
-<<<<<<< HEAD
-  private V removeFromBothMaps(@Nullable Object key) {
-    V oldValue = delegate.remove(key);
-=======
   @ParametricNullness
   private V removeFromBothMaps(@CheckForNull Object key) {
     // The cast is safe because the callers of this method first check that the key is present.
     V oldValue = uncheckedCastNullableTToT(delegate.remove(key));
->>>>>>> 0a17f4a4
     removeFromInverseMap(oldValue);
     return oldValue;
   }
 
-<<<<<<< HEAD
-  private void removeFromInverseMap(@Nullable V oldValue) {
-=======
   private void removeFromInverseMap(@ParametricNullness V oldValue) {
->>>>>>> 0a17f4a4
     inverse.delegate.remove(oldValue);
   }
 
@@ -265,11 +252,7 @@
     }
 
     @Override
-<<<<<<< HEAD
-    public boolean remove(@Nullable Object key) {
-=======
     public boolean remove(@CheckForNull Object key) {
->>>>>>> 0a17f4a4
       if (!contains(key)) {
         return false;
       }
@@ -420,17 +403,12 @@
     }
 
     @Override
-<<<<<<< HEAD
-    public boolean remove(@Nullable Object object) {
-      if (!esDelegate.contains(object)) {
-=======
     public boolean remove(@CheckForNull Object object) {
       /*
        * `o instanceof Entry` is guaranteed by `contains`, but we check it here to satisfy our
        * nullness checker.
        */
       if (!esDelegate.contains(object) || !(object instanceof Entry)) {
->>>>>>> 0a17f4a4
         return false;
       }
 
@@ -472,11 +450,7 @@
 
     @Pure
     @Override
-<<<<<<< HEAD
-    public boolean contains(@Nullable Object o) {
-=======
     public boolean contains(@CheckForNull Object o) {
->>>>>>> 0a17f4a4
       return Maps.containsEntryImpl(delegate(), o);
     }
 
