/*
 * Copyright (C) 2011 The Guava Authors
 *
 * Licensed under the Apache License, Version 2.0 (the "License"); you may not use this file except
 * in compliance with the License. You may obtain a copy of the License at
 *
 * http://www.apache.org/licenses/LICENSE-2.0
 *
 * Unless required by applicable law or agreed to in writing, software distributed under the License
 * is distributed on an "AS IS" BASIS, WITHOUT WARRANTIES OR CONDITIONS OF ANY KIND, either express
 * or implied. See the License for the specific language governing permissions and limitations under
 * the License.
 */

package com.google.common.collect;

import com.google.common.annotations.GwtIncompatible;
import org.checkerframework.checker.nullness.compatqual.NullableDecl;

import org.checkerframework.checker.index.qual.NonNegative;

/**
 * A descending wrapper around an {@code ImmutableSortedMultiset}
 *
 * @author Louis Wasserman
 */
@SuppressWarnings("serial") // uses writeReplace, not default serialization
@GwtIncompatible
final class DescendingImmutableSortedMultiset<E> extends ImmutableSortedMultiset<E> {
  private final transient ImmutableSortedMultiset<E> forward;

  DescendingImmutableSortedMultiset(ImmutableSortedMultiset<E> forward) {
    this.forward = forward;
  }

  @Override
<<<<<<< HEAD
  public @NonNegative int count(@Nullable Object element) {
=======
  public int count(@NullableDecl Object element) {
>>>>>>> d788bc15
    return forward.count(element);
  }

  @Override
  public Entry<E> firstEntry() {
    return forward.lastEntry();
  }

  @Override
  public Entry<E> lastEntry() {
    return forward.firstEntry();
  }

  @Override
  public @NonNegative int size() {
    return forward.size();
  }

  @Override
  public ImmutableSortedSet<E> elementSet() {
    return forward.elementSet().descendingSet();
  }

  @Override
  Entry<E> getEntry(@NonNegative int index) {
    return forward.entrySet().asList().reverse().get(index);
  }

  @Override
  public ImmutableSortedMultiset<E> descendingMultiset() {
    return forward;
  }

  @Override
  public ImmutableSortedMultiset<E> headMultiset(E upperBound, BoundType boundType) {
    return forward.tailMultiset(upperBound, boundType).descendingMultiset();
  }

  @Override
  public ImmutableSortedMultiset<E> tailMultiset(E lowerBound, BoundType boundType) {
    return forward.headMultiset(lowerBound, boundType).descendingMultiset();
  }

  @Override
  boolean isPartialView() {
    return forward.isPartialView();
  }
}<|MERGE_RESOLUTION|>--- conflicted
+++ resolved
@@ -34,11 +34,7 @@
   }
 
   @Override
-<<<<<<< HEAD
-  public @NonNegative int count(@Nullable Object element) {
-=======
-  public int count(@NullableDecl Object element) {
->>>>>>> d788bc15
+  public @NonNegative int count(@NullableDecl Object element) {
     return forward.count(element);
   }
 
