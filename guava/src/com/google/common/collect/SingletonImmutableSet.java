--- conflicted
+++ resolved
@@ -18,15 +18,12 @@
 
 import com.google.common.annotations.GwtCompatible;
 import com.google.common.base.Preconditions;
-<<<<<<< HEAD
 import com.google.errorprone.annotations.concurrent.LazyInit;
+import javax.annotation.CheckForNull;
 import org.checkerframework.checker.nullness.qual.Nullable;
 import org.checkerframework.dataflow.qual.Pure;
 import org.checkerframework.framework.qual.AnnotatedFor;
-=======
-import javax.annotation.CheckForNull;
 import org.checkerframework.checker.nullness.qual.Nullable;
->>>>>>> 0a17f4a4
 
 /**
  * Implementation of {@link ImmutableSet} with exactly one element.
@@ -48,17 +45,7 @@
     this.element = Preconditions.checkNotNull(element);
   }
 
-<<<<<<< HEAD
   @Pure
-  SingletonImmutableSet(E element, int hashCode) {
-    // Guaranteed to be non-null by the presence of the pre-computed hash code.
-    this.element = element;
-    cachedHashCode = hashCode;
-  }
-
-  @Pure
-=======
->>>>>>> 0a17f4a4
   @Override
   public int size() {
     return 1;
@@ -66,11 +53,7 @@
 
   @Pure
   @Override
-<<<<<<< HEAD
-  public boolean contains(@Nullable Object target) {
-=======
   public boolean contains(@CheckForNull Object target) {
->>>>>>> 0a17f4a4
     return element.equals(target);
   }
 
@@ -98,22 +81,7 @@
   @Pure
   @Override
   public final int hashCode() {
-<<<<<<< HEAD
-    // Racy single-check.
-    int code = cachedHashCode;
-    if (code == 0) {
-      cachedHashCode = code = element.hashCode();
-    }
-    return code;
-  }
-
-  @Pure
-  @Override
-  boolean isHashCodeFast() {
-    return cachedHashCode != 0;
-=======
     return element.hashCode();
->>>>>>> 0a17f4a4
   }
 
   @Pure
