/*
 * Copyright (C) 2007 The Guava Authors
 *
 * Licensed under the Apache License, Version 2.0 (the "License");
 * you may not use this file except in compliance with the License.
 * You may obtain a copy of the License at
 *
 * http://www.apache.org/licenses/LICENSE-2.0
 *
 * Unless required by applicable law or agreed to in writing, software
 * distributed under the License is distributed on an "AS IS" BASIS,
 * WITHOUT WARRANTIES OR CONDITIONS OF ANY KIND, either express or implied.
 * See the License for the specific language governing permissions and
 * limitations under the License.
 */

package com.google.common.collect;

import com.google.common.annotations.GwtCompatible;
import com.google.common.base.Preconditions;
<<<<<<< HEAD
import com.google.errorprone.annotations.concurrent.LazyInit;
import javax.annotation.CheckForNull;
import org.checkerframework.checker.index.qual.NonNegative;
import org.checkerframework.checker.nullness.qual.Nullable;
import org.checkerframework.checker.signedness.qual.UnknownSignedness;
import org.checkerframework.dataflow.qual.Pure;
import org.checkerframework.framework.qual.AnnotatedFor;
=======
import javax.annotation.CheckForNull;
>>>>>>> 0a17f4a4
import org.checkerframework.checker.nullness.qual.Nullable;

/**
 * Implementation of {@link ImmutableSet} with exactly one element.
 *
 * @author Kevin Bourrillion
 * @author Nick Kralevich
 */
@AnnotatedFor({"nullness"})
@GwtCompatible(serializable = true, emulated = true)
@SuppressWarnings("serial") // uses writeReplace(), not default serialization
@ElementTypesAreNonnullByDefault
final class SingletonImmutableSet<E> extends ImmutableSet<E> {
  // We deliberately avoid caching the asList and hashCode here, to ensure that with
  // compressed oops, a SingletonImmutableSet packs all the way down to the optimal 16 bytes.

  final transient E element;

  SingletonImmutableSet(E element) {
    this.element = Preconditions.checkNotNull(element);
  }

<<<<<<< HEAD
  @Pure
=======
>>>>>>> 0a17f4a4
  @Override
  public @NonNegative int size() {
    return 1;
  }

  @Pure
  @Override
<<<<<<< HEAD
  public boolean contains(@CheckForNull @UnknownSignedness Object target) {
=======
  public boolean contains(@CheckForNull Object target) {
>>>>>>> 0a17f4a4
    return element.equals(target);
  }

  @Override
  public UnmodifiableIterator<E> iterator() {
    return Iterators.singletonIterator(element);
  }

  @Override
  public ImmutableList<E> asList() {
    return ImmutableList.of(element);
  }

  @Override
  boolean isPartialView() {
    return false;
  }

  @Override
  int copyIntoArray(@Nullable Object[] dst, int offset) {
    dst[offset] = element;
    return offset + 1;
  }

  @Pure
  @Override
<<<<<<< HEAD
  public int hashCode(@UnknownSignedness SingletonImmutableSet<E> this) {
=======
  public final int hashCode() {
>>>>>>> 0a17f4a4
    return element.hashCode();
  }

  @Pure
  @Override
  public String toString() {
    return '[' + element.toString() + ']';
  }

@Pure
public boolean equals(@Nullable @UnknownSignedness Object arg0) { return super.equals(arg0); }
}<|MERGE_RESOLUTION|>--- conflicted
+++ resolved
@@ -18,18 +18,12 @@
 
 import com.google.common.annotations.GwtCompatible;
 import com.google.common.base.Preconditions;
-<<<<<<< HEAD
-import com.google.errorprone.annotations.concurrent.LazyInit;
 import javax.annotation.CheckForNull;
 import org.checkerframework.checker.index.qual.NonNegative;
 import org.checkerframework.checker.nullness.qual.Nullable;
 import org.checkerframework.checker.signedness.qual.UnknownSignedness;
 import org.checkerframework.dataflow.qual.Pure;
 import org.checkerframework.framework.qual.AnnotatedFor;
-=======
-import javax.annotation.CheckForNull;
->>>>>>> 0a17f4a4
-import org.checkerframework.checker.nullness.qual.Nullable;
 
 /**
  * Implementation of {@link ImmutableSet} with exactly one element.
@@ -51,10 +45,7 @@
     this.element = Preconditions.checkNotNull(element);
   }
 
-<<<<<<< HEAD
   @Pure
-=======
->>>>>>> 0a17f4a4
   @Override
   public @NonNegative int size() {
     return 1;
@@ -62,11 +53,7 @@
 
   @Pure
   @Override
-<<<<<<< HEAD
   public boolean contains(@CheckForNull @UnknownSignedness Object target) {
-=======
-  public boolean contains(@CheckForNull Object target) {
->>>>>>> 0a17f4a4
     return element.equals(target);
   }
 
@@ -93,11 +80,7 @@
 
   @Pure
   @Override
-<<<<<<< HEAD
-  public int hashCode(@UnknownSignedness SingletonImmutableSet<E> this) {
-=======
-  public final int hashCode() {
->>>>>>> 0a17f4a4
+  public final int hashCode(@UnknownSignedness SingletonImmutableSet<E> this) {
     return element.hashCode();
   }
 
