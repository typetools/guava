--- conflicted
+++ resolved
@@ -92,10 +92,6 @@
     return '[' + element.toString() + ']';
   }
 
-<<<<<<< HEAD
-@Pure
-public boolean equals(@Nullable @UnknownSignedness Object arg0) { return super.equals(arg0); }
-=======
   // redeclare to help optimizers with b/310253115
   @SuppressWarnings("RedundantOverride")
   @Override
@@ -104,5 +100,7 @@
   Object writeReplace() {
     return super.writeReplace();
   }
->>>>>>> f3e095c3
+
+@Pure
+public boolean equals(@Nullable @UnknownSignedness Object arg0) { return super.equals(arg0); }
 }