/*
 * Copyright (C) 2009 The Guava Authors
 *
 * Licensed under the Apache License, Version 2.0 (the "License"); you may not use this file except
 * in compliance with the License. You may obtain a copy of the License at
 *
 * http://www.apache.org/licenses/LICENSE-2.0
 *
 * Unless required by applicable law or agreed to in writing, software distributed under the License
 * is distributed on an "AS IS" BASIS, WITHOUT WARRANTIES OR CONDITIONS OF ANY KIND, either express
 * or implied. See the License for the specific language governing permissions and limitations under
 * the License.
 */

package com.google.common.escape;

import static com.google.common.base.Preconditions.checkNotNull;

import com.google.common.annotations.GwtCompatible;
import com.google.errorprone.annotations.CanIgnoreReturnValue;
import java.util.HashMap;
import java.util.Map;
<<<<<<< HEAD
import org.checkerframework.checker.index.qual.NonNegative;
=======
import javax.annotation.CheckForNull;
>>>>>>> 0a17f4a4
import org.checkerframework.checker.nullness.qual.Nullable;

/**
 * Static utility methods pertaining to {@link Escaper} instances.
 *
 * @author Sven Mawson
 * @author David Beaumont
 * @since 15.0
 */
@GwtCompatible
@ElementTypesAreNonnullByDefault
public final class Escapers {
  private Escapers() {}

  /**
   * Returns an {@link Escaper} that does no escaping, passing all character data through unchanged.
   */
  public static Escaper nullEscaper() {
    return NULL_ESCAPER;
  }

  // An Escaper that efficiently performs no escaping.
  // Extending CharEscaper (instead of Escaper) makes Escapers.compose() easier.
  private static final Escaper NULL_ESCAPER =
      new CharEscaper() {
        @Override
        public String escape(String string) {
          return checkNotNull(string);
        }

        @Override
        @CheckForNull
        protected char[] escape(char c) {
          // TODO: Fix tests not to call this directly and make it throw an error.
          return null;
        }
      };

  /**
   * Returns a builder for creating simple, fast escapers. A builder instance can be reused and each
   * escaper that is created will be a snapshot of the current builder state. Builders are not
   * thread safe.
   *
   * <p>The initial state of the builder is such that:
   *
   * <ul>
   *   <li>There are no replacement mappings
   *   <li>{@code safeMin == Character.MIN_VALUE}
   *   <li>{@code safeMax == Character.MAX_VALUE}
   *   <li>{@code unsafeReplacement == null}
   * </ul>
   *
   * <p>For performance reasons escapers created by this builder are not Unicode aware and will not
   * validate the well-formedness of their input.
   */
  public static Builder builder() {
    return new Builder();
  }

  /**
   * A builder for simple, fast escapers.
   *
   * <p>Typically an escaper needs to deal with the escaping of high valued characters or code
   * points. In these cases it is necessary to extend either {@link ArrayBasedCharEscaper} or {@link
   * ArrayBasedUnicodeEscaper} to provide the desired behavior. However this builder is suitable for
   * creating escapers that replace a relative small set of characters.
   *
   * @author David Beaumont
   * @since 15.0
   */
  public static final class Builder {
    private final Map<Character, String> replacementMap = new HashMap<>();
    private char safeMin = Character.MIN_VALUE;
    private char safeMax = Character.MAX_VALUE;
    @CheckForNull private String unsafeReplacement = null;

    // The constructor is exposed via the builder() method above.
    private Builder() {}

    /**
     * Sets the safe range of characters for the escaper. Characters in this range that have no
     * explicit replacement are considered 'safe' and remain unescaped in the output. If {@code
     * safeMax < safeMin} then the safe range is empty.
     *
     * @param safeMin the lowest 'safe' character
     * @param safeMax the highest 'safe' character
     * @return the builder instance
     */
    @CanIgnoreReturnValue
    public Builder setSafeRange(char safeMin, char safeMax) {
      this.safeMin = safeMin;
      this.safeMax = safeMax;
      return this;
    }

    /**
     * Sets the replacement string for any characters outside the 'safe' range that have no explicit
     * replacement. If {@code unsafeReplacement} is {@code null} then no replacement will occur, if
     * it is {@code ""} then the unsafe characters are removed from the output.
     *
     * @param unsafeReplacement the string to replace unsafe characters
     * @return the builder instance
     */
    @CanIgnoreReturnValue
    public Builder setUnsafeReplacement(@Nullable String unsafeReplacement) {
      this.unsafeReplacement = unsafeReplacement;
      return this;
    }

    /**
     * Adds a replacement string for the given input character. The specified character will be
     * replaced by the given string whenever it occurs in the input, irrespective of whether it lies
     * inside or outside the 'safe' range.
     *
     * @param c the character to be replaced
     * @param replacement the string to replace the given character
     * @return the builder instance
     * @throws NullPointerException if {@code replacement} is null
     */
    @CanIgnoreReturnValue
    public Builder addEscape(char c, String replacement) {
      checkNotNull(replacement);
      // This can replace an existing character (the builder is re-usable).
      replacementMap.put(c, replacement);
      return this;
    }

    /** Returns a new escaper based on the current state of the builder. */
    public Escaper build() {
      return new ArrayBasedCharEscaper(replacementMap, safeMin, safeMax) {
        @CheckForNull
        private final char[] replacementChars =
            unsafeReplacement != null ? unsafeReplacement.toCharArray() : null;

        @Override
        @CheckForNull
        protected char[] escapeUnsafe(char c) {
          return replacementChars;
        }
      };
    }
  }

  /**
   * Returns a {@link UnicodeEscaper} equivalent to the given escaper instance. If the escaper is
   * already a UnicodeEscaper then it is simply returned, otherwise it is wrapped in a
   * UnicodeEscaper.
   *
   * <p>When a {@link CharEscaper} escaper is wrapped by this method it acquires extra behavior with
   * respect to the well-formedness of Unicode character sequences and will throw {@link
   * IllegalArgumentException} when given bad input.
   *
   * @param escaper the instance to be wrapped
   * @return a UnicodeEscaper with the same behavior as the given instance
   * @throws NullPointerException if escaper is null
   * @throws IllegalArgumentException if escaper is not a UnicodeEscaper or a CharEscaper
   */
  static UnicodeEscaper asUnicodeEscaper(Escaper escaper) {
    checkNotNull(escaper);
    if (escaper instanceof UnicodeEscaper) {
      return (UnicodeEscaper) escaper;
    } else if (escaper instanceof CharEscaper) {
      return wrap((CharEscaper) escaper);
    }
    // In practice this shouldn't happen because it would be very odd not to
    // extend either CharEscaper or UnicodeEscaper for non trivial cases.
    throw new IllegalArgumentException(
        "Cannot create a UnicodeEscaper from: " + escaper.getClass().getName());
  }

  /**
   * Returns a string that would replace the given character in the specified escaper, or {@code
   * null} if no replacement should be made. This method is intended for use in tests through the
   * {@code EscaperAsserts} class; production users of {@link CharEscaper} should limit themselves
   * to its public interface.
   *
   * @param c the character to escape if necessary
   * @return the replacement string, or {@code null} if no escaping was needed
   */
  @CheckForNull
  public static String computeReplacement(CharEscaper escaper, char c) {
    return stringOrNull(escaper.escape(c));
  }

  /**
   * Returns a string that would replace the given character in the specified escaper, or {@code
   * null} if no replacement should be made. This method is intended for use in tests through the
   * {@code EscaperAsserts} class; production users of {@link UnicodeEscaper} should limit
   * themselves to its public interface.
   *
   * @param cp the Unicode code point to escape if necessary
   * @return the replacement string, or {@code null} if no escaping was needed
   */
<<<<<<< HEAD
  public static String computeReplacement(UnicodeEscaper escaper, @NonNegative int cp) {
=======
  @CheckForNull
  public static String computeReplacement(UnicodeEscaper escaper, int cp) {
>>>>>>> 0a17f4a4
    return stringOrNull(escaper.escape(cp));
  }

  @CheckForNull
  private static String stringOrNull(@CheckForNull char[] in) {
    return (in == null) ? null : new String(in);
  }

  @SuppressWarnings("upperbound:array.access.unsafe.high")/*
  (1): If hiChars is not null, hiChars.length range from 0 to Interger.MAX_VALUE. loChars can be:
     - loChars is null, loChars.length is 1, so output.length range from 1 to Interger.MAX_VALUE + 1
     - loChars is not null, loChars.length range from 0 to Interger.MAX_VALUE
    Therefore, array access output[n] in for loop( n from 0 to hiChars.length - 1) is safe.
  (2): else if hiChars is null(), hiChars.length is 1, then loChars must be non null( else return null) with length range 0 to Interger.MAX_VALUE
   - output.length is at least 1 so constant access output[0] is safe.
   line 281
   if loChars is not null, loChars.length range from 0 to MAX. hiChars can be:
     - hiChars is null, hiChars.length is 1, output.length range from 1 to MAX + 1
     - hiChars is not null, hiChars.length range from 0 to MAX, output.length range from 0 to MAX + MAX
     Therefore, array access output[hiCount + n] in for loop( n from 0 to loChars.length - 1) is safe.
   (3): else if loChars is null( hiChars must not be null), loChars.length is 1, hiChars.length range from 0 to MAX
     - output.length range from 1 to MAX + 1, therefore array access output[hiCount] is safe.
  */
  /** Private helper to wrap a CharEscaper as a UnicodeEscaper. */
  private static UnicodeEscaper wrap(CharEscaper escaper) {
    return new UnicodeEscaper() {
      @Override
      @CheckForNull
      protected char[] escape(int cp) {
        // If a code point maps to a single character, just escape that.
        if (cp < Character.MIN_SUPPLEMENTARY_CODE_POINT) {
          return escaper.escape((char) cp);
        }
        // Convert the code point to a surrogate pair and escape them both.
        // Note: This code path is horribly slow and typically allocates 4 new
        // char[] each time it is invoked. However this avoids any
        // synchronization issues and makes the escaper thread safe.
        char[] surrogateChars = new char[2];
        Character.toChars(cp, surrogateChars, 0);
        char[] hiChars = escaper.escape(surrogateChars[0]);
        char[] loChars = escaper.escape(surrogateChars[1]);

        // If either hiChars or lowChars are non-null, the CharEscaper is trying
        // to escape the characters of a surrogate pair separately. This is
        // uncommon and applies only to escapers that assume UCS-2 rather than
        // UTF-16. See: http://en.wikipedia.org/wiki/UTF-16/UCS-2
        if (hiChars == null && loChars == null) {
          // We expect this to be the common code path for most escapers.
          return null;
        }
        // Combine the characters and/or escaped sequences into a single array.
        int hiCount = hiChars != null ? hiChars.length : 1;
        int loCount = loChars != null ? loChars.length : 1;
        char[] output = new char[hiCount + loCount];
        if (hiChars != null) {
          // TODO: Is this faster than System.arraycopy() for small arrays?
          for (int n = 0; n < hiChars.length; ++n) {
            output[n] = hiChars[n];//(1)
          }
        } else {
          output[0] = surrogateChars[0];
        }
        if (loChars != null) {
          for (int n = 0; n < loChars.length; ++n) {
            output[hiCount + n] = loChars[n];//(2)
          }
        } else {
          output[hiCount] = surrogateChars[1];//(3)
        }
        return output;
      }
    };
  }
}<|MERGE_RESOLUTION|>--- conflicted
+++ resolved
@@ -20,11 +20,8 @@
 import com.google.errorprone.annotations.CanIgnoreReturnValue;
 import java.util.HashMap;
 import java.util.Map;
-<<<<<<< HEAD
+import javax.annotation.CheckForNull;
 import org.checkerframework.checker.index.qual.NonNegative;
-=======
-import javax.annotation.CheckForNull;
->>>>>>> 0a17f4a4
 import org.checkerframework.checker.nullness.qual.Nullable;
 
 /**
@@ -218,12 +215,8 @@
    * @param cp the Unicode code point to escape if necessary
    * @return the replacement string, or {@code null} if no escaping was needed
    */
-<<<<<<< HEAD
+  @CheckForNull
   public static String computeReplacement(UnicodeEscaper escaper, @NonNegative int cp) {
-=======
-  @CheckForNull
-  public static String computeReplacement(UnicodeEscaper escaper, int cp) {
->>>>>>> 0a17f4a4
     return stringOrNull(escaper.escape(cp));
   }
 
