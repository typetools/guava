/*
 * Copyright (C) 2006 The Guava Authors
 *
 * Licensed under the Apache License, Version 2.0 (the "License"); you may not use this file except
 * in compliance with the License. You may obtain a copy of the License at
 *
 * http://www.apache.org/licenses/LICENSE-2.0
 *
 * Unless required by applicable law or agreed to in writing, software distributed under the License
 * is distributed on an "AS IS" BASIS, WITHOUT WARRANTIES OR CONDITIONS OF ANY KIND, either express
 * or implied. See the License for the specific language governing permissions and limitations under
 * the License.
 */

package com.google.common.escape;

import static com.google.common.base.Preconditions.checkNotNull;

import com.google.common.annotations.GwtCompatible;
import com.google.errorprone.annotations.CanIgnoreReturnValue;
import java.util.HashMap;
import java.util.Map;
import java.util.Map.Entry;
<<<<<<< HEAD
import org.checkerframework.checker.index.qual.GTENegativeOne;
import org.checkerframework.checker.index.qual.LTEqLengthOf;
import org.checkerframework.checker.index.qual.LTLengthOf;
=======
import javax.annotation.CheckForNull;
import org.checkerframework.checker.nullness.qual.Nullable;
>>>>>>> 0a17f4a4

/**
 * Simple helper class to build a "sparse" array of objects based on the indexes that were added to
 * it. The array will be from 0 to the maximum index given. All non-set indexes will contain null
 * (so it's not really a sparse array, just a pseudo sparse array). The builder can also return a
 * CharEscaper based on the generated array.
 *
 * @author Sven Mawson
 * @since 15.0
 */
@GwtCompatible
@ElementTypesAreNonnullByDefault
public final class CharEscaperBuilder {
  /**
   * Simple decorator that turns an array of replacement char[]s into a CharEscaper, this results in
   * a very fast escape method.
   */
  private static class CharArrayDecorator extends CharEscaper {
<<<<<<< HEAD
    private final char[][] replacements;
    private final @LTEqLengthOf("replacements") int replaceLength;
=======
    private final char[] @Nullable [] replacements;
    private final int replaceLength;
>>>>>>> 0a17f4a4

    CharArrayDecorator(char[] @Nullable [] replacements) {
      this.replacements = replacements;
      this.replaceLength = replacements.length;
    }

    /*
     * Overriding escape method to be slightly faster for this decorator. We test the replacements
     * array directly, saving a method call.
     */
    @SuppressWarnings("lowerbound:array.access.unsafe.low")//char types are non negative: https://github.com/kelloggm/checker-framework/issues/192
    @Override
    public String escape(String s) {
      int slen = s.length();
      for (int index = 0; index < slen; index++) {
        char c = s.charAt(index);
        if (c < replacements.length && replacements[c] != null) {
          return escapeSlow(s, index);
        }
      }
      return s;
    }

    @SuppressWarnings("lowerbound:array.access.unsafe.low")//char types are non negative: https://github.com/kelloggm/checker-framework/issues/192
    @Override
    @CheckForNull
    protected char[] escape(char c) {
      return c < replaceLength ? replacements[c] : null;
    }
  }

  // Replacement mappings.
  private final Map<Character, String> map;

  // The highest index we've seen so far.
  private @GTENegativeOne int max = -1;

  /** Construct a new sparse array builder. */
  public CharEscaperBuilder() {
    this.map = new HashMap<>();
  }

  /** Add a new mapping from an index to an object to the escaping. */
  @CanIgnoreReturnValue
  public CharEscaperBuilder addEscape(char c, String r) {
    map.put(c, checkNotNull(r));
    if (c > max) {
      max = c;
    }
    return this;
  }

  /** Add multiple mappings at once for a particular index. */
  @CanIgnoreReturnValue
  public CharEscaperBuilder addEscapes(char[] cs, String r) {
    checkNotNull(r);
    for (char c : cs) {
      addEscape(c, r);
    }
    return this;
  }

  /**
   * Convert this builder into an array of char[]s where the maximum index is the value of the
   * highest character that has been seen. The array will be sparse in the sense that any unseen
   * index will default to null.
   *
   * @return a "sparse" array that holds the replacement mappings.
   */
<<<<<<< HEAD
  @SuppressWarnings(value = {"lowerbound:array.access.unsafe.low",//Character types are non negative: https://github.com/kelloggm/checker-framework/issues/192
          "upperbound:enhancedfor.type.incompatible"/*(2):
          Since `max` is maximum index is the value of the highest character that has been seen, `max + 1` is larger than any of the key values in map.
          Therefore, key values in map can be indexed by the `result` array.*/})
  public char[][] toArray() {
=======
  public char[] @Nullable [] toArray() {
>>>>>>> 0a17f4a4
    char[][] result = new char[max + 1][];
    for (Entry<@LTLengthOf("result") Character, String> entry : map.entrySet()) { //(2)
      result[entry.getKey()] = entry.getValue().toCharArray();
    }
    return result;
  }

  /**
   * Convert this builder into a char escaper which is just a decorator around the underlying array
   * of replacement char[]s.
   *
   * @return an escaper that escapes based on the underlying array.
   */
  public Escaper toEscaper() {
    return new CharArrayDecorator(toArray());
  }
}<|MERGE_RESOLUTION|>--- conflicted
+++ resolved
@@ -21,14 +21,11 @@
 import java.util.HashMap;
 import java.util.Map;
 import java.util.Map.Entry;
-<<<<<<< HEAD
+import javax.annotation.CheckForNull;
 import org.checkerframework.checker.index.qual.GTENegativeOne;
 import org.checkerframework.checker.index.qual.LTEqLengthOf;
 import org.checkerframework.checker.index.qual.LTLengthOf;
-=======
-import javax.annotation.CheckForNull;
 import org.checkerframework.checker.nullness.qual.Nullable;
->>>>>>> 0a17f4a4
 
 /**
  * Simple helper class to build a "sparse" array of objects based on the indexes that were added to
@@ -47,13 +44,8 @@
    * a very fast escape method.
    */
   private static class CharArrayDecorator extends CharEscaper {
-<<<<<<< HEAD
-    private final char[][] replacements;
+    private final char[] @Nullable [] replacements;
     private final @LTEqLengthOf("replacements") int replaceLength;
-=======
-    private final char[] @Nullable [] replacements;
-    private final int replaceLength;
->>>>>>> 0a17f4a4
 
     CharArrayDecorator(char[] @Nullable [] replacements) {
       this.replacements = replacements;
@@ -77,7 +69,6 @@
       return s;
     }
 
-    @SuppressWarnings("lowerbound:array.access.unsafe.low")//char types are non negative: https://github.com/kelloggm/checker-framework/issues/192
     @Override
     @CheckForNull
     protected char[] escape(char c) {
@@ -123,15 +114,7 @@
    *
    * @return a "sparse" array that holds the replacement mappings.
    */
-<<<<<<< HEAD
-  @SuppressWarnings(value = {"lowerbound:array.access.unsafe.low",//Character types are non negative: https://github.com/kelloggm/checker-framework/issues/192
-          "upperbound:enhancedfor.type.incompatible"/*(2):
-          Since `max` is maximum index is the value of the highest character that has been seen, `max + 1` is larger than any of the key values in map.
-          Therefore, key values in map can be indexed by the `result` array.*/})
-  public char[][] toArray() {
-=======
   public char[] @Nullable [] toArray() {
->>>>>>> 0a17f4a4
     char[][] result = new char[max + 1][];
     for (Entry<@LTLengthOf("result") Character, String> entry : map.entrySet()) { //(2)
       result[entry.getKey()] = entry.getValue().toCharArray();
