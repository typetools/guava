--- conflicted
+++ resolved
@@ -18,15 +18,11 @@
 
 import com.google.common.annotations.Beta;
 import com.google.common.annotations.GwtCompatible;
-<<<<<<< HEAD
-import org.checkerframework.checker.index.qual.*;
-=======
 import org.checkerframework.checker.index.qual.LTEqLengthOf;
 import org.checkerframework.checker.index.qual.LTLengthOf;
 import org.checkerframework.checker.index.qual.LengthOf;
 import org.checkerframework.checker.index.qual.LessThan;
 import org.checkerframework.checker.index.qual.NonNegative;
->>>>>>> 5762b2cb
 
 /**
  * An object that converts literal text into a format safe for inclusion in a particular context
@@ -102,30 +98,17 @@
    * @return the escaped form of {@code string}
    * @throws NullPointerException if {@code string} is null
    */
-<<<<<<< HEAD
-
-  @SuppressWarnings(value = {"assignment.type.incompatible",//constant 0 is still less than length of the s array
-          "argument.type.incompatible",//int rlen is assigned as length of the r array
-  })
-  protected final String escapeSlow(String s, @IndexFor("#1") int index) {
-=======
   @SuppressWarnings("assignment.type.incompatible")//suggest to infer 0 as same as @LessThan("size + 1")
   protected final String escapeSlow(String s, @NonNegative int index) {
->>>>>>> 5762b2cb
     @LengthOf("s") int slen = s.length();
 
     // Get a destination buffer and setup some loop variables.
     char[] dest = Platform.charBufferFromThreadLocal();
     @LengthOf("dest") int destSize = dest.length;
-<<<<<<< HEAD
-    @LTLengthOf(value = {"s","dest"}) int destIndex = 0;
-    @LTLengthOf("s") int lastEscape = 0;
-=======
     int destSizeInternally = destSize;
     @LessThan("destSizeInternally") @LTEqLengthOf("dest") int destIndex = 0;
     int destIndexInternally = destIndex;
     @LTEqLengthOf("s") int lastEscape = 0;
->>>>>>> 5762b2cb
 
     // Loop through the rest of the string, replacing when needed into the
     // destination buffer, which gets grown as needed as well.
@@ -139,11 +122,7 @@
         continue;
       }
 
-<<<<<<< HEAD
-      @LengthOf("r") int rlen = r.length;
-=======
       @LTLengthOf(value = {"r", "dest"}, offset = {"-1", "destIndex - 1"}) int rlen = r.length;
->>>>>>> 5762b2cb
       int charsSkipped = index - lastEscape;
 
       // This is the size needed to add the replacement, not the full size
