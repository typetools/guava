--- conflicted
+++ resolved
@@ -17,14 +17,11 @@
 import static com.google.common.base.Preconditions.checkNotNull;
 
 import com.google.common.annotations.GwtCompatible;
-<<<<<<< HEAD
+import javax.annotation.CheckForNull;
 import org.checkerframework.checker.index.qual.IndexOrHigh;
 import org.checkerframework.checker.index.qual.LTEqLengthOf;
 import org.checkerframework.checker.index.qual.LTLengthOf;
 import org.checkerframework.checker.index.qual.LessThan;
-=======
-import javax.annotation.CheckForNull;
->>>>>>> 0a17f4a4
 
 /**
  * An object that converts literal text into a format safe for inclusion in a particular context
@@ -101,11 +98,12 @@
    * @return the escaped form of {@code string}
    * @throws NullPointerException if {@code string} is null
    */
-  @SuppressWarnings(value = {"upperbound:assignment.type.incompatible",/*
-   (1) Because of System.arraycopy() method, `rlen` is required to be @LTLengthOf(value={"r", "dest"}, offset={"-1", "destIndex - 1"}).
-   Since r = escape(), can't annotate `escape()` return type as @LTLengthOf(value={"r", "dest"}, offset={"-1", "destIndex - 1"}).*/
-          "upperbound:compound.assignment.type.incompatible"/*(2): `destIndex` is always @LTEqLengthOf("dest") because `dest` array
-          will always be regrow when `destSize` is less than `sizeNeeded`*/})
+  @SuppressWarnings({
+    "upperbound:assignment", /* (1) Because of System.arraycopy() method, `rlen` is required to be @LTLengthOf(value={"r", "dest"}, offset={"-1", "destIndex - 1"}).
+      Since r = escape(), can't annotate `escape()` return type as @LTLengthOf(value={"r", "dest"}, offset={"-1", "destIndex - 1"}).*/
+    "upperbound:compound.assignment"/*(2): `destIndex` is always @LTEqLengthOf("dest") because `dest` array
+       will always be regrow when `destSize` is less than `sizeNeeded`*/
+  })
   protected final String escapeSlow(String s, @IndexOrHigh("#1") int index) {
     int slen = s.length();
 
@@ -172,8 +170,6 @@
    * Helper method to grow the character buffer as needed, this only happens once in a while so it's
    * ok if it's in a method call. If the index passed in is 0 then no copying will be done.
    */
-  @SuppressWarnings("upperbound:argument.type.incompatible")//index should infer @LessThan("#3 + 1") as same as @LTEqLengthOf("copy")
-  //this is a similar improvement to this issue: https://github.com/typetools/checker-framework/issues/2029
   private static char[] growBuffer(char[] dest, @LTEqLengthOf("#1") @LessThan("#3 + 1")  int index, int size) {
     if (size < 0) { // overflow - should be OutOfMemoryError but GWT/j2cl don't support it
       throw new AssertionError("Cannot increase internal buffer any further");
