--- conflicted
+++ resolved
@@ -18,14 +18,11 @@
 
 import com.google.common.annotations.GwtCompatible;
 import java.util.Map;
-<<<<<<< HEAD
+import javax.annotation.CheckForNull;
 import org.checkerframework.checker.index.qual.GTENegativeOne;
 import org.checkerframework.checker.index.qual.IndexOrHigh;
 import org.checkerframework.checker.index.qual.LengthOf;
 import org.checkerframework.checker.index.qual.NonNegative;
-=======
-import javax.annotation.CheckForNull;
->>>>>>> 0a17f4a4
 import org.checkerframework.checker.nullness.qual.Nullable;
 
 /**
@@ -168,12 +165,8 @@
    * @return the replacement characters, or {@code null} if no escaping was required
    */
   @Override
-<<<<<<< HEAD
+  @CheckForNull
   protected final char[] escape(@NonNegative int cp) {
-=======
-  @CheckForNull
-  protected final char[] escape(int cp) {
->>>>>>> 0a17f4a4
     if (cp < replacementsLength) {
       char[] chars = replacements[cp];
       if (chars != null) {
