--- conflicted
+++ resolved
@@ -176,16 +176,9 @@
   }
 
   /* Overridden for performance. */
-<<<<<<< HEAD
-  @SuppressWarnings(value = {"array.access.unsafe.low",//char types are non negative: https://github.com/kelloggm/checker-framework/issues/192
-          "override.param.invalid", "override.return.invalid"})//in discussion
-  @Override
-  protected final int nextEscapeIndex(CharSequence csq, @IndexFor("#1") int index, @IndexFor("#1") int end) {
-=======
   @SuppressWarnings("array.access.unsafe.low")//char types are non negative: https://github.com/kelloggm/checker-framework/issues/192
   @Override
   protected final @IndexOrHigh("#1") int nextEscapeIndex(CharSequence csq, @IndexOrHigh("#1") int index, @IndexOrHigh("#1") int end) {
->>>>>>> 5762b2cb
     while (index < end) {
       char c = csq.charAt(index);
       if ((c < replacementsLength && replacements[c] != null)
