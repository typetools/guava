/*
 * Copyright (C) 2009 The Guava Authors
 *
 * Licensed under the Apache License, Version 2.0 (the "License"); you may not use this file except
 * in compliance with the License. You may obtain a copy of the License at
 *
 * http://www.apache.org/licenses/LICENSE-2.0
 *
 * Unless required by applicable law or agreed to in writing, software distributed under the License
 * is distributed on an "AS IS" BASIS, WITHOUT WARRANTIES OR CONDITIONS OF ANY KIND, either express
 * or implied. See the License for the specific language governing permissions and limitations under
 * the License.
 */

package com.google.common.escape;

import static com.google.common.base.Preconditions.checkNotNull;

import com.google.common.annotations.GwtCompatible;
import com.google.common.annotations.VisibleForTesting;
import java.util.Collections;
import java.util.Map;
import org.checkerframework.checker.index.qual.LTLengthOf;

/**
 * An implementation-specific parameter class suitable for initializing {@link
 * ArrayBasedCharEscaper} or {@link ArrayBasedUnicodeEscaper} instances. This class should be used
 * when more than one escaper is created using the same character replacement mapping to allow the
 * underlying (implementation specific) data structures to be shared.
 *
 * <p>The size of the data structure used by ArrayBasedCharEscaper and ArrayBasedUnicodeEscaper is
 * proportional to the highest valued character that has a replacement. For example a replacement
 * map containing the single character '{@literal \}u1000' will require approximately 16K of memory.
 * As such sharing this data structure between escaper instances is the primary goal of this class.
 *
 * @author David Beaumont
 * @since 15.0
 */
@GwtCompatible
@ElementTypesAreNonnullByDefault
public final class ArrayBasedEscaperMap {
  /**
   * Returns a new ArrayBasedEscaperMap for creating ArrayBasedCharEscaper or
   * ArrayBasedUnicodeEscaper instances.
   *
   * @param replacements a map of characters to their escaped representations
   */
  public static ArrayBasedEscaperMap create(Map<Character, String> replacements) {
    return new ArrayBasedEscaperMap(createReplacementArray(replacements));
  }

  // The underlying replacement array we can share between multiple escaper
  // instances.
  private final char[][] replacementArray;

  private ArrayBasedEscaperMap(char[][] replacementArray) {
    this.replacementArray = replacementArray;
  }

  // Returns the non-null array of replacements for fast lookup.
  char[][] getReplacementArray() {
    return replacementArray;
  }

  // Creates a replacement array from the given map. The returned array is a
  // linear lookup table of replacement character sequences indexed by the
  // original character value.
  @SuppressWarnings(value = {"lowerbound:array.length.negative", "lowerbound:array.access.unsafe.low",//char types are non negative: https://github.com/kelloggm/checker-framework/issues/192
          "upperbound:enhancedfor.type.incompatible"/* LTLengthOf("replacements") is not possible because `replacements` is declared after `map`.
          Moreover, `max` is maximum value out of all Keys in map and `max + 1` is length of `replacements` array, therefore char `c`is always less than length of `replacements`.*/})
  @VisibleForTesting
  static char[][] createReplacementArray(Map<Character, String> map) {
    checkNotNull(map); // GWT specific check (do not optimize)
    if (map.isEmpty()) {
      return EMPTY_REPLACEMENT_ARRAY;
    }
    char max = Collections.max(map.keySet());
    char[][] replacements = new char[max + 1][];
<<<<<<< HEAD
    for (@LTLengthOf("replacements") char c : map.keySet()) {
=======
    for (Character c : map.keySet()) {
>>>>>>> 0a17f4a4
      replacements[c] = map.get(c).toCharArray();
    }
    return replacements;
  }

  // Immutable empty array for when there are no replacements.
  private static final char[][] EMPTY_REPLACEMENT_ARRAY = new char[0][0];
}<|MERGE_RESOLUTION|>--- conflicted
+++ resolved
@@ -65,9 +65,11 @@
   // Creates a replacement array from the given map. The returned array is a
   // linear lookup table of replacement character sequences indexed by the
   // original character value.
-  @SuppressWarnings(value = {"lowerbound:array.length.negative", "lowerbound:array.access.unsafe.low",//char types are non negative: https://github.com/kelloggm/checker-framework/issues/192
-          "upperbound:enhancedfor.type.incompatible"/* LTLengthOf("replacements") is not possible because `replacements` is declared after `map`.
-          Moreover, `max` is maximum value out of all Keys in map and `max + 1` is length of `replacements` array, therefore char `c`is always less than length of `replacements`.*/})
+  @SuppressWarnings({
+    "lowerbound:array.access.unsafe.low", // char types are non negative: https://github.com/kelloggm/checker-framework/issues/192
+    "upperbound:enhancedfor" /* LTLengthOf("replacements") is not possible because `replacements` is declared after `map`.
+      Moreover, `max` is maximum value out of all Keys in map and `max + 1` is length of `replacements` array, therefore char `c`is always less than length of `replacements`.*/
+  })
   @VisibleForTesting
   static char[][] createReplacementArray(Map<Character, String> map) {
     checkNotNull(map); // GWT specific check (do not optimize)
@@ -76,11 +78,7 @@
     }
     char max = Collections.max(map.keySet());
     char[][] replacements = new char[max + 1][];
-<<<<<<< HEAD
     for (@LTLengthOf("replacements") char c : map.keySet()) {
-=======
-    for (Character c : map.keySet()) {
->>>>>>> 0a17f4a4
       replacements[c] = map.get(c).toCharArray();
     }
     return replacements;
