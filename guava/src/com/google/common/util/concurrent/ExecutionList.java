--- conflicted
+++ resolved
@@ -35,17 +35,9 @@
  * guaranteed to execute. There is no guarantee, however, that listeners will be executed in the
  * order that they are added.
  *
-<<<<<<< HEAD
- * <p>Exceptions thrown by a listener will be propagated up to the executor.
- * Any exception thrown during {@code Executor.execute} (e.g., a {@code
- * RejectedExecutionException} or an exception thrown by {@linkplain
- * MoreExecutors#directExecutor direct execution}) will be caught and
- * logged.
-=======
  * <p>Exceptions thrown by a listener will be propagated up to the executor. Any exception thrown
  * during {@code Executor.execute} (e.g., a {@code RejectedExecutionException} or an exception
  * thrown by {@linkplain MoreExecutors#directExecutor direct execution}) will be caught and logged.
->>>>>>> 755b2a8a
  *
  * @author Nishant Thakkar
  * @author Sven Mawson
@@ -71,24 +63,9 @@
    * Adds the {@code Runnable} and accompanying {@code Executor} to the list of listeners to
    * execute. If execution has already begun, the listener is executed immediately.
    *
-<<<<<<< HEAD
-   * <p>Note: For fast, lightweight listeners that would be safe to execute in
-   * any thread, consider {@link MoreExecutors#directExecutor}. For heavier
-   * listeners, {@code directExecutor()} carries some caveats: First, the
-   * thread that the listener runs in depends on whether the {@code
-   * ExecutionList} has been executed at the time it is added. In particular,
-   * listeners may run in the thread that calls {@code add}. Second, the thread
-   * that calls {@link #execute} may be an internal implementation thread, such
-   * as an RPC network thread, and {@code directExecutor()} listeners may
-   * run in this thread. Finally, during the execution of a {@code
-   * directExecutor} listener, all other registered but unexecuted
-   * listeners are prevented from running, even if those listeners are to run
-   * in other executors.
-=======
    * <p>When selecting an executor, note that {@code directExecutor} is dangerous in some cases. See
    * the discussion in the {@link ListenableFuture#addListener ListenableFuture.addListener}
    * documentation.
->>>>>>> 755b2a8a
    */
   public void add(Runnable runnable, Executor executor) {
     // Fail fast on a null.  We throw NPE here because the contract of Executor states that it
