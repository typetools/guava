--- conflicted
+++ resolved
@@ -344,12 +344,8 @@
      * @throws CancellationException if the computation was cancelled
      * @throws ExecutionException if the computation threw an exception
      */
-<<<<<<< HEAD
-    public @Nullable V get() throws ExecutionException {
-=======
     @ParametricNullness
     public V get() throws ExecutionException {
->>>>>>> 0a17f4a4
       return getDone(closingFuture.future);
     }
 
