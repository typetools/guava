--- conflicted
+++ resolved
@@ -5,11 +5,7 @@
   <parent>
     <groupId>com.google.guava</groupId>
     <artifactId>guava-parent</artifactId>
-<<<<<<< HEAD
-    <version>30.1.1-jre</version>
-=======
     <version>31.1-jre</version>
->>>>>>> 0a17f4a4
   </parent>
   <artifactId>guava</artifactId>
   <packaging>bundle</packaging>
@@ -25,11 +21,17 @@
     <!-- Running the Index Checker takes very long but is needed to put implicit annotations in class files. -->
     <checkerframework.checkers>org.checkerframework.checker.index.IndexChecker,org.checkerframework.checker.nullness.NullnessChecker,org.checkerframework.checker.signedness.SignednessChecker</checkerframework.checkers>
 
-    <!-- Index checker warnings are disabled by default, because not all code is annotated by index checker annotations. -->
+    <!-- Index checker warnings are disabled by default, because not all code is annotated by index checker annotations.
+         Use -Dcheckerframework.suppress=none to show index checker warnings.  -->
     <checkerframework.suppress>index</checkerframework.suppress>
 
-    <!-- Packages under com.google.common, that will be additionally checked by the Index Checker -->
-    <checkerframework.index.packages>base|primitives|escape|math|io|hash</checkerframework.index.packages>
+    <!-- In addition to the normal checkers noted above, we do a quick run of the Value Checker on a subset of the
+         sources for which we expect no errors. Packages under com.google.common that will be value checked:       -->
+    <checkerframework.value.packages>base|cache|escape|hash|io|math|net|primitives|reflect</checkerframework.value.packages>
+    <!-- The phase when the Value Checker is run. Use -Dcheck.value.phase=skip to omit this step.-->
+    <check.value.phase>process-sources</check.value.phase>
+    <!-- Use -Dmain-compile.skip=true to only run the quick Value check execution. -->
+    <main-compile.skip>false</main-compile.skip>
 
     <!-- Additional argument passed to the java compiler. Use to pass additional arguments
          to the checker framework. Example: -Ashowchecks -->
@@ -38,15 +40,6 @@
     <!-- Additional argument passed to the java compiler. Use to pass additional arguments
          to the checker framework. Example: -Aannotations -->
     <checkerframework.extraargs2></checkerframework.extraargs2>
-
-    <!-- The phase when the Index Checker is run. -->
-    <check.index.phase>process-sources</check.index.phase>
-
-    <!-- Additional argument passed to the Index Checker. Example: -Ashowchecks -->
-    <index.only.arg></index.only.arg>
-
-    <!-- Use -Dmain-compile.skip=true to only run the check-index execution -->
-    <main-compile.skip>false</main-compile.skip>
 
     <!-- Use -Djavac.verbose=true to compile with the verbose option.
          This is used when you want to see stub parser warnings. -->
@@ -70,6 +63,10 @@
     <dependency>
       <groupId>org.checkerframework</groupId>
       <artifactId>checker-qual</artifactId>
+    </dependency>
+    <dependency>
+      <groupId>org.checkerframework</groupId>
+      <artifactId>checker-util</artifactId>
     </dependency>
     <dependency>
       <groupId>com.google.errorprone</groupId>
@@ -142,7 +139,6 @@
       </plugin>
       <plugin>
         <artifactId>maven-compiler-plugin</artifactId>
-<<<<<<< HEAD
         <version>3.8.1</version>
         <configuration>
             <source>1.8</source>
@@ -161,32 +157,32 @@
               <arg>${additionalargs}</arg>
               <arg>${checkerframework.extraargs}</arg>
               <arg>${checkerframework.extraargs2}</arg>
-              <!-- Default is supress all index checker warnings! -->
+              <!-- Default is supress all index checker warnings. -->
               <arg>-AsuppressWarnings=${checkerframework.suppress}</arg>
+              <arg>-XDignore.symbol.file</arg>  <!-- suppress any warnings for using 'Unsafe' -->
               <arg>-AuseDefaultsForUncheckedCode=source,bytecode</arg>
-              <arg>-Awarns</arg>
               <arg>-AshowSuppressWarningsStrings</arg>
               <arg>-AwarnUnneededSuppressions</arg>
             </compilerArgs>
         </configuration>
         <executions>
-          <!-- Runs the Index Checker on selected packages. -->
-          <!-- Because Index Checker warnings are suppressed during regular compilation (when all
-               files are compiled), this additional phase runs the Index Checker on packages that
-               are already annotated, to ensure they type-check without warnings. -->
-          <execution>
-            <id>check-index</id>
-            <phase>${check.index.phase}</phase>
+          <execution>
+            <!-- This initial phase runs the Value Checker on packages that are already annotated
+                 and/or warning suppressed to ensure they continue to type-check without any errors.
+                 If this phase passes, then we run all the selected checkers, but with -Awarns.  -->
+            <id>value-check</id>
+            <phase>${check.value.phase}</phase>
             <goals><goal>compile</goal></goals>
             <configuration>
               <annotationProcessors>
-                <annotationProcessor>org.checkerframework.checker.index.IndexChecker</annotationProcessor>
+                <!-- The Signedness Checker invokes the value checker.  So we run the Signedness Checker but
+                     suppress any signedness warnings so we only see the Value Checker results.              -->
+                <annotationProcessor>org.checkerframework.checker.signedness.SignednessChecker</annotationProcessor>
               </annotationProcessors>
               <compilerArgs combine.children="append">
-                <arg>-XDignore.symbol.file</arg>
-                <arg>${index.only.arg}</arg>
-                <arg>-proc:only</arg>
-                <arg>-AonlyDefs=^com\.google\.common\.(?:${checkerframework.index.packages})\.</arg>
+                <arg>-proc:only</arg>             <!-- run annotation processing but no subsequent compilation -->
+                <arg>-AonlyDefs=^com\.google\.common\.(?:${checkerframework.value.packages})\.</arg>
+                <arg>-AsuppressWarnings=signedness</arg>
               </compilerArgs>
             </configuration>
           </execution>
@@ -210,6 +206,9 @@
               <!-- -source 8 -target 8 is a no-op in the mainline but matters in the backport. -->
               <source>8</source>
               <target>8</target>
+              <compilerArgs combine.children="append">
+                <arg>-Awarns</arg>  <!-- Treat checker errors as warnings. -->
+              </compilerArgs>
             </configuration>
           </execution>
           <execution>
@@ -223,11 +222,12 @@
               <excludes>
                 <exclude>**/Java8Usage.java</exclude>
               </excludes>
+              <compilerArgs combine.children="append">
+                <arg>-Awarns</arg>  <!-- Treat checker errors as warnings. -->
+              </compilerArgs>
             </configuration>
           </execution>
         </executions>
-=======
->>>>>>> 0a17f4a4
       </plugin>
       <plugin>
         <artifactId>maven-source-plugin</artifactId>
@@ -338,6 +338,20 @@
             <id>generate-javadoc-site-report</id>
             <phase>site</phase>
             <goals><goal>javadoc</goal></goals>
+          </execution>
+        </executions>
+      </plugin>
+      <plugin>
+        <groupId>org.apache.maven.plugins</groupId>
+        <artifactId>maven-help-plugin</artifactId>
+        <version>3.1.0</version>
+        <executions>
+          <execution>
+            <id>show-profiles</id>
+            <phase>compile</phase>
+            <goals>
+              <goal>active-profiles</goal>
+            </goals>
           </execution>
         </executions>
       </plugin>
