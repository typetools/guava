--- conflicted
+++ resolved
@@ -22,12 +22,7 @@
     <!-- Index checker warnings are disabled by default, because not all code is annotated by index checker annotations. -->
     <checkerframework.suppress>index</checkerframework.suppress>
     <!-- Packages under com.google.common, that will be additionally checked by the Index Checker -->
-<<<<<<< HEAD
     <checkerframework.index.packages>base|primitives|escape|math|hash</checkerframework.index.packages>
-    <annotatedJdk>${org.checkerframework:jdk8:jar}</annotatedJdk>
-=======
-    <checkerframework.index.packages>base|primitives|escape|math</checkerframework.index.packages>
->>>>>>> 2f52a984
     <!-- Additional argument passed to the java compiler. Use to pass additional arguments to the checker framework. Example: -Ashowchecks -->
     <checkerframework.extraargs></checkerframework.extraargs>
     <!-- Additional argument passed to the java compiler. Use to pass additional arguments to the checker framework. Example: -Aannotations -->
