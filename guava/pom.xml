<?xml version="1.0" encoding="UTF-8"?>
<project xmlns="http://maven.apache.org/POM/4.0.0" xmlns:xsi="http://www.w3.org/2001/XMLSchema-instance"
  xsi:schemaLocation="http://maven.apache.org/POM/4.0.0 http://maven.apache.org/maven-v4_0_0.xsd">
  <modelVersion>4.0.0</modelVersion>
  <parent>
    <groupId>com.google.guava</groupId>
    <artifactId>guava-parent</artifactId>
    <version>25.0-jre</version>
  </parent>
  <artifactId>guava</artifactId>
  <packaging>bundle</packaging>
  <name>Guava: Google Core Libraries for Java</name>
  <description>
    Guava is a suite of core and expanded libraries that include
    utility classes, google's collections, io classes, and much
    much more.
  </description>
  <properties>
    <!-- Use -Dcheckerframework.checkers=checker to switch which checkers are run. -->
    <!-- Running the Index Checker takes very long but is needed to put implicit annotations in class files. -->
    <checkerframework.checkers>org.checkerframework.checker.nullness.NullnessChecker,org.checkerframework.checker.index.IndexChecker</checkerframework.checkers>
    <!-- Index checker warnings are disabled by default, because not all code is annotated by index checker annotations. -->
    <checkerframework.suppress>index</checkerframework.suppress>
    <!-- Packages under com.google.common, that will be additionally checked by the Index Checker -->
    <checkerframework.index.packages>base|primitives</checkerframework.index.packages>
    <annotatedJdk>${org.checkerframework:jdk8:jar}</annotatedJdk>
    <checkerframework.extraargs></checkerframework.extraargs>
    <checkerframework.extraargs2></checkerframework.extraargs2>
    <check.index.phase>process-sources</check.index.phase>
    <index.only.arg></index.only.arg>
  </properties>
  <dependencies>
    <dependency>
      <groupId>com.google.code.findbugs</groupId>
      <artifactId>jsr305</artifactId>
    </dependency>
    <dependency>
      <groupId>org.checkerframework</groupId>
      <artifactId>checker-compat-qual</artifactId>
    </dependency>
    <dependency>
      <groupId>com.google.errorprone</groupId>
      <artifactId>error_prone_annotations</artifactId>
    </dependency>
    <dependency>
      <groupId>com.google.j2objc</groupId>
      <artifactId>j2objc-annotations</artifactId>
    </dependency>
    <dependency>
      <groupId>org.codehaus.mojo</groupId>
      <artifactId>animal-sniffer-annotations</artifactId>
      <version>${animal.sniffer.version}</version>
    </dependency>
    <!-- TODO(cpovirk): does this comment belong on the <dependency> in <profiles>? -->
    <!-- TODO(cpovirk): want this only for dependency plugin but seems not to work there? Maven runs without failure, but the resulting Javadoc is missing the hoped-for inherited text -->
    <!-- Annotations from the Checker Framework: nullness, interning, locking, ... -->
    <!-- For guava only, to use a locally-built version of the Checker Framework, run with:
       -P checkerframework-local -->
    <dependency>
      <groupId>org.checkerframework</groupId>
      <artifactId>checker-qual</artifactId>
<<<<<<< HEAD
      <version>2.4.0</version>
=======
      <version>2.5.0</version>
>>>>>>> 3a73c1a0
    </dependency>
    <dependency>
      <groupId>org.checkerframework</groupId>
      <artifactId>checker</artifactId>
<<<<<<< HEAD
      <version>2.4.0</version>
=======
      <version>2.5.0</version>
>>>>>>> 3a73c1a0
    </dependency>
    <dependency>
      <groupId>org.checkerframework</groupId>
      <artifactId>jdk8</artifactId>
<<<<<<< HEAD
      <version>2.4.0</version>
=======
      <version>2.5.0</version>
>>>>>>> 3a73c1a0
    </dependency>
  </dependencies>
  <build>
    <plugins>
      <plugin>
        <artifactId>maven-jar-plugin</artifactId>
        <configuration>
          <archive>
            <manifestEntries>
              <Automatic-Module-Name>com.google.common</Automatic-Module-Name>
            </manifestEntries>
          </archive>
        </configuration>
      </plugin>
      <plugin>
        <extensions>true</extensions>
        <groupId>org.apache.felix</groupId>
        <artifactId>maven-bundle-plugin</artifactId>
        <version>2.5.0</version>
        <executions>
          <execution>
            <id>bundle-manifest</id>
            <phase>process-classes</phase>
            <goals>
              <goal>manifest</goal>
            </goals>
          </execution>
        </executions>
        <configuration>
          <instructions>
            <Export-Package>!com.google.common.base.internal,com.google.common.*</Export-Package>
            <Import-Package>
              javax.annotation;resolution:=optional,
              javax.crypto.*;resolution:=optional,
              sun.misc.*;resolution:=optional
            </Import-Package>
            <Bundle-DocURL>https://github.com/google/guava/</Bundle-DocURL>
          </instructions>
        </configuration>
      </plugin>
      <plugin>
        <artifactId>maven-compiler-plugin</artifactId>
        <version>3.3</version>
        <configuration>
            <source>1.8</source>
            <target>1.8</target>
            <compilerArguments>
              <Xmaxerrs>10000</Xmaxerrs>
              <Xmaxwarns>10000</Xmaxwarns>
            </compilerArguments>
            <annotationProcessors>
              <annotationProcessor>${checkerframework.checkers}</annotationProcessor>
            </annotationProcessors>
            <compilerArgs>
              <arg>-Xbootclasspath/p:${annotatedJdk}</arg>
              <arg>${addtionalargs}</arg>
	      <arg>${checkerframework.extraargs}</arg>
	      <arg>${checkerframework.extraargs2}</arg>
              <arg>-AsuppressWarnings=${checkerframework.suppress}</arg>
              <arg>-AuseDefaultsForUncheckedCode=source,bytecode</arg>
              <arg>-Awarns</arg>
              <arg>-AprintErrorStack</arg>
            </compilerArgs>
        </configuration>
        <executions>
          <!-- Runs the Index Checker on selected packages. -->
          <!-- Because Index Checker warnings are suppressed during compilation, this additional phase
               runs the Index Checker on packages that are already annotated. -->
          <execution>
            <id>check-index</id>
            <phase>${check.index.phase}</phase>
            <goals><goal>compile</goal></goals>
            <configuration>
              <annotationProcessors>
                <annotationProcessor>org.checkerframework.checker.index.IndexChecker</annotationProcessor>
              </annotationProcessors>
              <compilerArgs>
                <arg>-Xbootclasspath/p:${annotatedJdk}</arg>
                <arg>-AprintErrorStack</arg>
                <arg>-proc:only</arg>
                <arg>-AonlyDefs=^com\.google\.common\.(?:${checkerframework.index.packages})\.</arg>
		<arg>${index.only.arg}</arg>
              </compilerArgs>
            </configuration>
          </execution>
        </executions>
      </plugin>
      <plugin>
        <artifactId>maven-source-plugin</artifactId>
      </plugin>
      <!-- TODO(cpovirk): include JDK sources when building testlib doc, too -->
      <plugin>
        <artifactId>maven-dependency-plugin</artifactId>
        <executions>
          <execution>
            <goals>
              <goal>properties</goal>
            </goals>
          </execution>
          <execution>
            <id>unpack-jdk-sources</id>
            <phase>generate-sources</phase>
            <goals><goal>unpack-dependencies</goal></goals>
            <configuration>
              <includeArtifactIds>srczip</includeArtifactIds>
              <outputDirectory>${project.build.directory}/jdk-sources</outputDirectory>
              <silent>false</silent>
            </configuration>
          </execution>
        </executions>
      </plugin>
      <plugin>
        <groupId>org.codehaus.mojo</groupId>
        <artifactId>animal-sniffer-maven-plugin</artifactId>
      </plugin>
      <plugin>
        <artifactId>maven-javadoc-plugin</artifactId>
        <configuration>
          <!-- TODO(cpovirk): Move this to the parent after making jdk-sources available there. -->
          <!-- TODO(cpovirk): can we use includeDependencySources and a local com.oracle.java:jdk-lib:noversion:sources instead of all this unzipping and manual sourcepath modification? -->
          <!-- (We need JDK *sources*, not just -link, so that {@inheritDoc} works.) -->
          <sourcepath>${project.build.sourceDirectory}:${project.build.directory}/jdk-sources</sourcepath>

          <subpackages>com.google.common</subpackages>
          <excludePackageNames>com.google.common.base.internal</excludePackageNames>

          <!-- TODO(cpovirk): Move this to the parent after making the package-list files available there. -->
          <!-- We add the link ourselves, both so that we can choose Java 9 over the version that -source suggests and so that we can solve the JSR305 problem described below. -->
          <detectJavaApiLink>false</detectJavaApiLink>
          <offlineLinks>
            <!-- We need local copies of some of these for 2 reasons: a User-Agent problem (https://stackoverflow.com/a/47891403/28465) and an SSL problem (https://issues.apache.org/jira/browse/MJAVADOC-507). If we choose to work around the User-Agent problem, we can go back to <links>, sidestepping the SSL problem. -->
            <!-- Even after we stop using JSR305 annotations in our own code, we'll want this link so that NullPointerTester's docs can link to @CheckForNull and friends... at least once we start using this config for guava-testlib. -->
            <offlineLink>
              <url>https://static.javadoc.io/com.google.code.findbugs/jsr305/3.0.1/</url>
              <location>${project.basedir}/javadoc-link/jsr305</location>
            </offlineLink>
            <offlineLink>
              <url>https://static.javadoc.io/com.google.j2objc/j2objc-annotations/1.1/</url>
              <location>${project.basedir}/javadoc-link/j2objc-annotations</location>
            </offlineLink>
            <!-- The JDK doc must be listed after JSR305 (and as an <offlineLink>, not a <link>) so that JSR305 "claims" javax.annotation. -->
            <offlineLink>
              <url>https://docs.oracle.com/javase/9/docs/api/</url>
              <location>https://docs.oracle.com/javase/9/docs/api/</location>
            </offlineLink>
            <!-- The Checker Framework likewise would claim javax.annotations, despite providing only a subset of the JSR305 annotations, so it must likewise come after JSR305. -->
            <offlineLink>
              <url>https://checkerframework.org/api/</url>
              <location>${project.basedir}/javadoc-link/checker-framework</location>
            </offlineLink>
          </offlineLinks>
          <links>
            <link>http://errorprone.info/api/latest/</link>
          </links>
        </configuration>
        <executions>
          <execution>
            <id>attach-docs</id>
          </execution>
          <execution>
            <id>generate-javadoc-site-report</id>
            <phase>site</phase>
            <goals><goal>javadoc</goal></goals>
          </execution>
        </executions>
      </plugin>
    </plugins>
  </build>
  <profiles>
    <profile>
      <id>srczip</id>
      <activation>
        <file>
          <exists>${java.home}/../src.zip</exists>
        </file>
      </activation>
      <dependencies>
        <dependency>
          <groupId>jdk</groupId>
          <artifactId>srczip</artifactId>
          <version>999</version>
          <scope>system</scope>
          <systemPath>${java.home}/../src.zip</systemPath>
          <optional>true</optional>
        </dependency>
      </dependencies>
    </profile>
    <!-- Profile to use the version of Checker Framework installed locally-->
    <profile>
      <id>checkerframework-local</id>
      <dependencies>
        <dependency>
          <groupId>org.checkerframework</groupId>
          <artifactId>checker-qual</artifactId>
          <version>0.0.0</version>
          <scope>system</scope>
          <systemPath>${CHECKERFRAMEWORK}/checker/dist/checker-qual.jar</systemPath>
        </dependency>
        <dependency>
          <groupId>org.checkerframework</groupId>
          <artifactId>checker</artifactId>
          <version>0.0.0</version>
          <scope>system</scope>
          <systemPath>${CHECKERFRAMEWORK}/checker/dist/checker.jar</systemPath>
        </dependency>
        <dependency>
          <groupId>org.checkerframework</groupId>
          <artifactId>jdk8</artifactId>
          <version>0.0.0</version>
          <scope>system</scope>
          <systemPath>${CHECKERFRAMEWORK}/checker/dist/jdk8.jar</systemPath>
        </dependency>
      </dependencies>
    </profile>
  </profiles>
</project><|MERGE_RESOLUTION|>--- conflicted
+++ resolved
@@ -59,29 +59,17 @@
     <dependency>
       <groupId>org.checkerframework</groupId>
       <artifactId>checker-qual</artifactId>
-<<<<<<< HEAD
-      <version>2.4.0</version>
-=======
       <version>2.5.0</version>
->>>>>>> 3a73c1a0
     </dependency>
     <dependency>
       <groupId>org.checkerframework</groupId>
       <artifactId>checker</artifactId>
-<<<<<<< HEAD
-      <version>2.4.0</version>
-=======
       <version>2.5.0</version>
->>>>>>> 3a73c1a0
     </dependency>
     <dependency>
       <groupId>org.checkerframework</groupId>
       <artifactId>jdk8</artifactId>
-<<<<<<< HEAD
-      <version>2.4.0</version>
-=======
       <version>2.5.0</version>
->>>>>>> 3a73c1a0
     </dependency>
   </dependencies>
   <build>
