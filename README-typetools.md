--- conflicted
+++ resolved
@@ -51,12 +51,8 @@
 
 # Ensure the version number is set properly in file guava/cfMavenCentral.xml.
 # Then, set this variable to the same version.
-<<<<<<< HEAD
-PACKAGE=guava-25.1-jre
-=======
 # If it's not the same as the upstream version, then also edit pom.xml and guava/pom.xml.
 PACKAGE=guava-25.1.0.1-jre
->>>>>>> deeb7065
 
 cd guava
 
