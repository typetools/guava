name: CI

on:
  push:
    branches:
      - master
  pull_request:
    branches:
      - master

jobs:
  test:
    name: "${{ matrix.root-pom }} on JDK ${{ matrix.java }}"
    strategy:
      matrix:
<<<<<<< HEAD
#        java: [ 8, 11 ]
        java: [ 11 ]
=======
        java: [ 11, 17 ]
>>>>>>> 40c84e75
        root-pom: [ 'pom.xml', 'android/pom.xml' ]
    runs-on: ubuntu-latest
    env:
      ROOT_POM: ${{ matrix.root-pom }}
    steps:
      # Cancel any previous runs for the same branch that are still running.
      - name: 'Cancel previous runs'
        uses: styfle/cancel-workflow-action@0.9.1
        with:
          access_token: ${{ github.token }}
      - name: 'Check out repository'
        uses: actions/checkout@v2.4.0
      - name: 'Cache local Maven repository'
        uses: actions/cache@v2.1.7
        with:
          path: ~/.m2/repository
          key: maven-${{ hashFiles('**/pom.xml') }}
          restore-keys: |
            maven-
      - name: 'Set up JDK ${{ matrix.java }}'
        uses: actions/setup-java@v2
        with:
          java-version: ${{ matrix.java }}
          distribution: 'zulu'
      - name: 'Install'
        shell: bash
        run: mvn -B -Dorg.slf4j.simpleLogger.log.org.apache.maven.cli.transfer.Slf4jMavenTransferListener=warn install -U -DskipTests=true -f $ROOT_POM
      - name: 'Test'
        shell: bash
        run: MAVEN_OPTS=-Xmx6g mvn -B -P!standard-with-extra-repos verify -U -Dmaven.javadoc.skip=true -f $ROOT_POM
      - name: 'Print Surefire reports'
        # Note: Normally a step won't run if the job has failed, but this causes it to
        if: ${{ failure() }}
        shell: bash
        run: ./util/print_surefire_reports.sh

  publish_snapshot:
    name: 'Publish snapshot'
    needs: test
    if: github.event_name == 'push' && github.repository == 'google/guava'
    runs-on: ubuntu-latest
    steps:
      - name: 'Check out repository'
        uses: actions/checkout@v2.4.0
      - name: 'Cache local Maven repository'
        uses: actions/cache@v2.1.7
        with:
          path: ~/.m2/repository
          key: maven-${{ hashFiles('**/pom.xml') }}
          restore-keys: |
            maven-
      - name: 'Set up JDK 11'
        uses: actions/setup-java@v2
        with:
          java-version: 11
          distribution: 'zulu'
          server-id: sonatype-nexus-snapshots
          server-username: CI_DEPLOY_USERNAME
          server-password: CI_DEPLOY_PASSWORD
      - name: 'Publish'
        env:
          CI_DEPLOY_USERNAME: ${{ secrets.CI_DEPLOY_USERNAME }}
          CI_DEPLOY_PASSWORD: ${{ secrets.CI_DEPLOY_PASSWORD }}
        run: ./util/deploy_snapshot.sh

  generate_docs:
    name: 'Generate latest docs'
    needs: test
    if: github.event_name == 'push' && github.repository == 'google/guava'
    runs-on: ubuntu-latest
    steps:
      - name: 'Check out repository'
        uses: actions/checkout@v2.4.0
      - name: 'Cache local Maven repository'
        uses: actions/cache@v2.1.7
        with:
          path: ~/.m2/repository
          key: maven-${{ hashFiles('**/pom.xml') }}
          restore-keys: |
            maven-
      - name: 'Set up JDK 11'
        uses: actions/setup-java@v2
        with:
          java-version: 11
          distribution: 'zulu'
      - name: 'Generate latest docs'
        env:
          GITHUB_TOKEN: ${{ secrets.GITHUB_TOKEN }}
        run: ./util/update_snapshot_docs.sh<|MERGE_RESOLUTION|>--- conflicted
+++ resolved
@@ -13,12 +13,7 @@
     name: "${{ matrix.root-pom }} on JDK ${{ matrix.java }}"
     strategy:
       matrix:
-<<<<<<< HEAD
-#        java: [ 8, 11 ]
-        java: [ 11 ]
-=======
         java: [ 11, 17 ]
->>>>>>> 40c84e75
         root-pom: [ 'pom.xml', 'android/pom.xml' ]
     runs-on: ubuntu-latest
     env:
