name: CI

on:
  push:
    branches:
      - master
  pull_request:
    branches:
      - master

jobs:
  test:
    name: "${{ matrix.root-pom }} on JDK ${{ matrix.java }}"
    strategy:
      matrix:
        java: [ 8, 11 ]
        root-pom: [ 'pom.xml', 'android/pom.xml' ]
    runs-on: ubuntu-latest
    env:
      ROOT_POM: ${{ matrix.root-pom }}
    steps:
      - name: 'Check out repository'
        uses: actions/checkout@v2
      - name: 'Cache local Maven repository'
        uses: actions/cache@v2.1.4
        with:
          path: ~/.m2/repository
          key: maven-${{ hashFiles('**/pom.xml') }}
          restore-keys: |
            maven-
      - name: 'Set up JDK ${{ matrix.java }}'
        uses: actions/setup-java@v1
        with:
          java-version: ${{ matrix.java }}
      - name: 'Install'
        shell: bash
        run: mvn -B -Dorg.slf4j.simpleLogger.log.org.apache.maven.cli.transfer.Slf4jMavenTransferListener=warn install -U -DskipTests=true -f $ROOT_POM
      - name: 'Test'
        shell: bash
<<<<<<< HEAD
        run: MAVEN_OPTS=-Xmx4g mvn -B -P!standard-with-extra-repos verify -U -Dmaven.javadoc.skip=true -f $ROOT_POM
=======
        run: MAVEN_OPTS=-Xmx6g mvn -B -P!standard-with-extra-repos verify -U -Dmaven.javadoc.skip=true -f $ROOT_POM
>>>>>>> 774b939e
      - name: 'Print Surefire reports'
        # Note: Normally a step won't run if the job has failed, but this causes it to
        if: ${{ failure() }}
        shell: bash
        run: ./util/print_surefire_reports.sh

  publish_snapshot:
    name: 'Publish snapshot'
    needs: test
    if: github.event_name == 'push' && github.repository == 'google/guava'
    runs-on: ubuntu-latest
    steps:
      - name: 'Check out repository'
        uses: actions/checkout@v2
      - name: 'Cache local Maven repository'
        uses: actions/cache@v2.1.4
        with:
          path: ~/.m2/repository
          key: maven-${{ hashFiles('**/pom.xml') }}
          restore-keys: |
            maven-
      - name: 'Set up JDK 11'
        uses: actions/setup-java@v1
        with:
          java-version: 11
          server-id: sonatype-nexus-snapshots
          server-username: CI_DEPLOY_USERNAME
          server-password: CI_DEPLOY_PASSWORD
      - name: 'Publish'
        env:
          CI_DEPLOY_USERNAME: ${{ secrets.CI_DEPLOY_USERNAME }}
          CI_DEPLOY_PASSWORD: ${{ secrets.CI_DEPLOY_PASSWORD }}
        run: ./util/deploy_snapshot.sh

  generate_docs:
    name: 'Generate latest docs'
    needs: test
    if: github.event_name == 'push' && github.repository == 'google/guava'
    runs-on: ubuntu-latest
    steps:
      - name: 'Check out repository'
        uses: actions/checkout@v2
      - name: 'Cache local Maven repository'
        uses: actions/cache@v2.1.4
        with:
          path: ~/.m2/repository
          key: maven-${{ hashFiles('**/pom.xml') }}
          restore-keys: |
            maven-
      - name: 'Set up JDK 11'
        uses: actions/setup-java@v1
        with:
          java-version: 11
      - name: 'Generate latest docs'
        env:
          GITHUB_TOKEN: ${{ secrets.GITHUB_TOKEN }}
        run: ./util/update_snapshot_docs.sh<|MERGE_RESOLUTION|>--- conflicted
+++ resolved
@@ -37,11 +37,7 @@
         run: mvn -B -Dorg.slf4j.simpleLogger.log.org.apache.maven.cli.transfer.Slf4jMavenTransferListener=warn install -U -DskipTests=true -f $ROOT_POM
       - name: 'Test'
         shell: bash
-<<<<<<< HEAD
-        run: MAVEN_OPTS=-Xmx4g mvn -B -P!standard-with-extra-repos verify -U -Dmaven.javadoc.skip=true -f $ROOT_POM
-=======
         run: MAVEN_OPTS=-Xmx6g mvn -B -P!standard-with-extra-repos verify -U -Dmaven.javadoc.skip=true -f $ROOT_POM
->>>>>>> 774b939e
       - name: 'Print Surefire reports'
         # Note: Normally a step won't run if the job has failed, but this causes it to
         if: ${{ failure() }}
