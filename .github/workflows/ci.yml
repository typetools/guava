--- conflicted
+++ resolved
@@ -20,11 +20,7 @@
     strategy:
       matrix:
         os: [ ubuntu-latest ]
-<<<<<<< HEAD
-        java: [ 11, 17 ]
-=======
-        java: [ 8, 11, 17, 21 ]
->>>>>>> f3e095c3
+        java: [ 11, 17, 21 ]
         root-pom: [ 'pom.xml', 'android/pom.xml' ]
         include:
           - os: windows-latest
@@ -50,17 +46,10 @@
           cache: 'maven'
       - name: 'Install'
         shell: bash
-<<<<<<< HEAD
-        run: mvn -B -Dorg.slf4j.simpleLogger.log.org.apache.maven.cli.transfer.Slf4jMavenTransferListener=warn install -U -Dmaven.test.skip -Dmaven.javadoc.skip -f $ROOT_POM
+        run: ./mvnw -B -Dorg.slf4j.simpleLogger.log.org.apache.maven.cli.transfer.Slf4jMavenTransferListener=warn install -U -DskipTests=true -Dmaven.test.skip -Dmaven.javadoc.skip -f $ROOT_POM
       - name: 'Test'
         shell: bash
-        run: MAVEN_OPTS=-Xmx6g mvn -B -P!standard-with-extra-repos verify -U -Dmaven.javadoc.skip=true -f $ROOT_POM
-=======
-        run: ./mvnw -B -Dorg.slf4j.simpleLogger.log.org.apache.maven.cli.transfer.Slf4jMavenTransferListener=warn install -U -DskipTests=true -f $ROOT_POM
-      - name: 'Test'
-        shell: bash
-        run: ./mvnw -B -P!standard-with-extra-repos verify -U -Dmaven.javadoc.skip=true -f $ROOT_POM
->>>>>>> f3e095c3
+        run: MAVEN_OPTS=-Xmx6g ./mvnw -B -P!standard-with-extra-repos verify -U -Dmaven.javadoc.skip=true -f $ROOT_POM
       - name: 'Print Surefire reports'
         # Note: Normally a step won't run if the job has failed, but this causes it to
         if: ${{ failure() }}
