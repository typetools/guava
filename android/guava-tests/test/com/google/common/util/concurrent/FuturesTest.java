--- conflicted
+++ resolved
@@ -2913,47 +2913,28 @@
 
   @AndroidIncompatible
   @GwtIncompatible
-<<<<<<< HEAD
-  public void testWhenAllSucceed_releasesMemory() throws Exception {
-=======
   public void testWhenAllSucceed_releasesInputFuturesUponSubmission() throws Exception {
->>>>>>> a1b3c068
     SettableFuture<Long> future1 = SettableFuture.create();
     SettableFuture<Long> future2 = SettableFuture.create();
     WeakReference<SettableFuture<Long>> future1Ref = new WeakReference<>(future1);
     WeakReference<SettableFuture<Long>> future2Ref = new WeakReference<>(future2);
 
-<<<<<<< HEAD
-    AsyncCallable<Long> combiner =
-        new AsyncCallable<Long>() {
-          @Override
-          public ListenableFuture<Long> call() throws Exception {
-            return SettableFuture.create();
-=======
     Callable<Long> combiner =
         new Callable<Long>() {
           @Override
           public Long call() {
             throw new AssertionError();
->>>>>>> a1b3c068
           }
         };
 
     ListenableFuture<Long> unused =
-<<<<<<< HEAD
-        whenAllSucceed(future1, future2).callAsync(combiner, directExecutor());
-=======
         whenAllSucceed(future1, future2).call(combiner, noOpScheduledExecutor());
->>>>>>> a1b3c068
 
     future1.set(1L);
     future1 = null;
     future2.set(2L);
     future2 = null;
 
-<<<<<<< HEAD
-    // Futures should be collected even if combiner future never finishes.
-=======
     /*
      * Futures should be collected even if combiner never runs. This is kind of a silly test, since
      * the combiner is almost certain to hold its own reference to the futures, and a real app would
@@ -2961,13 +2942,10 @@
      * the futures are released once the combiner is done running. But we happen to provide this
      * earlier cleanup at the moment, so we're testing it.
      */
->>>>>>> a1b3c068
     GcFinalization.awaitClear(future1Ref);
     GcFinalization.awaitClear(future2Ref);
   }
 
-<<<<<<< HEAD
-=======
   @AndroidIncompatible
   @GwtIncompatible
   public void testWhenAllComplete_releasesInputFuturesUponCancellation() throws Exception {
@@ -3011,7 +2989,6 @@
     GcFinalization.awaitClear(combinerRef);
   }
 
->>>>>>> a1b3c068
   /*
    * TODO(cpovirk): maybe pass around TestFuture instances instead of
    * ListenableFuture instances
