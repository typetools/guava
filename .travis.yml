sudo: false

language: java

jdk:
  - oraclejdk8
#  - openjdk11

# https://github.com/travis-ci/travis-ci/issues/3259#issuecomment-130860338
addons:
  apt:
    packages:
      - oracle-java8-installer

# Upstream version:
# install: mvn -B -Dorg.slf4j.simpleLogger.log.org.apache.maven.cli.transfer.Slf4jMavenTransferListener=warn install -U -DskipTests=true -f $ROOT_POM
install: true

# https://docs.travis-ci.com/user/common-build-problems/#build-times-out-because-no-output-was-received
# Upstream version:
# script: travis_wait 60 mvn -B -Dorg.slf4j.simpleLogger.log.org.apache.maven.cli.transfer.Slf4jMavenTransferListener=warn verify -U -Dmaven.javadoc.skip=true -f $ROOT_POM
<<<<<<< HEAD
## To use distributed Checker Framework:
# script: cd guava && travis_wait 40 mvn package -Dmaven.test.skip=true -Danimal.sniffer.skip=true
## To use locally built Checker Framework (sometimes, might want to clone a branch instead):
script:
  - cd .. && git clone --depth 1 https://github.com/typetools/checker-framework.git
  - cd ../checker-framework && .travis-build-without-test.sh
  - export CHECKERFRAMEWORK=`readlink -e ../checker-framework` && cd guava && travis_wait 40 mvn package -Dmaven.test.skip=true -Danimal.sniffer.skip=true -P checkerframework-local
=======
script: travis_wait 45 ./.travis-build.sh
>>>>>>> 6c1a0f47

after_success:
  - util/deploy_snapshot.sh
  - util/update_snapshot_docs.sh

after_failure:
  - util/print_surefire_reports.sh

cache:
  directories:
  - $HOME/.m2

env:
  global:
    - secure: "IPvqFwnLx/GXyImJuwM2MIvzDlBLqEXaQXFGJgAP1nbuenaLAloOOlqQ+iy2FDLBD/j+zjSbR3WWF9DIT4YxAS03Z6iMwxh7GCfk+tyhVtLQnwt7w1rquyhbrrGFsY5U0hr5q80Ww6J+zfp2yZ8aP9FHSy5ahNjqys4FtubOWLk="
    - secure: "G77Wt2h2fceQ867i1uwOjUygrNeBpLRS8sxgfUZsO66dvlrx1wYFpZLLRIiPcy01peUTE2SvXIXLHKe9v3AlMonPibsQtvvfQSVfx+jgKwLZx9cuf/M5VQlD3etRUh4K/rBezlxWRroeeKcM2DQqiEVLsTDSyNZV9kVAjwfLTvM="
    - secure: "wieIClPLTXS3QjDzqyp0TqIrVP/Q6iWNPOtcUQYfdDZJGwufE61laTFtzVKXZRb7uJ4GXDObcVU3AcpAwkTX/5sEksBxgv3TZ5Qi0mVx2GRmbE06ULLxi7sPnTCZ/VFtselDWcWArWGAcdCjW9gcCrgj5K/+sYpVKz9a8V+SDM4="
  matrix:
    - ROOT_POM="pom.xml"
#    - ROOT_POM="android/pom.xml"

# branches:
#   only:
#     - master
#     - /^release.*$/<|MERGE_RESOLUTION|>--- conflicted
+++ resolved
@@ -19,17 +19,7 @@
 # https://docs.travis-ci.com/user/common-build-problems/#build-times-out-because-no-output-was-received
 # Upstream version:
 # script: travis_wait 60 mvn -B -Dorg.slf4j.simpleLogger.log.org.apache.maven.cli.transfer.Slf4jMavenTransferListener=warn verify -U -Dmaven.javadoc.skip=true -f $ROOT_POM
-<<<<<<< HEAD
-## To use distributed Checker Framework:
-# script: cd guava && travis_wait 40 mvn package -Dmaven.test.skip=true -Danimal.sniffer.skip=true
-## To use locally built Checker Framework (sometimes, might want to clone a branch instead):
-script:
-  - cd .. && git clone --depth 1 https://github.com/typetools/checker-framework.git
-  - cd ../checker-framework && .travis-build-without-test.sh
-  - export CHECKERFRAMEWORK=`readlink -e ../checker-framework` && cd guava && travis_wait 40 mvn package -Dmaven.test.skip=true -Danimal.sniffer.skip=true -P checkerframework-local
-=======
 script: travis_wait 45 ./.travis-build.sh
->>>>>>> 6c1a0f47
 
 after_success:
   - util/deploy_snapshot.sh
