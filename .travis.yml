sudo: false

language: java

jdk:
<<<<<<< HEAD
  - oraclejdk8

# https://github.com/travis-ci/travis-ci/issues/3259#issuecomment-130860338
addons:
  apt:
    packages:
      - oracle-java8-installer

install: mvn -B install -U -DskipTests=true -f $ROOT_POM
=======
  - openjdk8
  - openjdk11

install: mvn -B -Dorg.slf4j.simpleLogger.log.org.apache.maven.cli.transfer.Slf4jMavenTransferListener=warn install -U -DskipTests=true -f $ROOT_POM
>>>>>>> e30495f4

# https://docs.travis-ci.com/user/common-build-problems/#Build-times-out-because-no-output-was-received
script: travis_wait 60 mvn -B verify -U -Dmaven.javadoc.skip=true -f $ROOT_POM

after_success:
  - util/deploy_snapshot.sh
  - util/update_snapshot_docs.sh

cache:
  directories:
  - $HOME/.m2

env:
  global:
    - secure: "IPvqFwnLx/GXyImJuwM2MIvzDlBLqEXaQXFGJgAP1nbuenaLAloOOlqQ+iy2FDLBD/j+zjSbR3WWF9DIT4YxAS03Z6iMwxh7GCfk+tyhVtLQnwt7w1rquyhbrrGFsY5U0hr5q80Ww6J+zfp2yZ8aP9FHSy5ahNjqys4FtubOWLk="
    - secure: "G77Wt2h2fceQ867i1uwOjUygrNeBpLRS8sxgfUZsO66dvlrx1wYFpZLLRIiPcy01peUTE2SvXIXLHKe9v3AlMonPibsQtvvfQSVfx+jgKwLZx9cuf/M5VQlD3etRUh4K/rBezlxWRroeeKcM2DQqiEVLsTDSyNZV9kVAjwfLTvM="
    - secure: "wieIClPLTXS3QjDzqyp0TqIrVP/Q6iWNPOtcUQYfdDZJGwufE61laTFtzVKXZRb7uJ4GXDObcVU3AcpAwkTX/5sEksBxgv3TZ5Qi0mVx2GRmbE06ULLxi7sPnTCZ/VFtselDWcWArWGAcdCjW9gcCrgj5K/+sYpVKz9a8V+SDM4="
  matrix:
    - ROOT_POM="pom.xml"
    - ROOT_POM="android/pom.xml"

branches:
  only:
    - master
    - /^release.*$/<|MERGE_RESOLUTION|>--- conflicted
+++ resolved
@@ -3,22 +3,10 @@
 language: java
 
 jdk:
-<<<<<<< HEAD
-  - oraclejdk8
-
-# https://github.com/travis-ci/travis-ci/issues/3259#issuecomment-130860338
-addons:
-  apt:
-    packages:
-      - oracle-java8-installer
-
-install: mvn -B install -U -DskipTests=true -f $ROOT_POM
-=======
   - openjdk8
-  - openjdk11
+#  - openjdk11
 
 install: mvn -B -Dorg.slf4j.simpleLogger.log.org.apache.maven.cli.transfer.Slf4jMavenTransferListener=warn install -U -DskipTests=true -f $ROOT_POM
->>>>>>> e30495f4
 
 # https://docs.travis-ci.com/user/common-build-problems/#Build-times-out-because-no-output-was-received
 script: travis_wait 60 mvn -B verify -U -Dmaven.javadoc.skip=true -f $ROOT_POM
