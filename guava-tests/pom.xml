<?xml version="1.0" encoding="UTF-8"?>
<project xmlns="http://maven.apache.org/POM/4.0.0" xmlns:xsi="http://www.w3.org/2001/XMLSchema-instance"
  xsi:schemaLocation="http://maven.apache.org/POM/4.0.0 http://maven.apache.org/maven-v4_0_0.xsd">
  <modelVersion>4.0.0</modelVersion>
  <parent>
    <groupId>com.google.guava</groupId>
    <artifactId>guava-parent</artifactId>
<<<<<<< HEAD
    <version>27.1-jre</version>
=======
    <version>28.0-jre</version>
>>>>>>> 9957203c
  </parent>
  <artifactId>guava-tests</artifactId>
  <name>Guava Unit Tests</name>
  <description>
    The unit tests for the Guava libraries - separated into a
    separate artifact to allow for the testlibs to depend on guava
    itself.
  </description>
  <dependencies>
    <dependency>
      <groupId>${project.groupId}</groupId>
      <artifactId>guava-testlib</artifactId>
      <version>${project.version}</version>
      <scope>test</scope>
    </dependency>
    <dependency>
      <groupId>com.google.code.findbugs</groupId>
      <artifactId>jsr305</artifactId>
    </dependency>
    <dependency>
      <groupId>org.checkerframework</groupId>
      <artifactId>checker-qual</artifactId>
    </dependency>
    <dependency>
      <groupId>com.google.errorprone</groupId>
      <artifactId>error_prone_annotations</artifactId>
    </dependency>
    <dependency>
      <groupId>junit</groupId>
      <artifactId>junit</artifactId>
    </dependency>
    <dependency>
      <groupId>org.easymock</groupId>
      <artifactId>easymock</artifactId>
    </dependency>
    <dependency>
      <groupId>org.mockito</groupId>
      <artifactId>mockito-core</artifactId>
    </dependency>
    <dependency>
      <groupId>com.google.truth</groupId>
      <artifactId>truth</artifactId>
    </dependency>
    <dependency>
      <groupId>com.google.truth.extensions</groupId>
      <artifactId>truth-java8-extension</artifactId>
    </dependency>
    <dependency>
      <groupId>com.google.jimfs</groupId>
      <artifactId>jimfs</artifactId>
    </dependency>
    <dependency>
      <groupId>com.google.caliper</groupId>
      <artifactId>caliper</artifactId>
    </dependency>
  </dependencies>
  <build>
    <plugins>
      <plugin>
        <artifactId>maven-compiler-plugin</artifactId>
      </plugin>
      <plugin>
        <artifactId>maven-source-plugin</artifactId>
        <executions>
          <execution>
            <id>attach-test-sources</id>
            <phase>post-integration-test</phase>
            <goals><goal>test-jar</goal></goals>
          </execution>
        </executions>
      </plugin>
      <plugin>
        <artifactId>maven-surefire-plugin</artifactId>
      </plugin>
      <plugin>
        <artifactId>maven-jar-plugin</artifactId>
        <executions>
          <execution>
            <id>default-jar</id>
            <goals><goal>jar</goal></goals>
            <configuration>
              <skipIfEmpty>true</skipIfEmpty>
            </configuration>
          </execution>
          <execution>
            <id>create-test-jar</id>
            <goals><goal>test-jar</goal></goals>
          </execution>
        </executions>
      </plugin>
      <plugin>
        <artifactId>maven-deploy-plugin</artifactId>
        <version>2.8.2</version>
        <configuration>
          <skip>true</skip>
        </configuration>
      </plugin>
      <plugin>
        <groupId>org.codehaus.mojo</groupId>
        <artifactId>animal-sniffer-maven-plugin</artifactId>
      </plugin>
      <plugin>
        <groupId>org.codehaus.mojo</groupId>
        <artifactId>build-helper-maven-plugin</artifactId>
        <version>1.7</version>
        <executions>
          <execution>
            <id>add-benchmark-sources</id>
            <phase>generate-test-sources</phase>
            <goals><goal>add-test-source</goal></goals>
            <configuration>
              <sources>
                <source>benchmark</source>
              </sources>
            </configuration>
          </execution>
        </executions>
      </plugin>
    </plugins>
  </build>
</project><|MERGE_RESOLUTION|>--- conflicted
+++ resolved
@@ -5,11 +5,7 @@
   <parent>
     <groupId>com.google.guava</groupId>
     <artifactId>guava-parent</artifactId>
-<<<<<<< HEAD
-    <version>27.1-jre</version>
-=======
-    <version>28.0-jre</version>
->>>>>>> 9957203c
+    <version>HEAD-jre-SNAPSHOT</version>
   </parent>
   <artifactId>guava-tests</artifactId>
   <name>Guava Unit Tests</name>
