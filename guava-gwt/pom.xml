<?xml version="1.0" encoding="UTF-8"?>
<project xmlns="http://maven.apache.org/POM/4.0.0" xmlns:xsi="http://www.w3.org/2001/XMLSchema-instance"
  xsi:schemaLocation="http://maven.apache.org/POM/4.0.0 http://maven.apache.org/maven-v4_0_0.xsd">
  <modelVersion>4.0.0</modelVersion>
  <parent>
    <groupId>com.google.guava</groupId>
    <artifactId>guava-parent</artifactId>
    <version>28.2-jre</version>
  </parent>
  <artifactId>guava-gwt</artifactId>
  <name>Guava GWT compatible libs</name>
  <description>
    Guava is a suite of core and expanded libraries that include
    utility classes, google's collections, io classes, and much
    much more.

    This project includes GWT-friendly sources.
  </description>
  <properties>
    <!-- We skip GWT tests by default. To run, pass -Dgwt.test.include=**/GwtTestSuite.java -->
    <gwt.test.include>**/DoesNotMatchAnyTests.java</gwt.test.include>
    <gwt.version>2.8.2</gwt.version>
    <gwt.plugin.version>2.8.2</gwt.plugin.version>
    <gwt.logLevel>WARN</gwt.logLevel>
  </properties>
  <repositories>
    <repository>
      <id>sonatype-google-snapshots</id>
      <name>sonatype-google-snapshots</name>
      <url>https://oss.sonatype.org/content/repositories/google-snapshots/</url>
      <snapshots>
        <enabled>true</enabled>
      </snapshots>
    </repository>
  </repositories>
  <pluginRepositories>
    <pluginRepository>
      <id>sonatype-snapshots</id>
      <name>sonatype-snapshots</name>
      <url>https://oss.sonatype.org/content/repositories/snapshots/</url>
      <snapshots>
        <enabled>true</enabled>
      </snapshots>
    </pluginRepository>
  </pluginRepositories>
  <dependencies>
    <dependency>
      <groupId>com.google.guava</groupId>
      <artifactId>failureaccess</artifactId>
      <version>1.0.1</version>
    </dependency>
    <dependency>
      <groupId>com.google.guava</groupId>
      <artifactId>guava</artifactId>
      <version>${project.version}</version>
    </dependency>
    <dependency>
      <groupId>com.google.elemental2</groupId>
      <artifactId>elemental2-promise</artifactId>
      <version>1.0.0-RC1</version>
    </dependency>
    <dependency>
      <groupId>com.google.guava</groupId>
      <artifactId>guava-testlib</artifactId>
      <version>${project.version}</version>
      <scope>test</scope>
    </dependency>
    <dependency>
      <groupId>com.google.guava</groupId>
      <artifactId>guava-testlib</artifactId>
      <version>${project.version}</version>
      <classifier>tests</classifier>
      <scope>test</scope>
    </dependency>
    <dependency>
      <groupId>com.google.guava</groupId>
      <artifactId>guava-tests</artifactId>
      <version>${project.version}</version>
      <classifier>tests</classifier>
      <scope>test</scope>
    </dependency>
    <dependency>
      <groupId>com.google.gwt</groupId>
      <artifactId>gwt-dev</artifactId>
      <version>${gwt.version}</version>
      <scope>provided</scope>
    </dependency>
    <dependency>
      <groupId>com.google.gwt</groupId>
      <artifactId>gwt-user</artifactId>
      <version>${gwt.version}</version>
      <scope>provided</scope>
    </dependency>
    <dependency>
      <groupId>com.google.truth</groupId>
      <artifactId>truth</artifactId>
      <version>${truth.version}</version>
      <classifier>gwt</classifier>
      <scope>test</scope>
    </dependency>
    <dependency>
      <groupId>com.google.truth.extensions</groupId>
      <artifactId>truth-java8-extension</artifactId>
      <version>${truth.version}</version>
      <classifier>gwt</classifier>
      <scope>test</scope>
    </dependency>
    <dependency>
      <groupId>org.checkerframework</groupId>
      <artifactId>checker-qual</artifactId>
    </dependency>
  </dependencies>
  <build>
    <plugins>
      <plugin>
        <artifactId>maven-compiler-plugin</artifactId>
        <configuration>
          <excludes>
            <!-- Yes, we want to exclude ForceGuavaCompilation 4 times: -->
            <!-- (And we might as well exclude DummyJavadocClass 3 times (though it would be harmless to include).) -->
            <!-- 1. Don't compile it (since that requires a *non-test* dep on gwt-user. -->
            <exclude>**/ForceGuavaCompilation*</exclude>
            <exclude>**/DummyJavadocClass*</exclude>
          </excludes>
        </configuration>
      </plugin>
      <plugin>
        <artifactId>maven-jar-plugin</artifactId>
        <configuration>
          <excludes>
            <!-- 2. Don't include the source in the jar (since that would let users depend on it from GWT client code, which is compiled from source). -->
            <exclude>**/ForceGuavaCompilation*</exclude>
            <exclude>**/DummyJavadocClass*</exclude>
          </excludes>
        </configuration>
      </plugin>
      <plugin>
        <artifactId>maven-source-plugin</artifactId>
        <configuration>
          <excludes>
            <!-- 3. Don't include it in the source jar (since it's really more of a "test" than it is production code). -->
            <exclude>**/ForceGuavaCompilation*</exclude>
            <exclude>**/DummyJavadocClass*</exclude>
          </excludes>
        </configuration>
      </plugin>
      <plugin>
        <artifactId>maven-javadoc-plugin</artifactId>
        <configuration>
<<<<<<< HEAD
          <!-- No meaningful public classes, just sources for the GWT compiler, some internal serialization classes, and dummy entry-point class to force compilation. -->
          <!-- And soon, the serialization classes will be going away, and the entry point won't compile after we move gwt-user to test scope. -->
          <skip>false</skip>
=======
          <sourceFileExcludes>
            <!-- 4. Don't build Javadoc for it (since that, too, would require a *non-test* dep on gwt-user. -->
            <sourceFileExclude>**/ForceGuavaCompilation*</sourceFileExclude>
          </sourceFileExcludes>
          <!-- After removing GWT-RPC support, we will have no real classes to build Javadoc for. This would result in an empty Javadoc jar, which the Sonatype repository manager would reject. To avoid that, we've introduced a dummy class. But we made it package-private so that no one can depend on it. That in turn forced us to configure Javadoc to show package-private APIs. -->
          <show>package</show>
>>>>>>> d44669df
        </configuration>
      </plugin>
      <!-- Disable "normal" testing, which doesn't work for GWT tests. -->
      <plugin>
        <artifactId>maven-surefire-plugin</artifactId>
        <configuration>
          <skip>true</skip>
        </configuration>
      </plugin>
      <plugin>
        <artifactId>maven-dependency-plugin</artifactId>
        <executions>
          <execution>
            <id>unpack-failureaccess-sources</id>
            <phase>generate-resources</phase>
            <goals><goal>unpack-dependencies</goal></goals>
            <configuration>
              <includeArtifactIds>failureaccess</includeArtifactIds>
              <classifier>sources</classifier>
              <excludeTransitive>true</excludeTransitive>
              <excludes>META-INF/MANIFEST.MF</excludes>
              <outputDirectory>${project.build.directory}/failureaccess-sources</outputDirectory>
              <type>java-source</type>
              <silent>false</silent>
            </configuration>
          </execution>
          <execution>
            <id>unpack-guava-sources</id>
            <phase>generate-resources</phase>
            <goals><goal>unpack-dependencies</goal></goals>
            <configuration>
              <includeArtifactIds>guava</includeArtifactIds>
              <classifier>sources</classifier>
              <excludeTransitive>true</excludeTransitive>
              <excludes>META-INF/MANIFEST.MF</excludes>
              <outputDirectory>${project.build.directory}/guava-sources</outputDirectory>
              <type>java-source</type>
              <silent>false</silent>
            </configuration>
          </execution>
          <execution>
            <id>unpack-guava-testlib-sources</id>
            <phase>generate-resources</phase>
            <goals><goal>unpack-dependencies</goal></goals>
            <configuration>
              <includeArtifactIds>guava-testlib</includeArtifactIds>
              <classifier>sources</classifier>
              <excludeTransitive>true</excludeTransitive>
              <excludes>META-INF/MANIFEST.MF</excludes>
              <outputDirectory>${project.build.directory}/guava-test-sources</outputDirectory>
              <type>java-source</type>
              <silent>false</silent>
            </configuration>
          </execution>
          <execution>
            <id>unpack-guava-testlib-test-sources</id>
            <phase>generate-resources</phase>
            <goals><goal>unpack-dependencies</goal></goals>
            <configuration>
              <includeArtifactIds>guava-testlib</includeArtifactIds>
              <classifier>test-sources</classifier>
              <excludeTransitive>true</excludeTransitive>
              <excludes>META-INF/MANIFEST.MF</excludes>
              <outputDirectory>${project.build.directory}/guava-test-sources</outputDirectory>
              <type>java-source</type>
              <silent>false</silent>
            </configuration>
          </execution>
          <execution>
            <id>unpack-guava-test-sources</id>
            <phase>generate-resources</phase>
            <goals><goal>unpack-dependencies</goal></goals>
            <configuration>
              <includeArtifactIds>guava-tests</includeArtifactIds>
              <classifier>test-sources</classifier>
              <excludeTransitive>true</excludeTransitive>
              <excludes>META-INF/MANIFEST.MF</excludes>
              <outputDirectory>${project.build.directory}/guava-test-sources</outputDirectory>
              <type>java-source</type>
              <silent>false</silent>
            </configuration>
          </execution>
        </executions>
        <dependencies>
          <dependency>
            <groupId>com.google.guava</groupId>
            <artifactId>failureaccess</artifactId>
            <version>1.0.1</version>
            <classifier>sources</classifier>
          </dependency>
          <dependency>
            <groupId>com.google.guava</groupId>
            <artifactId>guava</artifactId>
            <version>${project.version}</version>
            <classifier>sources</classifier>
          </dependency>
          <dependency>
            <groupId>com.google.guava</groupId>
            <artifactId>guava-testlib</artifactId>
            <version>${project.version}</version>
            <classifier>sources</classifier>
          </dependency>
          <dependency>
            <groupId>com.google.guava</groupId>
            <artifactId>guava-testlib</artifactId>
            <version>${project.version}</version>
            <classifier>test-sources</classifier>
          </dependency>
          <dependency>
            <groupId>com.google.guava</groupId>
            <artifactId>guava-tests</artifactId>
            <version>${project.version}</version>
            <classifier>test-sources</classifier>
          </dependency>
        </dependencies>
      </plugin>
      <plugin>
        <artifactId>maven-antrun-plugin</artifactId>
        <executions>
          <execution>
            <id>copy-gwt-files</id>
            <phase>generate-resources</phase>
            <goals><goal>run</goal></goals>
            <configuration>
              <target name="copy-gwt-resources">
                <copy toDir="${project.build.directory}/guava-gwt-sources">
                  <fileset dir="${project.build.directory}/guava-sources">
                    <contains text="@GwtCompatible"/>
                  </fileset>
                </copy>
                <!-- The following don't contain @GwtCompatible for dependency reasons. -->
                <copy toDir="${project.build.directory}/guava-gwt-sources">
                  <fileset dir="${project.build.directory}/guava-sources">
                    <include name="**/ListenableFuture.java" />
                  </fileset>
                </copy>
                <copy toDir="${project.build.directory}/guava-gwt-sources">
                  <fileset dir="${project.build.directory}/failureaccess-sources">
                    <include name="**/InternalFutures.java" />
                  </fileset>
                </copy>
                <copy toDir="${project.build.directory}/guava-gwt-sources">
                  <fileset dir="${project.build.directory}/failureaccess-sources">
                    <include name="**/InternalFutureFailureAccess.java" />
                  </fileset>
                </copy>
                <copy toDir="${project.build.directory}/guava-test-gwt-sources">
                  <fileset dir="${project.build.directory}/guava-test-sources">
                    <contains text="@GwtCompatible"/>
                  </fileset>
                </copy>
              </target>
            </configuration>
          </execution>
        </executions>
      </plugin>
      <plugin>
        <groupId>org.codehaus.mojo</groupId>
        <artifactId>gwt-maven-plugin</artifactId>
        <version>${gwt.plugin.version}</version>
        <executions>
          <execution>
            <id>gwt-compile</id>
            <goals>
              <goal>compile</goal>
            </goals>
            <configuration>
              <module>com.google.common.ForceGuavaCompilation</module>
              <failOnError>true</failOnError>
              <logLevel>${gwt.logLevel}</logLevel>
              <validateOnly>true</validateOnly>
              <sourceLevel>1.8</sourceLevel>
              <!--
                To avoid "java.io.IOException: User limit of inotify watches reached" under JDK10.
                Presumably we don't need inotify, since we don't intend to change files during the
                build?
                -->
              <extraJvmArgs>-Dgwt.watchFileChanges=false</extraJvmArgs>
            </configuration>
          </execution>
          <!--
            GWT issues some scary warnings while running tests, but I believe they are harmless.
            Let's take the warnings for one module, c.g.c.base.testModule, as an example:

              [INFO] Validating units:
              [INFO]    Ignored 53 units with compilation errors in first pass.
              [INFO] Compile with -strict or with -logLevel set to TRACE or DEBUG to see all errors.

            Turning up the log level, we see that GWT is trying to compile classes from other
            packages, like RangeTest. The reason for this is that GWT doesn't distinguish between
            .java files in c.g.c.collect.Collect, a module that the c.g.c.base test module inherits,
            and .java files in c.g.c.collect.testModule, one that it doesn't[*]. Consequently,
            c.g.c.base.testModule transitively pulls in .java files from both modules while reading
            the module description of only the prod module. And the prod module doesn't inherit all
            the modules that the test module classes use, so we get errors.

            The good news is that, despite ignoring errors here, GWT does fail if any errors affect
            classes that are actually used in the module under test.

            One way to eliminate the warnings is to make base.testModule include the not really
            necessary <inherits> lines for c.g.c.collect.testModule, etc. However, adding <inherits>
            lines could make c.g.c.base.testModule transitively inherit from extra modules. If some
            of those modules are ones that it uses but forgets to list in its own <inherits>, we'd
            like to get an error. Currently we do, but if we add the extra <inherits> lines, we
            won't.

            I have one idea for a better approach, but it's painful, and I haven't tested it: We
            could postprocess Collect.gwt.xml to add <skip> lines for all the files that should be
            covered by testModule.gwt.xml. Maybe I'll try it someday.

            [*] https://code.google.com/p/google-web-toolkit/wiki/ResourceOracle#When_multiple_PathPrefix_es_have_the_same_path
                https://code.google.com/p/google-web-toolkit/issues/detail?id=7581
            -->
          <execution>
            <id>gwt-test</id>
            <goals>
              <goal>test</goal>
            </goals>
            <configuration>
              <module>com.google.common.GuavaTests</module>
              <includes>${gwt.test.include}</includes>
              <logLevel>${gwt.logLevel}</logLevel>
              <mode>htmlunit</mode>
              <htmlunit>FF38</htmlunit>
              <productionMode>true</productionMode>
              <!-- Fix OutOfMemoryError under Travis. -->
              <extraJvmArgs>-Xms3500m -Xmx3500m -Xss1024k</extraJvmArgs>
              <sourceLevel>1.8</sourceLevel>
              <!-- Keep these timeouts very large because, if we hit the timeout, the tests silently pass :( -->
              <testTimeOut>86400 <!-- seconds --></testTimeOut>
              <testMethodTimeout>1440 <!-- minutes --></testMethodTimeout>
              <!-- Presumably we want watchFileChanges=false here, since we want it for compile: -->
              <extraJvmArgs>-Dgwt.watchFileChanges=false</extraJvmArgs>
            </configuration>
          </execution>
        </executions>
      </plugin>
    </plugins>
    <resources>
      <resource>
        <directory>src</directory>
      </resource>
      <resource>
        <directory>src-super</directory>
      </resource>
      <resource>
        <directory>${project.build.directory}/guava-gwt-sources</directory>
      </resource>
    </resources>
    <testResources>
      <testResource>
        <directory>test</directory>
      </testResource>
      <testResource>
        <directory>test-super</directory>
      </testResource>
      <testResource>
        <directory>${project.build.directory}/guava-test-gwt-sources</directory>
      </testResource>
    </testResources>
  </build>
</project><|MERGE_RESOLUTION|>--- conflicted
+++ resolved
@@ -147,18 +147,12 @@
       <plugin>
         <artifactId>maven-javadoc-plugin</artifactId>
         <configuration>
-<<<<<<< HEAD
-          <!-- No meaningful public classes, just sources for the GWT compiler, some internal serialization classes, and dummy entry-point class to force compilation. -->
-          <!-- And soon, the serialization classes will be going away, and the entry point won't compile after we move gwt-user to test scope. -->
-          <skip>false</skip>
-=======
           <sourceFileExcludes>
             <!-- 4. Don't build Javadoc for it (since that, too, would require a *non-test* dep on gwt-user. -->
             <sourceFileExclude>**/ForceGuavaCompilation*</sourceFileExclude>
           </sourceFileExcludes>
           <!-- After removing GWT-RPC support, we will have no real classes to build Javadoc for. This would result in an empty Javadoc jar, which the Sonatype repository manager would reject. To avoid that, we've introduced a dummy class. But we made it package-private so that no one can depend on it. That in turn forced us to configure Javadoc to show package-private APIs. -->
           <show>package</show>
->>>>>>> d44669df
         </configuration>
       </plugin>
       <!-- Disable "normal" testing, which doesn't work for GWT tests. -->
