--- conflicted
+++ resolved
@@ -8,11 +8,7 @@
 
   <groupId>com.google.guava</groupId>
   <artifactId>guava-bom</artifactId>
-<<<<<<< HEAD
-  <version>30.0-jre</version>
-=======
   <version>30.1-jre</version>
->>>>>>> eda0b7f3
   <packaging>pom</packaging>
   
   <parent>
