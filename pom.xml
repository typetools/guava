<?xml version="1.0" encoding="UTF-8"?>
<project xmlns="http://maven.apache.org/POM/4.0.0"
         xmlns:xsi="http://www.w3.org/2001/XMLSchema-instance"
         xsi:schemaLocation="http://maven.apache.org/POM/4.0.0 http://maven.apache.org/maven-v4_0_0.xsd">

  <modelVersion>4.0.0</modelVersion>
  <groupId>com.google.guava</groupId>
  <artifactId>guava-parent</artifactId>
<<<<<<< HEAD
  <version>30.1-jre</version>
=======
  <version>30.1.1-jre</version>
>>>>>>> 43a53bc0
  <packaging>pom</packaging>
  <name>Guava Maven Parent</name>
  <description>Parent for guava artifacts</description>
  <url>https://github.com/google/guava</url>
  <properties>
    <!-- Override this with -Dtest.include="**/SomeTest.java" on the CLI -->
    <test.include>%regex[.*.class]</test.include>
    <truth.version>1.1</truth.version>
    <!--
      Upgrading to 1.19 breaks things: Animal Sniffer reports a problem with the
      use of ClassValue in FuturesGetChecked, even though we've added a
      suppression annotation.

      The problem might be
      https://github.com/mojohaus/animal-sniffer/issues/131.

      We could probably work around this with a different suppression strategy,
      perhaps (untested):

      <ignores><ignore>com.google.common.util.concurrent.FuturesGetChecked$GetCheckedTypeValidatorHolder$ClassValueValidator</ignore></ignores>

      But upgrading doesn't really buy us much, as far as I know. (1.19 does
      check test code in addition to prod code, but I don't think we care.)
    -->
    <animal.sniffer.version>1.18</animal.sniffer.version>
    <maven-javadoc-plugin.version>3.1.0</maven-javadoc-plugin.version>
    <maven-source-plugin.version>3.2.1</maven-source-plugin.version>
    <project.build.sourceEncoding>UTF-8</project.build.sourceEncoding>
  </properties>
  <issueManagement>
    <system>GitHub Issues</system>
    <url>https://github.com/google/guava/issues</url>
  </issueManagement>
  <inceptionYear>2010</inceptionYear>
  <licenses>
    <license>
      <name>Apache License, Version 2.0</name>
      <url>http://www.apache.org/licenses/LICENSE-2.0.txt</url>
      <distribution>repo</distribution>
    </license>
  </licenses>
  <scm>
    <connection>scm:git:https://github.com/google/guava.git</connection>
    <developerConnection>scm:git:git@github.com:google/guava.git</developerConnection>
    <url>https://github.com/google/guava</url>
  </scm>
  <developers>
    <developer>
      <id>kevinb9n</id>
      <name>Kevin Bourrillion</name>
      <email>kevinb@google.com</email>
      <organization>Google</organization>
      <organizationUrl>http://www.google.com</organizationUrl>
      <roles>
        <role>owner</role>
        <role>developer</role>
      </roles>
      <timezone>-8</timezone>
    </developer>
  </developers>
  <ciManagement>
    <system>Travis CI</system>
    <url>https://travis-ci.org/google/guava</url>
  </ciManagement>
  <modules>
    <module>guava</module>
    <module>guava-bom</module>
    <module>guava-gwt</module>
    <module>guava-testlib</module>
    <module>guava-tests</module>
  </modules>
  <build>
    <!-- Handle where Guava deviates from Maven defaults -->
    <sourceDirectory>src</sourceDirectory>
    <testSourceDirectory>test</testSourceDirectory>
    <resources>
      <resource>
        <directory>src</directory>
        <excludes>
          <exclude>**/*.java</exclude>
          <exclude>**/*.sw*</exclude>
        </excludes>
      </resource>
    </resources>
    <testResources>
      <testResource>
        <directory>test</directory>
        <excludes>
          <exclude>**/*.java</exclude>
        </excludes>
      </testResource>
    </testResources>
    <plugins>
      <plugin>
        <groupId>org.apache.maven.plugins</groupId>
        <artifactId>maven-enforcer-plugin</artifactId>
        <executions>
          <execution>
            <id>enforce-versions</id>
            <goals>
              <goal>enforce</goal>
            </goals>
            <configuration>
              <rules>
                <requireMavenVersion>
                  <version>3.0.5</version>
                </requireMavenVersion>
                <requireJavaVersion>
                  <version>1.8.0</version>
                </requireJavaVersion>
              </rules>
            </configuration>
          </execution>
        </executions>
      </plugin>
      <plugin>
        <artifactId>maven-javadoc-plugin</artifactId>
        <version>${maven-javadoc-plugin.version}</version>
      </plugin>
    </plugins>
    <pluginManagement>
      <plugins>
        <plugin>
          <artifactId>maven-compiler-plugin</artifactId>
          <version>3.8.1</version>
          <configuration>
            <source>1.8</source>
            <target>1.8</target>
            <compilerArgs>
              <!--
                   Make includes/excludes fully work:
                   https://issues.apache.org/jira/browse/MCOMPILER-174

                   (Compare what guava-gwt has to do for maven-javadoc-plugin.)
              -->
              <arg>-sourcepath</arg>
              <arg>doesnotexist</arg>
            </compilerArgs>
          </configuration>
        </plugin>
        <plugin>
          <artifactId>maven-jar-plugin</artifactId>
          <version>3.2.0</version>
        </plugin>
        <plugin>
          <artifactId>maven-source-plugin</artifactId>
          <version>${maven-source-plugin.version}</version>
          <executions>
            <execution>
              <id>attach-sources</id>
              <phase>post-integration-test</phase>
              <goals><goal>jar</goal></goals>
            </execution>
          </executions>
        </plugin>
        <plugin>
          <groupId>org.codehaus.mojo</groupId>
          <artifactId>animal-sniffer-maven-plugin</artifactId>
          <version>${animal.sniffer.version}</version>
          <configuration>
            <annotations>com.google.common.util.concurrent.IgnoreJRERequirement</annotations>
            <signature>
              <groupId>org.codehaus.mojo.signature</groupId>
              <artifactId>java18</artifactId>
              <version>1.0</version>
            </signature>
          </configuration>
          <executions>
            <execution>
              <id>check-java-version-compatibility</id>
              <phase>test</phase>
              <goals>
                <goal>check</goal>
              </goals>
            </execution>
          </executions>
        </plugin>
        <plugin>
          <artifactId>maven-javadoc-plugin</artifactId>
          <version>${maven-javadoc-plugin.version}</version>
          <configuration>
            <quiet>true</quiet>
            <notimestamp>true</notimestamp>
            <encoding>UTF-8</encoding>
            <docencoding>UTF-8</docencoding>
            <charset>UTF-8</charset>
            <additionalOptions>
              <additionalOption>-XDignore.symbol.file</additionalOption>
              <additionalOption>-Xdoclint:-html</additionalOption>
            </additionalOptions>
            <linksource>true</linksource>
            <source>8</source>
          </configuration>
          <executions>
            <execution>
              <id>attach-docs</id>
              <phase>post-integration-test</phase>
              <goals><goal>jar</goal></goals>
            </execution>
          </executions>
        </plugin>
        <plugin>
          <artifactId>maven-dependency-plugin</artifactId>
          <version>3.1.1</version>
        </plugin>
        <plugin>
          <artifactId>maven-antrun-plugin</artifactId>
          <version>1.6</version>
        </plugin>
        <plugin>
          <artifactId>maven-surefire-plugin</artifactId>
          <version>2.22.1</version>
          <configuration>
            <includes>
              <include>${test.include}</include>
            </includes>
            <!-- By having our own entries here, we also override the default exclusion filter, which excludes all nested classes. -->
            <excludes>
              <!-- https://github.com/google/guava/issues/2840 -->
              <exclude>%regex[.*PackageSanityTests.*.class]</exclude>
              <!-- FeatureUtilTest.*ExampleDerivedInterfaceTester, com.google.common.io.*Tester, incidentally FeatureSpecificTestSuiteBuilderTest.MyAbstractTester (but we don't care either way because it's not meant to run on its own but works OK if it does)... but not NullPointerTesterTest, etc. -->
              <exclude>%regex[.*Tester.class]</exclude>
              <!-- Anonymous TestCase subclasses in GeneratedMonitorTest -->
              <exclude>%regex[.*[$]\d+.class]</exclude>
            </excludes>
            <redirectTestOutputToFile>true</redirectTestOutputToFile>
            <runOrder>alphabetical</runOrder>
            <!-- Set max heap for tests. -->
            <!-- Catch dependencies on the default locale by setting it to hi-IN. -->
            <argLine>-Xmx4g -Duser.language=hi -Duser.country=IN</argLine>
          </configuration>
        </plugin>
        <plugin>
          <groupId>org.apache.maven.plugins</groupId>
          <artifactId>maven-enforcer-plugin</artifactId>
          <version>3.0.0-M3</version>
        </plugin>
      </plugins>
    </pluginManagement>
  </build>
  <distributionManagement>
    <snapshotRepository>
      <id>sonatype-nexus-snapshots</id>
      <name>Sonatype Nexus Snapshots</name>
      <url>https://oss.sonatype.org/content/repositories/snapshots/</url>
    </snapshotRepository>
    <repository>
      <id>sonatype-nexus-staging</id>
      <name>Nexus Release Repository</name>
      <url>https://oss.sonatype.org/service/local/staging/deploy/maven2/</url>
    </repository>
    <site>
      <id>guava-site</id>
      <name>Guava Documentation Site</name>
      <url>scp://dummy.server/dontinstall/usestaging</url>
    </site>
  </distributionManagement>
  <dependencyManagement>
    <dependencies>
      <dependency>
        <groupId>com.google.code.findbugs</groupId>
        <artifactId>jsr305</artifactId>
        <version>3.0.2</version>
      </dependency>
      <dependency>
        <groupId>org.checkerframework</groupId>
        <artifactId>checker-qual</artifactId>
<<<<<<< HEAD
        <version>3.12.0</version>
=======
        <version>3.8.0</version>
>>>>>>> 43a53bc0
      </dependency>
      <dependency>
        <groupId>com.google.errorprone</groupId>
        <artifactId>error_prone_annotations</artifactId>
        <version>2.5.1</version>
      </dependency>
      <dependency>
        <groupId>com.google.j2objc</groupId>
        <artifactId>j2objc-annotations</artifactId>
        <version>1.3</version>
      </dependency>
      <dependency>
        <groupId>junit</groupId>
        <artifactId>junit</artifactId>
        <version>4.13.2</version>
        <scope>test</scope>
      </dependency>
      <dependency>
        <groupId>org.easymock</groupId>
        <artifactId>easymock</artifactId>
<<<<<<< HEAD
        <version>4.1</version>
=======
        <version>4.2</version>
>>>>>>> 43a53bc0
        <scope>test</scope>
      </dependency>
      <dependency>
        <groupId>org.mockito</groupId>
        <artifactId>mockito-core</artifactId>
<<<<<<< HEAD
        <version>3.2.4</version>
=======
        <version>3.6.28</version>
>>>>>>> 43a53bc0
        <scope>test</scope>
      </dependency>
      <dependency>
        <groupId>com.google.jimfs</groupId>
        <artifactId>jimfs</artifactId>
        <version>1.1</version>
        <scope>test</scope>
      </dependency>
      <dependency>
        <groupId>com.google.truth</groupId>
        <artifactId>truth</artifactId>
        <version>${truth.version}</version>
        <scope>test</scope>
        <exclusions>
          <exclusion>
            <!-- use the guava we're building. -->
            <groupId>com.google.guava</groupId>
            <artifactId>guava</artifactId>
          </exclusion>
        </exclusions>
      </dependency>
      <dependency>
        <groupId>com.google.truth.extensions</groupId>
        <artifactId>truth-java8-extension</artifactId>
        <version>${truth.version}</version>
        <scope>test</scope>
        <exclusions>
          <exclusion>
            <!-- use the guava we're building. -->
            <groupId>com.google.guava</groupId>
            <artifactId>guava</artifactId>
          </exclusion>
        </exclusions>
      </dependency>
      <dependency>
        <groupId>com.google.caliper</groupId>
        <artifactId>caliper</artifactId>
        <version>1.0-beta-2</version>
        <scope>test</scope>
        <exclusions>
          <exclusion>
            <!-- use the guava we're building. -->
            <groupId>com.google.guava</groupId>
            <artifactId>guava</artifactId>
          </exclusion>
        </exclusions>
      </dependency>
    </dependencies>
  </dependencyManagement>
  <profiles>
    <profile>
        <id>sonatype-oss-release</id>
        <build>
          <plugins>
            <plugin>
              <groupId>org.apache.maven.plugins</groupId>
              <artifactId>maven-source-plugin</artifactId>
              <version>${maven-source-plugin.version}</version>
              <executions>
                <execution>
                  <id>attach-sources</id>
                  <goals>
                    <goal>jar-no-fork</goal>
                  </goals>
                </execution>
              </executions>
            </plugin>
            <plugin>
              <groupId>org.apache.maven.plugins</groupId>
              <artifactId>maven-javadoc-plugin</artifactId>
              <version>${maven-javadoc-plugin.version}</version>
                <executions>
                  <execution>
                    <id>attach-javadocs</id>
                    <goals>
                      <goal>jar</goal>
                    </goals>
                </execution>
              </executions>
            </plugin>
            <plugin>
              <groupId>org.apache.maven.plugins</groupId>
              <artifactId>maven-gpg-plugin</artifactId>
              <version>1.6</version>
              <executions>
                <execution>
                  <id>sign-artifacts</id>
                  <phase>verify</phase>
                  <goals>
                    <goal>sign</goal>
                  </goals>
                </execution>
              </executions>
            </plugin>
          </plugins>
      </build>
    </profile>
  </profiles>
</project><|MERGE_RESOLUTION|>--- conflicted
+++ resolved
@@ -6,11 +6,7 @@
   <modelVersion>4.0.0</modelVersion>
   <groupId>com.google.guava</groupId>
   <artifactId>guava-parent</artifactId>
-<<<<<<< HEAD
-  <version>30.1-jre</version>
-=======
   <version>30.1.1-jre</version>
->>>>>>> 43a53bc0
   <packaging>pom</packaging>
   <name>Guava Maven Parent</name>
   <description>Parent for guava artifacts</description>
@@ -278,11 +274,7 @@
       <dependency>
         <groupId>org.checkerframework</groupId>
         <artifactId>checker-qual</artifactId>
-<<<<<<< HEAD
         <version>3.12.0</version>
-=======
-        <version>3.8.0</version>
->>>>>>> 43a53bc0
       </dependency>
       <dependency>
         <groupId>com.google.errorprone</groupId>
@@ -303,21 +295,13 @@
       <dependency>
         <groupId>org.easymock</groupId>
         <artifactId>easymock</artifactId>
-<<<<<<< HEAD
-        <version>4.1</version>
-=======
         <version>4.2</version>
->>>>>>> 43a53bc0
         <scope>test</scope>
       </dependency>
       <dependency>
         <groupId>org.mockito</groupId>
         <artifactId>mockito-core</artifactId>
-<<<<<<< HEAD
-        <version>3.2.4</version>
-=======
         <version>3.6.28</version>
->>>>>>> 43a53bc0
         <scope>test</scope>
       </dependency>
       <dependency>
